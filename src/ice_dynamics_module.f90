--- conflicted
+++ resolved
@@ -1118,11 +1118,7 @@
 ! ===== Administration: allocation and initialisation =====
 ! =========================================================
 
-<<<<<<< HEAD
   SUBROUTINE initialise_ice_model( region, grid, ice, refgeo_init, refgeo_PD, region_name)
-=======
-  SUBROUTINE initialise_ice_model( grid, ice, region, refgeo_init, refgeo_PD, region_name)
->>>>>>> b6159b75
     ! Allocate shared memory for all the data fields of the ice dynamical module, and
     ! initialise some of them
 
@@ -1224,11 +1220,8 @@
 
     ! Read velocity fields from restart data
     IF (C%do_read_velocities_from_restart) THEN
-<<<<<<< HEAD
       CALL initialise_velocities_from_restart_file( region, grid, ice, region_name)
-=======
-      CALL initialise_velocities_from_restart_file( grid, ice, region, region_name)
->>>>>>> b6159b75
+
     END IF
 
     ! Read target dHi_dt from external file
