--- conflicted
+++ resolved
@@ -242,16 +242,12 @@
 
     ! Write to NetCDF output one last time at the end of the simulation
     IF (region%time == C%end_time_of_run) THEN
-<<<<<<< HEAD
 
       IF (C%choice_GIA_model == '3DGIA') THEN
         CALL calculate_output_for_3D_GIA_model(region%grid, region%ice, region%refgeo_GIAeq)
       END IF
 
-      CALL write_to_restart_file_grid( region%restart_filename, region)
-=======
       CALL write_to_restart_file_grid( region%restart_filename, region, forcing)
->>>>>>> 5073ce60
       CALL write_to_help_fields_file_grid( region%help_fields_filename, region)
 
       ! Write inverted bed roughness field to file
