MODULE BMB_module

  ! Contains all the routines for calculating the basal mass balance.

  USE mpi
  USE configuration_module,            ONLY: dp, C
  USE parameters_module
  USE parallel_module,                 ONLY: par, sync, cerr, ierr, &
                                             allocate_shared_int_0D, allocate_shared_dp_0D, &
                                             allocate_shared_int_1D, allocate_shared_dp_1D, &
                                             allocate_shared_int_2D, allocate_shared_dp_2D, &
                                             allocate_shared_int_3D, allocate_shared_dp_3D, &
                                             deallocate_shared
  USE data_types_module,               ONLY: type_grid, type_ice_model, type_ocean_snapshot_regional, type_BMB_model
  USE netcdf_module,                   ONLY: debug, write_to_debug_file 
  USE utilities_module,                ONLY: check_for_NaN_dp_1D,  check_for_NaN_dp_2D,  check_for_NaN_dp_3D, &
                                             check_for_NaN_int_1D, check_for_NaN_int_2D, check_for_NaN_int_3D, &
                                             interpolate_ocean_depth, interp_bilin_2D
  USE forcing_module,                  ONLY: forcing, get_insolation_at_time_month_and_lat

  IMPLICIT NONE
    
CONTAINS

! == The main routines that should be called from the main ice model/program
! ==========================================================================

  SUBROUTINE run_BMB_model( grid, ice, ocean, BMB, region_name, time)
    ! Run the selected BMB model
    
    IMPLICIT NONE
    
    ! In/output variables
    TYPE(type_grid),                      INTENT(IN)    :: grid 
    TYPE(type_ice_model),                 INTENT(IN)    :: ice
    TYPE(type_ocean_snapshot_regional),   INTENT(INOUT) :: ocean
    TYPE(type_BMB_model),                 INTENT(INOUT) :: BMB
    CHARACTER(LEN=3),                     INTENT(IN)    :: region_name
    REAL(dp),                             INTENT(IN)    :: time
    
    ! Local variables:
<<<<<<< HEAD
    INTEGER                                             :: i,j
=======
    INTEGER                                            :: i,j
    REAL(dp)                                           :: amplification_factor
    
  ! ================================================
  ! ===== Exceptions for benchmark experiments =====
  ! ================================================
  
    IF (C%do_benchmark_experiment) THEN
      IF (C%choice_benchmark_experiment == 'Halfar' .OR. &
          C%choice_benchmark_experiment == 'Bueler' .OR. &
          C%choice_benchmark_experiment == 'EISMINT_1' .OR. &
          C%choice_benchmark_experiment == 'EISMINT_2' .OR. &
          C%choice_benchmark_experiment == 'EISMINT_3' .OR. &
          C%choice_benchmark_experiment == 'EISMINT_4' .OR. &
          C%choice_benchmark_experiment == 'EISMINT_5' .OR. &
          C%choice_benchmark_experiment == 'EISMINT_6' .OR. &
          C%choice_benchmark_experiment == 'SSA_icestream' .OR. &
          C%choice_benchmark_experiment == 'MISMIP_mod' .OR. &
          C%choice_benchmark_experiment == 'ISMIP_HOM_A' .OR. &
          C%choice_benchmark_experiment == 'ISMIP_HOM_B' .OR. &
          C%choice_benchmark_experiment == 'ISMIP_HOM_C' .OR. &
          C%choice_benchmark_experiment == 'ISMIP_HOM_D' .OR. &
          C%choice_benchmark_experiment == 'ISMIP_HOM_E' .OR. &
          C%choice_benchmark_experiment == 'ISMIP_HOM_F') THEN
        BMB%BMB( :,grid%i1:grid%i2) = 0._dp
        CALL sync
        RETURN
      ELSEIF (C%choice_benchmark_experiment == 'MISMIPplus') THEN
        ! Basal melt in the MISMIPplus experiments
        C%choice_BMB_shelf_model = 'MISMIPplus'
      ELSEIF (C%choice_benchmark_experiment == 'MISOMIP1') THEN
        ! The MISOMIP1 experiments use the existing basal melt parameterisations
      ELSE
        IF (par%master) WRITE(0,*) '  ERROR: benchmark experiment "', TRIM(C%choice_benchmark_experiment), '" not implemented in run_BMB_model!'
        CALL MPI_ABORT( MPI_COMM_WORLD, cerr, ierr)
      END IF
    END IF ! IF (C%do_benchmark_experiment) THEN
    
  ! =======================================================
  ! ===== End of exceptions for benchmark experiments =====
  ! =======================================================
>>>>>>> 1c4e979c
  
    ! Initialise at zero
    BMB%BMB(       :,grid%i1:grid%i2) = 0._dp
    BMB%BMB_sheet( :,grid%i1:grid%i2) = 0._dp
    BMB%BMB_shelf( :,grid%i1:grid%i2) = 0._dp
    CALL sync
    
    ! Run the selected shelf BMB model
    IF     (C%choice_BMB_shelf_model == 'uniform') THEN
      BMB%BMB_shelf( :,grid%i1:grid%i2) = C%BMB_shelf_uniform
      CALL sync
    ELSEIF (C%choice_BMB_shelf_model == 'idealised') THEN
      CALL run_BMB_model_idealised(            grid, ice, BMB, time)
    ELSEIF (C%choice_BMB_shelf_model == 'ANICE_legacy') THEN
      CALL run_BMB_model_ANICE_legacy(         grid, ice, BMB, region_name, time)
    ELSEIF (C%choice_BMB_shelf_model == 'Favier2019_lin') THEN
      CALL run_BMB_model_Favier2019_linear(    grid, ice, ocean, BMB)
    ELSEIF (C%choice_BMB_shelf_model == 'Favier2019_quad') THEN
      CALL run_BMB_model_Favier2019_quadratic( grid, ice, ocean, BMB)
    ELSEIF (C%choice_BMB_shelf_model == 'Favier2019_Mplus') THEN
      CALL run_BMB_model_Favier2019_Mplus(     grid, ice, ocean, BMB)
    ELSEIF (C%choice_BMB_shelf_model == 'Lazeroms2018_plume') THEN
      CALL run_BMB_model_Lazeroms2018_plume(   grid, ice, ocean, BMB)
    ELSEIF (C%choice_BMB_shelf_model == 'PICO') THEN
      CALL run_BMB_model_PICO(                 grid, ice, ocean, BMB)
    ELSEIF (C%choice_BMB_shelf_model == 'PICOP') THEN
      CALL run_BMB_model_PICOP(                grid, ice, ocean, BMB)
    ELSE
      IF (par%master) WRITE(0,*) '  ERROR: choice_BMB_shelf_model "', TRIM(C%choice_BMB_shelf_model), '" not implemented in run_BMB_model!'
      CALL MPI_ABORT( MPI_COMM_WORLD, cerr, ierr)
    END IF
    
    ! Run the selected sheet BMB model
    IF     (C%choice_BMB_sheet_model == 'uniform') THEN
      BMB%BMB_sheet( :,grid%i1:grid%i2) = C%BMB_sheet_uniform
    ELSE
      IF (par%master) WRITE(0,*) '  ERROR: choice_BMB_sheet_model "', TRIM(C%choice_BMB_sheet_model), '" not implemented in run_BMB_model!'
      CALL MPI_ABORT( MPI_COMM_WORLD, cerr, ierr)
    END IF
    
    ! Extrapolate melt field from the regular (FCMP) mask to the (extended) PMP mask
    IF (C%choice_BMB_subgrid == 'PMP') CALL extrapolate_melt_from_FCMP_to_PMP( grid, ice, BMB)
    
    
    ! If desired, the BMB can be tuned locally by changing the amplification factor
    DO i = grid%i1, grid%i2
    DO j = 1, grid%ny
    
      IF (C%choice_BMB_shelf_amplification == 'uniform') THEN
        amplification_factor = 1._dp
      ELSE IF (C%choice_BMB_shelf_amplification == 'basin') THEN
        IF (region_name == 'ANT') THEN
          amplification_factor = C%basin_BMB_amplification_factor_ANT (ice%basin_ID( j,i))
        ELSE IF (region_name == 'GRL') THEN
          amplification_factor = C%basin_BMB_amplification_factor_GRL (ice%basin_ID( j,i))
        ELSE
          amplification_factor = 1._dp
        END IF 
      ELSE
        IF (par%master) WRITE(0,*) '  ERROR: choice_BMB_sheet_model "', TRIM(C%choice_BMB_shelf_amplification), '" not implemented in run_BMB_model!'
        CALL MPI_ABORT( MPI_COMM_WORLD, cerr, ierr)
      END IF       
    
      BMB%BMB_shelf( j,i) = amplification_factor * BMB%BMB_shelf( j,i)
    
    END DO
    END DO
    CALL sync    
    
    ! Add sheet and shelf melt rates together, applying the selected scheme for sub-grid shelf melt
    ! (see Leguy et al. 2021 for explanations of the three schemes)
    DO i = grid%i1, grid%i2
    DO j = 1, grid%ny
    
      ! No sub-grid scaling for sub-sheet melt yet
      BMB%BMB( j,i) = 0._dp
      IF (ice%mask_sheet_a( j,i) == 1._dp) BMB%BMB( j,i) = BMB%BMB_sheet( j,i)
      
      ! Different sub-grid schemes for sub-shelf melt
      IF     (C%choice_BMB_subgrid == 'FCMP') THEN
        IF (ice%mask_shelf_a( j,i) == 1) BMB%BMB( j,i) = BMB%BMB( j,i) + BMB%BMB_shelf( j,i)
      ELSEIF (C%choice_BMB_subgrid == 'PMP') THEN
        BMB%BMB( j,i) = BMB%BMB( j,i) + (1._dp - ice%f_grnd_a( j,i)) * BMB%BMB_shelf( j,i)
      ELSEIF (C%choice_BMB_subgrid == 'NMP') THEN
        IF (ice%f_grnd_a( j,i) == 0._dp) BMB%BMB( j,i) = BMB%BMB( j,i) + BMB%BMB_shelf( j,i)
      ELSE
        IF (par%master) WRITE(0,*) '  ERROR: choice_BMB_subgrid "', TRIM(C%choice_BMB_subgrid), '" not implemented in run_BMB_model!'
        CALL MPI_ABORT( MPI_COMM_WORLD, cerr, ierr)
      END IF
      
    END DO
    END DO
    CALL sync
    
    ! Safety
    CALL check_for_NaN_dp_2D( BMB%BMB_sheet, 'BMB%BMB_sheet', 'run_BMB_model')
    CALL check_for_NaN_dp_2D( BMB%BMB_shelf, 'BMB%BMB_shelf', 'run_BMB_model')
    CALL check_for_NaN_dp_2D( BMB%BMB,       'BMB%BMB',       'run_BMB_model')
    
  END SUBROUTINE run_BMB_model
  SUBROUTINE initialise_BMB_model( grid, ice, BMB, region_name)
    ! Allocate memory for the data fields of the SMB model.
    
    IMPLICIT NONE
    
    ! In/output variables
    TYPE(type_grid),                     INTENT(IN)    :: grid
    TYPE(type_ice_model),                INTENT(IN)    :: ice
    TYPE(type_BMB_model),                INTENT(INOUT) :: BMB
    CHARACTER(LEN=3),                    INTENT(IN)    :: region_name
    
    IF (par%master) WRITE (0,*) '  Initialising BMB model: sheet = "', TRIM(C%choice_BMB_sheet_model), '", shelf = "', TRIM(C%choice_BMB_shelf_model), '"...'
    
    ! General
    CALL allocate_shared_dp_2D( grid%ny, grid%nx, BMB%BMB      , BMB%wBMB      )
    CALL allocate_shared_dp_2D( grid%ny, grid%nx, BMB%BMB_shelf, BMB%wBMB_shelf)
    CALL allocate_shared_dp_2D( grid%ny, grid%nx, BMB%BMB_sheet, BMB%wBMB_sheet)
    
    ! Shelf
    IF     (C%choice_BMB_shelf_model == 'uniform' .OR. &
            C%choice_BMB_shelf_model == 'idealised') THEN
      ! Nothing else needs to be done
    ELSEIF (C%choice_BMB_shelf_model == 'ANICE_legacy') THEN
      CALL initialise_BMB_model_ANICE_legacy( grid, BMB, region_name)
    ELSEIF (C%choice_BMB_shelf_model == 'Favier2019_lin' .OR. &
            C%choice_BMB_shelf_model == 'Favier2019_quad' .OR. &
            C%choice_BMB_shelf_model == 'Favier2019_Mplus') THEN
      CALL initialise_BMB_model_Favier2019( grid, BMB)
    ELSEIF (C%choice_BMB_shelf_model == 'Lazeroms2018_plume') THEN
      CALL initialise_BMB_model_Lazeroms2018_plume( grid, BMB)
    ELSEIF (C%choice_BMB_shelf_model == 'PICO') THEN
      CALL initialise_BMB_model_PICO(  grid, ice, BMB)
    ELSEIF (C%choice_BMB_shelf_model == 'PICOP') THEN
      CALL initialise_BMB_model_PICOP( grid, ice, BMB)
    ELSE ! IF     (C%choice_BMB_shelf_model == 'uniform') THEN
      IF (par%master) WRITE(0,*) '  ERROR: choice_BMB_shelf_model "', TRIM(C%choice_BMB_shelf_model), '" not implemented in initialise_BMB_model!'
      CALL MPI_ABORT( MPI_COMM_WORLD, cerr, ierr)
    END IF
    
    ! Sheet
    IF     (C%choice_BMB_sheet_model == 'uniform') THEN
      ! Nothing else needs to be done
    ELSE ! IF     (C%choice_BMB_sheet_model == 'uniform') THEN
      IF (par%master) WRITE(0,*) '  ERROR: choice_BMB_sheet_model "', TRIM(C%choice_BMB_sheet_model), '" not implemented in initialise_BMB_model!'
      CALL MPI_ABORT( MPI_COMM_WORLD, cerr, ierr)
    END IF
      
  END SUBROUTINE initialise_BMB_model
  
! == Idealised BMB schemes
! ========================

  SUBROUTINE run_BMB_model_idealised( grid, ice, BMB, time)
    ! Idealised BMB schemes
    
    IMPLICIT NONE
    
    ! In/output variables
    TYPE(type_grid),                     INTENT(IN)    :: grid 
    TYPE(type_ice_model),                INTENT(IN)    :: ice
    TYPE(type_BMB_model),                INTENT(INOUT) :: BMB
    REAL(dp),                            INTENT(IN)    :: time
    
    IF     (C%choice_idealised_BMB_shelf == 'MISMIP+') THEN
      ! The schematic basal melt used in the MISMIPplus experiments
      
      CALL run_BMB_model_MISMIPplus( grid, ice, BMB, time)
      
    ELSE
      IF (par%master) WRITE(0,*) 'run_BMB_model_idealised - ERROR: unknown choice_idealised_BMB_shelf "', TRIM(C%choice_idealised_BMB_shelf), '"!'
      CALL MPI_ABORT( MPI_COMM_WORLD, cerr, ierr)
    END IF
    
  END SUBROUTINE run_BMB_model_idealised
  SUBROUTINE run_BMB_model_MISMIPplus( grid, ice, BMB, time)
    ! The schematic basal melt used in the MISMIPplus experiments
    
    IMPLICIT NONE
    
    ! In/output variables
    TYPE(type_grid),                     INTENT(IN)    :: grid 
    TYPE(type_ice_model),                INTENT(IN)    :: ice
    TYPE(type_BMB_model),                INTENT(INOUT) :: BMB
    REAL(dp),                            INTENT(IN)    :: time
    
    ! Local variables:
    INTEGER                                            :: i,j
    REAL(dp)                                           :: zd, cavity_thickness
    
    IF     (C%MISMIPplus_scenario == 'ice0') THEN
      ! The reference scenario; no basal melt ever
      
      BMB%BMB(       :,grid%i1:grid%i2) = 0._dp
      BMB%BMB_sheet( :,grid%i1:grid%i2) = 0._dp
      BMB%BMB_shelf( :,grid%i1:grid%i2) = 0._dp
      CALL sync
      
    ELSEIF (C%MISMIPplus_scenario == 'ice1ra') THEN
      ! Increased melt for 100 yr, followed by zero melt for 100 yr
      
      IF (time < 0._dp) THEN
        ! t = -10,000 to t = 0: spin-up, no melt
        
        BMB%BMB(       :,grid%i1:grid%i2) = 0._dp
        BMB%BMB_sheet( :,grid%i1:grid%i2) = 0._dp
        BMB%BMB_shelf( :,grid%i1:grid%i2) = 0._dp
        CALL sync
        
      ELSEIF (time < 100._dp) THEN
        ! t = 0 to t = 100: melt
        
        BMB%BMB_sheet( :,grid%i1:grid%i2) = 0._dp
        DO i = grid%i1, grid%i2
        DO j = 1, grid%ny
          
          zd = ice%Hs_a( j,i) - ice%Hi_a( j,i)
          cavity_thickness = MAX( 0._dp, zd - ice%Hb_a( j,i))
          
          ! Cornford et al. (2020), Eq. 7
          BMB%BMB_shelf( j,i) = -0.2_dp * TANH( cavity_thickness / 75._dp) * MAX( -100._dp - zd, 0._dp)
          
        END DO
        END DO
        CALL sync
        
      ELSE ! IF (time < 0._dp) THEN
        ! After t = 100: no melt
        
        BMB%BMB(       :,grid%i1:grid%i2) = 0._dp
        BMB%BMB_sheet( :,grid%i1:grid%i2) = 0._dp
        BMB%BMB_shelf( :,grid%i1:grid%i2) = 0._dp
        CALL sync
        
      END IF ! IF (time < 0._dp) THEN
      
    ELSEIF (C%MISMIPplus_scenario == 'ice1rr') THEN
      ! Increased melt forever
      
      IF (time < 0._dp) THEN
        ! t = -10,000 to t = 0: spin-up, no melt
        
        BMB%BMB(       :,grid%i1:grid%i2) = 0._dp
        BMB%BMB_sheet( :,grid%i1:grid%i2) = 0._dp
        BMB%BMB_shelf( :,grid%i1:grid%i2) = 0._dp
        CALL sync
        
      ELSE ! IF (time < 0._dp) THEN
        ! t > 0: melt
        
        BMB%BMB_sheet( :,grid%i1:grid%i2) = 0._dp
        DO i = grid%i1, grid%i2
        DO j = 1, grid%ny
          
          zd = ice%Hs_a( j,i) - ice%Hi_a( j,i)
          cavity_thickness = MAX( 0._dp, zd - ice%Hb_a( j,i))
          
          ! Cornford et al. (2020), Eq. 7
          BMB%BMB_shelf( j,i) = -0.2_dp * TANH( cavity_thickness / 75._dp) * MAX( -100._dp - zd, 0._dp)
          
        END DO
        END DO
        CALL sync
        
      END IF ! IF (time < 0._dp) THEN
      
    ELSEIF (C%MISMIPplus_scenario == 'ice2ra') THEN
      ! Increased "calving" for 100 yr, followed by zero "calving" for 100 yr
      
      IF (time < 0._dp) THEN
        ! t = -10,000 to t = 0: spin-up, no "calving"
        
        BMB%BMB(       :,grid%i1:grid%i2) = 0._dp
        BMB%BMB_sheet( :,grid%i1:grid%i2) = 0._dp
        BMB%BMB_shelf( :,grid%i1:grid%i2) = 0._dp
        CALL sync
        
      ELSEIF (time < 100._dp) THEN
        ! t = 0 to t = 100: "calving"
        
        BMB%BMB_sheet( :,grid%i1:grid%i2) = 0._dp
        DO i = grid%i1, grid%i2
        DO j = 1, grid%ny
          IF (grid%x( i) > 80000._dp) THEN ! Actually the border is at x = 480 km, but our coordinate system is shifted...
            BMB%BMB_shelf( j,i) = -100._dp
          ELSE
            BMB%BMB_shelf( j,i) = 0._dp
          END IF
        END DO
        END DO
        CALL sync
        
      ELSE ! IF (time < 0._dp) THEN
        ! After t = 100: no "calving"
        
        BMB%BMB(       :,grid%i1:grid%i2) = 0._dp
        BMB%BMB_sheet( :,grid%i1:grid%i2) = 0._dp
        BMB%BMB_shelf( :,grid%i1:grid%i2) = 0._dp
        CALL sync
        
      END IF ! IF (time < 0._dp) THEN
      
    ELSEIF (C%MISMIPplus_scenario == 'ice2rr') THEN
      ! Increased "calving" forever
      
      IF (time < 0._dp) THEN
        ! t = -10,000 to t = 0: spin-up, no "calving"
        
        BMB%BMB(       :,grid%i1:grid%i2) = 0._dp
        BMB%BMB_sheet( :,grid%i1:grid%i2) = 0._dp
        BMB%BMB_shelf( :,grid%i1:grid%i2) = 0._dp
        CALL sync
        
      ELSE
        ! t > 0: "calving"
        
        BMB%BMB_sheet( :,grid%i1:grid%i2) = 0._dp
        DO i = grid%i1, grid%i2
        DO j = 1, grid%ny
          IF (grid%x( i) > 80000._dp) THEN ! Actually the border is at x = 480 km, but our coordinate system is shifted...
            BMB%BMB_shelf( j,i) = -100._dp
          ELSE
            BMB%BMB_shelf( j,i) = 0._dp
          END IF
        END DO
        END DO
        CALL sync
        
      END IF ! IF (time < 0._dp) THEN
      
    ELSE
      IF (par%master) WRITE(0,*) '  ERROR: MISMIPplus_scenario "', TRIM(C%MISMIPplus_scenario), '" not implemented in BMB_MISMIPplus!'
      CALL MPI_ABORT( MPI_COMM_WORLD, cerr, ierr)
    END IF
    
  END SUBROUTINE run_BMB_model_MISMIPplus

! == The ANICE_legacy sub-shelf melt model
! ========================================

  SUBROUTINE run_BMB_model_ANICE_legacy( grid, ice, BMB, region_name, time)
    ! Calculate sub-shelf melt with the ANICE_legacy model, which is based on the glacial-interglacial
    ! parameterisation by Pollard & DeConto (2012), the distance-to-open-ocean + subtended-angle parameterisation
    ! by Pollard & DeConto (2012), and the linear temperature-melt relation by Martin et al. (2011).
    
    IMPLICIT NONE
    
    ! In/output variables
    TYPE(type_grid),                     INTENT(IN)    :: grid 
    TYPE(type_ice_model),                INTENT(IN)    :: ice
    TYPE(type_BMB_model),                INTENT(INOUT) :: BMB
    CHARACTER(LEN=3),                    INTENT(IN)    :: region_name
    REAL(dp),                            INTENT(IN)    :: time
    
    ! Local variables
    INTEGER                                            :: i,j
    REAL(dp)                                           :: T_ocean_mean, Q_TOA_jun_65N, Q_TOA_jan_80S
    REAL(dp)                                           :: BMB_shelf                             ! Sub-shelf melt rate for non-exposed shelf  [m/year]
    REAL(dp)                                           :: BMB_shelf_exposed                     ! Sub-shelf melt rate for exposed shelf      [m/year]
    REAL(dp)                                           :: BMB_deepocean                         ! Sub-shelf melt rate for deep-ocean areas   [m/year]
    REAL(dp)                                           :: w_ins, w_PD, w_warm, w_cold, w_deep, w_expo
    REAL(dp)                                           :: T_freeze                              ! Freezing temperature at the base of the shelf (Celcius)
    REAL(dp)                                           :: water_depth
    REAL(dp), PARAMETER                                :: cp0        = 3974._dp                 ! specific heat capacity of the ocean mixed layer (J kg-1 K-1) 
    REAL(dp), PARAMETER                                :: gamma_T    = 1.0E-04_dp               ! Thermal exchange velocity (m s-1)
      
    ! Initialise
    BMB%sub_angle( :,grid%i1:grid%i2) = 360._dp
    BMB%dist_open( :,grid%i1:grid%i2) = 0._dp
    w_ins                             = 0._dp
    w_PD                              = 0._dp
    w_warm                            = 0._dp
    w_cold                            = 0._dp
    w_deep                            = 0._dp
    w_expo                            = 0._dp
    BMB_shelf                         = 0._dp
    BMB_shelf_exposed                 = 0._dp
    BMB_deepocean                     = 0._dp
    CALL sync
    
    ! Find the "subtended angle" and distance-to-open-ocean of all shelf pixels
    DO i = grid%i1, grid%i2
    DO j = 1, grid%ny
      IF (ice%mask_shelf_a( j,i) == 1) THEN
        BMB%sub_angle( j,i) = subtended_angle(     grid, i, j, ice%mask_land_a, ice%mask_ocean_a, ice%mask_ice_a, ice%mask_sheet_a, ice%mask_shelf_a)
        BMB%dist_open( j,i) = distance_open_ocean( grid, i, j, ice%mask_land_a, ice%mask_ocean_a, ice%mask_ice_a,                   ice%mask_shelf_a)
      END IF
    END DO
    END DO
    CALL sync
    
    ! Find the weight from insolation
    IF (region_name == 'NAM' .OR. region_name == 'EAS' .OR. region_name == 'GRL') THEN
      CALL get_insolation_at_time_month_and_lat( time, 6, 65._dp, Q_TOA_jun_65N)
      w_ins = MAX(0._dp, (Q_TOA_jun_65N - 462.29_dp) / 40._dp)
    ELSEIF (region_name == 'ANT') THEN
      CALL get_insolation_at_time_month_and_lat( time, 1, -80._dp, Q_TOA_jan_80S)
      w_ins = MAX(0._dp, (Q_TOA_jan_80S - 532.19_dp) / 40._dp)
    END IF
    
    ! Initialise to prevent compiler warnings
    T_ocean_mean = 0._dp
    
    ! Determine mean ocean temperature and basal melt rates for deep ocean and exposed shelves
    IF (C%choice_forcing_method == 'CO2_direct') THEN
    
      ! Use the prescribed CO2 record as a glacial index
      IF (forcing%CO2_obs > 280._dp) THEN
        ! Warmer than present, interpolate between "PD" and "warm", assuming "warm" means 400 ppmv
        w_PD   = MIN(1.25_dp, MAX(-0.25_dp, (400._dp - forcing%CO2_obs) / (400._dp - 280._dp) )) - w_ins
        w_warm = 1._dp - w_PD
        w_cold = 0._dp
      ELSE
        ! Colder than present, interpolate between "PD" and "cold", assuming "cold" means 190 ppmv
        w_PD   = MIN(1.25_dp, MAX(-0.25_dp, (forcing%CO2_obs - 190._dp) / (280._dp - 190._dp) )) + w_ins
        w_cold = 1._dp - w_PD
        w_warm = 0._dp
      END IF
      
    ELSEIF (C%choice_forcing_method == 'd18O_inverse_CO2') THEN
    
      ! Use modelled CO2 as a glacial index
      IF (forcing%CO2_mod > 280._dp) THEN
        ! Warmer than present, interpolate between "PD" and "warm", assuming "warm" means 400 ppmv
        w_PD   = MIN(1.25_dp, MAX(-0.25_dp, (400._dp - forcing%CO2_mod) / (400._dp - 280._dp) )) - w_ins
        w_warm = 1._dp - w_PD
        w_cold = 0._dp
      ELSE
        ! Colder than present, interpolate between "PD" and "cold", assuming "cold" means 190 ppmv
        w_PD   = MIN(1.25_dp, MAX(-0.25_dp, (forcing%CO2_mod - 190._dp) / (280._dp - 190._dp) )) + w_ins
        w_cold = 1._dp - w_PD
        w_warm = 0._dp
      END IF
      
    ELSEIF (C%choice_forcing_method == 'd18O_inverse_dT_glob') THEN
    
      ! Use modelled global mean annual temperature change as a glacial index
      IF (forcing%dT_glob_inverse > 0._dp) THEN
        ! Warmer than present, interpolate between "PD" and "warm", assuming "warm" means 405 ppmv
        w_warm = MIN(1.25_dp, MAX(-0.25_dp, forcing%dT_glob_inverse / 12._dp )) - w_ins
        w_PD   = 1._dp - w_warm
        w_cold = 0._dp
      ELSE
        ! Colder than present, interpolate between "PD" and "cold", assuming "cold" means 190 ppmv
        w_cold = MIN(1.25_dp, MAX(-0.25_dp, -forcing%dT_glob_inverse / 12._dp )) + w_ins
        w_PD   = 1._dp - w_cold
        w_warm = 0._dp
      END IF
      
    ELSEIF (C%choice_forcing_method == 'climate_direct' .OR. C%choice_forcing_method == 'SMB_direct') THEN
      ! In this case, no CO2/d18O forcing is used; just assume PD weights
      
      w_warm = 0._dp
      w_cold = 0._dp
      w_PD   = 1._dp
      
    ELSE ! IF (C%choice_forcing_method == 'CO2_direct') THEN
      WRITE(0,*) '  ERROR: forcing method "', TRIM(C%choice_forcing_method), '" not implemented in run_BMB_model_ANICE_legacy!'
      CALL MPI_ABORT( MPI_COMM_WORLD, cerr, ierr)
    END IF ! IF (C%choice_forcing_method == 'CO2_direct') THEN
    
    T_ocean_mean      = w_PD * BMB%T_ocean_mean_PD      + w_warm * BMB%T_ocean_mean_warm      + w_cold * BMB%T_ocean_mean_cold
    BMB_deepocean     = w_PD * BMB%BMB_deepocean_PD     + w_warm * BMB%BMB_deepocean_warm     + w_cold * BMB%BMB_deepocean_cold
    BMB_shelf_exposed = w_PD * BMB%BMB_shelf_exposed_PD + w_warm * BMB%BMB_shelf_exposed_warm + w_cold * BMB%BMB_shelf_exposed_cold
    CALL sync
    
    ! Use the (interpolated, spatially uniform) ocean temperature and the subtended angle + distance-to-open-ocean
    ! to calculate sub-shelf melt rates using the parametrisation from Martin et al., 2011
    DO i = grid%i1, grid%i2
    DO j = 1, grid%ny
    
      IF (ice%mask_shelf_a( j,i) == 1) THEN
        ! Sub-shelf melt

        ! Freezing temperature at the bottom of the ice shelves, scaling with depth below water level
        T_freeze = 0.0939_dp - 0.057_dp * 35._dp - 7.64E-04_dp * ice%Hi_a( j,i) * ice_density / seawater_density

        ! Sub-shelf melt rate for non-exposed shelves (Martin, TC, 2011) - melt values, when T_ocean > T_freeze.
        BMB_shelf   = seawater_density * cp0 * sec_per_year * gamma_T * BMB%subshelf_melt_factor * &
                   (T_ocean_mean - T_freeze) / (L_fusion * ice_density)

      ELSE
        BMB_shelf = 0._dp
      END IF

      IF (ice%mask_shelf_a( j,i) == 1 .OR. ice%mask_ocean_a( j,i) == 1) THEN
      
        water_depth = ice%SL_a( j,i) - ice%Hb_a( j,i)
        w_deep = MAX(0._dp, MIN(1._dp, (water_depth - BMB%deep_ocean_threshold_depth) / 200._dp))
        w_expo = MAX(0._dp, MIN(1._dp, (BMB%sub_angle( j,i) - 80._dp)/30._dp)) * EXP(-BMB%dist_open( j,i) / 100000._dp)
        
        BMB%BMB_shelf( j,i) = (w_deep * BMB_deepocean) + (1._dp - w_deep) * (w_expo * BMB_shelf_exposed + (1._dp - w_expo) * BMB_shelf)
        
      ELSE  
        BMB%BMB_shelf( j,i) = 0._dp
      END IF

    END DO
    END DO
    CALL sync
    
    ! Safety
    CALL check_for_NaN_dp_2D( BMB%sub_angle, 'BMB%sub_angle', 'run_BMB_model_ANICE_legacy')
    CALL check_for_NaN_dp_2D( BMB%dist_open, 'BMB%dist_open', 'run_BMB_model_ANICE_legacy')
    CALL check_for_NaN_dp_2D( BMB%BMB_shelf, 'BMB%BMB_shelf', 'run_BMB_model_ANICE_legacy')
          
  END SUBROUTINE run_BMB_model_ANICE_legacy
  FUNCTION distance_open_ocean( grid, i_shelf, j_shelf, mask_land, mask_ocean, mask_ice, mask_shelf) RESULT( open_distance)
    ! Determine the distance to the open ocean (expressed in number of grid cells). A  solution is found for all 16 directions
    ! also when encountering land points, keep searching to find a grid point. 
    ! The minimum value is the solution

    ! The 16 directions
    !
    !              12 13 14
    !             11 ---- 15
    !            10 --  -- 16
    !           09 -- ij -- 01
    !            08 --  -- 02 
    !             07 ---- 03
    !              06 05 04 
    !

    ! In/output variables:
    TYPE(type_grid),                     INTENT(IN)    :: grid 
    INTEGER,                             INTENT(IN)    :: j_shelf, i_shelf
    INTEGER,  DIMENSION(:,:  ),          INTENT(IN)    :: mask_land
    INTEGER,  DIMENSION(:,:  ),          INTENT(IN)    :: mask_ocean
    INTEGER,  DIMENSION(:,:  ),          INTENT(IN)    :: mask_ice
    INTEGER,  DIMENSION(:,:  ),          INTENT(IN)    :: mask_shelf
    REAL(dp)                                           :: open_distance
    
    ! Local variables:
    REAL(dp), DIMENSION(16)                            :: distance             ! list of all distances for 16 directions (m)
    INTEGER                                            :: iloop,imax           ! loop integer and maximum value (max of NX/NY)
    INTEGER                                            :: ii,jj
    
    imax          = MAX( grid%nx, grid%ny)
    distance      = 0
    
    IF (mask_shelf( j_shelf,i_shelf) == 0) THEN
      IF     (mask_land(  j_shelf,i_shelf) == 1) THEN
        open_distance = REAL(grid%nx+grid%ny,dp) * grid%dx
      ELSE
        open_distance = 0._dp
      END IF
      RETURN
    END IF
   
    ! direction 01: (should work fine with imax, no possibility that jj or ii will exceed nx or ny)
    ! but what about when jj or ii are lower than 1..
    DO iloop = 1,imax
      ii = i_shelf
      jj = j_shelf + iloop
       
        ! first check if the boundaries of the grid are reached
        IF (jj > grid%ny) THEN
          distance(1) = 100._dp
          EXIT
        END IF  
        
        IF (mask_ocean( jj,ii) == 1 .AND. mask_ice( jj,ii) == 0) THEN
          distance(1) = real(jj) - real(j_shelf)
          EXIT
        END IF    
      END DO

      ! direction 02:
      DO iloop = 1,imax   
        ii = i_shelf - iloop
        jj = j_shelf + 2*iloop
        IF (jj > grid%ny .OR. ii < 1) THEN
          distance(2) = 100._dp
          EXIT
        END IF  
        
        IF (mask_ocean( jj,ii) == 1 .AND. mask_ice( jj,ii) == 0) THEN
          distance(2) = SQRT( (real(jj) - real(j_shelf))**2 + (real(ii) - real(i_shelf))**2 )
          EXIT
        END IF    
      END DO

      ! direction 03:
      DO iloop = 1,imax   
        ii = i_shelf - iloop
        jj = j_shelf + iloop
        IF (jj > grid%ny .OR. ii < 1) THEN
          distance(3) = 100._dp
          EXIT
        END IF  

        IF (mask_ocean( jj,ii) == 1 .AND. mask_ice( jj,ii) == 0) THEN
          distance(3) = SQRT( (real(jj) - real(j_shelf))**2 + (real(ii) - real(i_shelf))**2 )
          EXIT
        END IF    
      END DO

      ! direction 04:
      DO iloop = 1,imax   
        ii = i_shelf - 2*iloop
        jj = j_shelf + iloop
        IF (jj > grid%ny .OR. ii < 1) THEN
          distance(4) = 100._dp
          EXIT
        END IF  
        
        IF (mask_ocean( jj,ii) == 1 .AND. mask_ice( jj,ii) == 0) THEN
          distance(4) = SQRT( (real(jj) - real(j_shelf))**2 + (real(ii) - real(i_shelf))**2 )
          EXIT
        END IF    
      END DO

      ! direction 05:
      DO iloop = 1,imax   
        ii = i_shelf - iloop
        jj = j_shelf
        IF ( ii < 1) THEN
          distance(5) = 100._dp
          EXIT
        END IF  

        IF (mask_ocean( jj,ii) == 1 .AND. mask_ice( jj,ii) == 0) THEN
          distance(5) = SQRT( (real(jj) - real(j_shelf))**2 + (real(ii) - real(i_shelf))**2 )
          EXIT
        END IF    
      END DO

      ! direction 06:
      DO iloop = 1,imax   
        ii = i_shelf - 2*iloop
        jj = j_shelf - iloop
        IF (jj < 1 .OR. ii < 1) THEN
          distance(6) = 100._dp
          EXIT
        END IF
        
        IF (mask_ocean( jj,ii) == 1 .AND. mask_ice( jj,ii) == 0) THEN
          distance(6) = SQRT( (real(jj) - real(j_shelf))**2 + (real(ii) - real(i_shelf))**2 )
          EXIT
        END IF    
      END DO

      ! direction 07:
      DO iloop = 1,imax   
        ii = i_shelf - iloop
        jj = j_shelf - iloop
        IF (jj < 1 .OR. ii < 1) THEN
          distance(7) = 100._dp
          EXIT
        END IF 
                 
        IF (mask_ocean( jj,ii) == 1 .AND. mask_ice( jj,ii) == 0) THEN
          distance(7) = SQRT( (real(jj) - real(j_shelf))**2 + (real(ii) - real(i_shelf))**2 )
          EXIT
        END IF    
      END DO

      ! direction 08:
      DO iloop = 1,imax   
        ii = i_shelf - iloop
        jj = j_shelf - 2*iloop
        IF (jj < 1 .OR. ii < 1) THEN
          distance(8) = 100._dp
          EXIT
        END IF
                  
        IF (mask_ocean( jj,ii) == 1 .AND. mask_ice( jj,ii) == 0) THEN
          distance(8) = SQRT( (real(jj) - real(j_shelf))**2 + (real(ii) - real(i_shelf))**2 )
          EXIT
        END IF    
      END DO

      ! direction 09:
      DO iloop = 1,imax   
        ii = i_shelf 
        jj = j_shelf - iloop
        IF (jj < 1) THEN
          distance(9) = 100._dp
          EXIT
        END IF
                  
        IF (mask_ocean( jj,ii) == 1 .AND. mask_ice( jj,ii) == 0) THEN
          distance(9) = SQRT( (real(jj) - real(j_shelf))**2 + (real(ii) - real(i_shelf))**2 )
          EXIT
        END IF    
      END DO

      ! direction 10:
      DO iloop = 1,imax   
        ii = i_shelf + iloop 
        jj = j_shelf - 2*iloop
        IF (jj < 1 .OR. ii > grid%nx) THEN
          distance(10) = 100._dp
          EXIT
        END IF
                  
        IF (mask_ocean( jj,ii) == 1 .AND. mask_ice( jj,ii) == 0) THEN
          distance(10) = SQRT( (real(jj) - real(j_shelf))**2 + (real(ii) - real(i_shelf))**2 )
          EXIT
        END IF    
      END DO

      ! direction 11:
      DO iloop = 1,imax   
        ii = i_shelf + iloop 
        jj = j_shelf - iloop
        IF (jj < 1 .OR. ii > grid%nx) THEN
          distance(11) = 100._dp
          EXIT
        END IF

        IF (mask_ocean( jj,ii) == 1 .AND. mask_ice( jj,ii) == 0) THEN
          distance(11) = SQRT( (real(jj) - real(j_shelf))**2 + (real(ii) - real(i_shelf))**2 )
          EXIT
        END IF    
      END DO

      ! direction 12:
      DO iloop = 1,imax   
        ii = i_shelf + 2*iloop 
        jj = j_shelf - iloop
        IF (jj < 1 .OR. ii > grid%nx) THEN
          distance(12) = 100._dp
          EXIT
        END IF

        IF (mask_ocean( jj,ii) == 1 .AND. mask_ice( jj,ii) == 0) THEN
          distance(12) = SQRT( (real(jj) - real(j_shelf))**2 + (real(ii) - real(i_shelf))**2 )
          EXIT
        END IF    
      END DO

      ! direction 13:
      DO iloop = 1,imax   
        ii = i_shelf + iloop 
        jj = j_shelf
        IF (ii > grid%nx) THEN
          distance(13) = 100._dp
          EXIT
        END IF

        IF (mask_ocean( jj,ii) == 1 .AND. mask_ice( jj,ii) == 0) THEN
          distance(13) = SQRT( (real(jj) - real(j_shelf))**2 + (real(ii) - real(i_shelf))**2 )
          EXIT
        END IF    
      END DO

      ! direction 14:
      DO iloop = 1,imax   
        ii = i_shelf + 2*iloop 
        jj = j_shelf + iloop
        IF (jj > grid%ny .OR. ii > grid%nx) THEN
          distance(14) = 100._dp
          EXIT
        END IF

        IF (mask_ocean( jj,ii) == 1 .AND. mask_ice( jj,ii) == 0) THEN
          distance(14) = SQRT( (real(jj) - real(j_shelf))**2 + (real(ii) - real(i_shelf))**2 )
          EXIT
        END IF    
      END DO

      ! direction 15:
      DO iloop = 1,imax   
        ii = i_shelf + iloop 
        jj = j_shelf + iloop
        IF (jj > grid%ny .OR. ii > grid%nx) THEN
          distance(15) = 100._dp
          EXIT
        END IF

        IF (mask_ocean( jj,ii) == 1 .AND. mask_ice( jj,ii) == 0) THEN
          distance(15) = SQRT( (real(jj) - real(j_shelf))**2 + (real(ii) - real(i_shelf))**2 )
          EXIT
        END IF    
      END DO

      ! direction 16:
      DO iloop = 1,imax   
        ii = i_shelf + iloop 
        jj = j_shelf + 2*iloop
        IF (jj > grid%ny .OR. ii > grid%nx) THEN
          distance(16) = 100._dp
          EXIT
        END IF

        IF (mask_ocean( jj,ii) == 1 .AND. mask_ice( jj,ii) == 0) THEN
          distance(16) = SQRT( (real(jj) - real(j_shelf))**2 + (real(ii) - real(i_shelf))**2 )
          EXIT
        END IF    
      END DO

      ! Calculate minimum distance
      open_distance = MINVAL(distance) * grid%dx

    END FUNCTION distance_open_ocean
  FUNCTION subtended_angle( grid, i_shelf, j_shelf, mask_land, mask_ocean, mask_ice, mask_sheet, mask_shelf) RESULT(angle_sub)
    ! Determine the subtended angle to the open ocean. When encountering land points
    ! the angle is zet to zero (i.e. a loss of 1/16th of the fully possible 360). 
    ! The minimum value is the solution
    
    ! In/output variables:
    TYPE(type_grid),                     INTENT(IN)    :: grid 
    INTEGER,                             INTENT(IN)    :: j_shelf, i_shelf
    INTEGER,  DIMENSION(:,:  ),          INTENT(IN)    :: mask_land
    INTEGER,  DIMENSION(:,:  ),          INTENT(IN)    :: mask_ocean
    INTEGER,  DIMENSION(:,:  ),          INTENT(IN)    :: mask_ice
    INTEGER,  DIMENSION(:,:  ),          INTENT(IN)    :: mask_sheet
    INTEGER,  DIMENSION(:,:  ),          INTENT(IN)    :: mask_shelf
    REAL(dp)                                           :: angle_sub
    
    ! Local variables:
    REAL(dp), DIMENSION(16)                            :: angle                !  list of open-ocean angles for 16 directions (degrees)
    INTEGER                                            :: iloop,imax           ! loop integer and maximum value (max of NX/NY)
    INTEGER                                            :: ii,jj

    imax      = MAX(grid%nx,grid%ny)
    angle     = 1._dp
    angle_sub = 360._dp
    
    IF (mask_shelf( j_shelf,i_shelf) == 0) THEN
      IF     (mask_land(  j_shelf,i_shelf) == 1) THEN
        angle_sub = 0._dp
      ELSE
        angle_sub = 360._dp
      END IF
      RETURN
    END IF
    
    ! direction 01:
    DO iloop = 1,imax   
      ii = i_shelf
      jj = j_shelf + iloop
      
      ! first check if the boundaries of the grid are reached
      IF (jj > grid%ny) THEN
        angle(1) = 0._dp
        EXIT
      END IF  
      
      IF (mask_sheet( jj,ii) == 1 .OR. mask_land( jj,ii) == 1) THEN
        angle(1) = 0._dp
        EXIT
      ELSEIF (mask_ocean( jj,ii) == 1 .AND. mask_ice( jj,ii) == 0) THEN
        angle(1) = 1._dp
        EXIT
      END IF    
    END DO

    ! direction 02:
    DO iloop = 1,imax   
      ii = i_shelf - iloop
      jj = j_shelf + 2*iloop
      IF (jj > grid%ny .OR. ii < 1) THEN
        angle(2) = 0._dp
        EXIT
      END IF  
      
      IF (mask_sheet( jj,ii) == 1 .OR. mask_land( jj,ii) == 1) THEN
        angle(2) = 0._dp
        EXIT
      ELSEIF (mask_ocean( jj,ii) == 1 .AND. mask_ice( jj,ii) == 0) THEN
        angle(2) = 1._dp
        EXIT
      END IF    
    END DO

    ! direction 03:
    DO iloop = 1,imax   
      ii = i_shelf - iloop
      jj = j_shelf + iloop
      IF (jj > grid%ny .OR. ii < 1) THEN
        angle(3) = 0._dp
        EXIT
      END IF  

      IF (mask_sheet( jj,ii) == 1 .OR. mask_land( jj,ii) == 1) THEN
        angle(3) = 0._dp
        EXIT
      ELSEIF (mask_ocean( jj,ii) == 1 .AND. mask_ice( jj,ii) == 0) THEN
        angle(3) = 1._dp
        EXIT
      END IF    
    END DO

    ! direction 04:
    DO iloop = 1,imax   
      ii = i_shelf - 2*iloop
      jj = j_shelf + iloop
      IF (jj > grid%ny .OR. ii < 1) THEN
        angle(4) = 0._dp
        EXIT
      END IF  
      
      IF (mask_sheet( jj,ii) == 1 .OR. mask_land( jj,ii) == 1) THEN
        angle(4) = 0._dp
        EXIT
      ELSEIF (mask_ocean( jj,ii) == 1 .AND. mask_ice( jj,ii) == 0) THEN
        angle(4) = 1._dp
        EXIT
      END IF    
    END DO

    ! direction 05:
    DO iloop = 1,imax   
      ii = i_shelf - iloop
      jj = j_shelf
      IF ( ii < 1) THEN
        angle(5) = 0._dp
        EXIT
      END IF  

      IF (mask_sheet( jj,ii) == 1 .OR. mask_land( jj,ii) == 1) THEN
        angle(5) = 0._dp
        EXIT
      ELSEIF (mask_ocean( jj,ii) == 1 .AND. mask_ice( jj,ii) == 0) THEN
        angle(5) = 1._dp
        EXIT
      END IF    
    END DO

    ! direction 06:
    DO iloop = 1,imax   
      ii = i_shelf - 2*iloop
      jj = j_shelf - iloop
      IF (jj < 1 .OR. ii < 1) THEN
        angle(6) = 0._dp
        EXIT
      END IF
      
      IF (mask_sheet( jj,ii) == 1 .OR. mask_land( jj,ii) == 1) THEN
        angle(6) = 0._dp
        EXIT
      ELSEIF (mask_ocean( jj,ii) == 1 .AND. mask_ice( jj,ii) == 0) THEN
        angle(6) = 1._dp
        EXIT
      END IF    
    END DO

    ! direction 07:
    DO iloop = 1,imax   
      ii = i_shelf - iloop
      jj = j_shelf - iloop
      IF (jj < 1 .OR. ii < 1) THEN
        angle(7) = 0._dp
        EXIT
      END IF 
               
      IF (mask_sheet( jj,ii) == 1 .OR. mask_land( jj,ii) == 1) THEN
        angle(7) = 0._dp
        EXIT
      ELSEIF (mask_ocean( jj,ii) == 1 .AND. mask_ice( jj,ii) == 0) THEN
        angle(7) = 1._dp
        EXIT
      END IF    
    END DO

    ! direction 08:
    DO iloop = 1,imax   
      ii = i_shelf - iloop
      jj = j_shelf - 2*iloop
      IF (jj < 1 .OR. ii < 1) THEN
        angle(8) = 0._dp
        EXIT
      END IF
                
      IF (mask_sheet( jj,ii) == 1 .OR. mask_land( jj,ii) == 1) THEN
        angle(8) = 0._dp
        EXIT
      ELSEIF (mask_ocean( jj,ii) == 1 .AND. mask_ice( jj,ii) == 0) THEN
        angle(8) = 1._dp
        EXIT
      END IF    
    END DO

    ! direction 09:
    DO iloop = 1,imax   
      ii = i_shelf 
      jj = j_shelf - iloop
      IF (jj < 1) THEN
        angle(9) = 0._dp
        EXIT
      END IF
                
      IF (mask_sheet( jj,ii) == 1 .OR. mask_land( jj,ii) == 1) THEN
        angle(9) = 0._dp
        EXIT
      ELSEIF (mask_ocean( jj,ii) == 1 .AND. mask_ice( jj,ii) == 0) THEN
        angle(9) = 1._dp
        EXIT
      END IF    
    END DO

    ! direction 10:
    DO iloop = 1,imax   
      ii = i_shelf + iloop 
      jj = j_shelf - 2*iloop
      IF (jj < 1 .OR. ii > grid%nx) THEN
        angle(10) = 0._dp
        EXIT
      END IF
                
      IF (mask_sheet( jj,ii) == 1 .OR. mask_land( jj,ii) == 1) THEN
        angle(10) = 0._dp
        EXIT
      ELSEIF (mask_ocean( jj,ii) == 1 .AND. mask_ice( jj,ii) == 0) THEN
        angle(10) = 1._dp
        EXIT
      END IF    
    END DO

    ! direction 11:
    DO iloop = 1,imax   
      ii = i_shelf + iloop 
      jj = j_shelf - iloop
      IF (jj < 1 .OR. ii > grid%nx) THEN
        angle(11) = 0._dp
        EXIT
      END IF

      IF (mask_sheet( jj,ii) == 1 .OR. mask_land( jj,ii) == 1) THEN
        angle(11) = 0._dp
        EXIT
      ELSEIF (mask_ocean( jj,ii) == 1 .AND. mask_ice( jj,ii) == 0) THEN
        angle(11) = 1._dp
        EXIT
      END IF    
    END DO

    ! direction 12:
    DO iloop = 1,imax   
      ii = i_shelf + 2*iloop 
      jj = j_shelf - iloop
      IF (jj < 1 .OR. ii > grid%nx) THEN
        angle(12) = 0._dp
        EXIT
      END IF

      IF (mask_sheet( jj,ii) == 1 .OR. mask_land( jj,ii) == 1) THEN
        angle(12) = 0._dp
        EXIT
      ELSEIF (mask_ocean( jj,ii) == 1 .AND. mask_ice( jj,ii) == 0) THEN
        angle(12) = 1._dp
        EXIT
      END IF    
    END DO

    ! direction 13:
    DO iloop = 1,imax   
      ii = i_shelf + iloop 
      jj = j_shelf
      IF (ii > grid%nx) THEN
        angle(13) = 0._dp
        EXIT
      END IF

      IF (mask_sheet( jj,ii) == 1 .OR. mask_land( jj,ii) == 1) THEN
        angle(13) = 0._dp
        EXIT
      ELSEIF (mask_ocean( jj,ii) == 1 .AND. mask_ice( jj,ii) == 0) THEN
        angle(13) = 1._dp
        EXIT
      END IF    
    END DO

    ! direction 14:
    DO iloop = 1,imax   
      ii = i_shelf + 2*iloop 
      jj = j_shelf + iloop
      IF (jj > grid%ny .OR. ii > grid%nx) THEN
        angle(14) = 0._dp
        EXIT
      END IF

      IF (mask_sheet( jj,ii) == 1 .OR. mask_land( jj,ii) == 1) THEN
        angle(14) = 0._dp
        EXIT
      ELSEIF (mask_ocean( jj,ii) == 1 .AND. mask_ice( jj,ii) == 0) THEN
        angle(14) = 1._dp
        EXIT
      END IF    
    END DO

    ! direction 15:
    DO iloop = 1,imax   
      ii = i_shelf + iloop 
      jj = j_shelf + iloop
      IF (jj > grid%ny .OR. ii > grid%nx) THEN
        angle(15) = 0._dp
        EXIT
      END IF

      IF (mask_sheet( jj,ii) == 1 .OR. mask_land( jj,ii) == 1) THEN
        angle(15) = 0._dp
        EXIT
      ELSEIF (mask_ocean( jj,ii) == 1 .AND. mask_ice( jj,ii) == 0) THEN
        angle(15) = 1._dp
        EXIT
      END IF    
    END DO

    ! direction 16:
    DO iloop = 1,imax   
      ii = i_shelf + iloop 
      jj = j_shelf + 2*iloop
      IF (jj > grid%ny .OR. ii > grid%nx) THEN
        angle(16) = 0._dp
        EXIT
      END IF

      IF (mask_sheet( jj,ii) == 1 .OR. mask_land( jj,ii) == 1) THEN
        angle(16) = 0._dp
        EXIT
      ELSEIF (mask_ocean( jj,ii) == 1 .AND. mask_ice( jj,ii) == 0) THEN
        angle(16) = 1._dp
        EXIT
      END IF    
    END DO

    ! Calculate total subtanded angle
    angle_sub = SUM(angle(1:16)) * 360._dp / 16._dp

  END FUNCTION subtended_angle
  SUBROUTINE initialise_BMB_model_ANICE_legacy( grid, BMB, region_name)
    ! Allocate memory for the data fields of the ANICE_legacy shelf BMB model.
    
    IMPLICIT NONE
    
    ! In/output variables
    TYPE(type_grid),                     INTENT(IN)    :: grid 
    TYPE(type_BMB_model),                INTENT(INOUT) :: BMB
    CHARACTER(LEN=3),                    INTENT(IN)    :: region_name
    
    ! Variables
    CALL allocate_shared_dp_2D( grid%ny, grid%nx, BMB%BMB_shelf, BMB%wBMB_shelf)
    CALL allocate_shared_dp_2D( grid%ny, grid%nx, BMB%sub_angle, BMB%wsub_angle)
    CALL allocate_shared_dp_2D( grid%ny, grid%nx, BMB%dist_open, BMB%wdist_open)
    
    ! Tuning parameters
    CALL allocate_shared_dp_0D( BMB%T_ocean_mean_PD,            BMB%wT_ocean_mean_PD           )
    CALL allocate_shared_dp_0D( BMB%T_ocean_mean_cold,          BMB%wT_ocean_mean_cold         )
    CALL allocate_shared_dp_0D( BMB%T_ocean_mean_warm,          BMB%wT_ocean_mean_warm         )
    CALL allocate_shared_dp_0D( BMB%BMB_deepocean_PD,           BMB%wBMB_deepocean_PD          )
    CALL allocate_shared_dp_0D( BMB%BMB_deepocean_cold,         BMB%wBMB_deepocean_cold        )
    CALL allocate_shared_dp_0D( BMB%BMB_deepocean_warm,         BMB%wBMB_deepocean_warm        )
    CALL allocate_shared_dp_0D( BMB%BMB_shelf_exposed_PD,       BMB%wBMB_shelf_exposed_PD      )
    CALL allocate_shared_dp_0D( BMB%BMB_shelf_exposed_cold,     BMB%wBMB_shelf_exposed_cold    )
    CALL allocate_shared_dp_0D( BMB%BMB_shelf_exposed_warm,     BMB%wBMB_shelf_exposed_warm    )
    CALL allocate_shared_dp_0D( BMB%subshelf_melt_factor,       BMB%wsubshelf_melt_factor      )
    CALL allocate_shared_dp_0D( BMB%deep_ocean_threshold_depth, BMB%wdeep_ocean_threshold_depth)
    
    IF (region_name == 'NAM') THEN
      BMB%T_ocean_mean_PD            = C%T_ocean_mean_PD_NAM
      BMB%T_ocean_mean_cold          = C%T_ocean_mean_cold_NAM
      BMB%T_ocean_mean_warm          = C%T_ocean_mean_warm_NAM
      BMB%BMB_deepocean_PD           = C%BMB_deepocean_PD_NAM
      BMB%BMB_deepocean_cold         = C%BMB_deepocean_cold_NAM
      BMB%BMB_deepocean_warm         = C%BMB_deepocean_warm_NAM
      BMB%BMB_shelf_exposed_PD       = C%BMB_shelf_exposed_PD_NAM
      BMB%BMB_shelf_exposed_cold     = C%BMB_shelf_exposed_cold_NAM
      BMB%BMB_shelf_exposed_warm     = C%BMB_shelf_exposed_warm_NAM
      BMB%subshelf_melt_factor       = C%subshelf_melt_factor_NAM
      BMB%deep_ocean_threshold_depth = C%deep_ocean_threshold_depth_NAM
    ELSEIF (region_name == 'EAS') THEN
      BMB%T_ocean_mean_PD            = C%T_ocean_mean_PD_EAS
      BMB%T_ocean_mean_cold          = C%T_ocean_mean_cold_EAS
      BMB%T_ocean_mean_warm          = C%T_ocean_mean_warm_EAS
      BMB%BMB_deepocean_PD           = C%BMB_deepocean_PD_EAS
      BMB%BMB_deepocean_cold         = C%BMB_deepocean_cold_EAS
      BMB%BMB_deepocean_warm         = C%BMB_deepocean_warm_EAS
      BMB%BMB_shelf_exposed_PD       = C%BMB_shelf_exposed_PD_EAS
      BMB%BMB_shelf_exposed_cold     = C%BMB_shelf_exposed_cold_EAS
      BMB%BMB_shelf_exposed_warm     = C%BMB_shelf_exposed_warm_EAS
      BMB%subshelf_melt_factor       = C%subshelf_melt_factor_EAS
      BMB%deep_ocean_threshold_depth = C%deep_ocean_threshold_depth_EAS
    ELSEIF (region_name == 'GRL') THEN
      BMB%T_ocean_mean_PD            = C%T_ocean_mean_PD_GRL
      BMB%T_ocean_mean_cold          = C%T_ocean_mean_cold_GRL
      BMB%T_ocean_mean_warm          = C%T_ocean_mean_warm_GRL
      BMB%BMB_deepocean_PD           = C%BMB_deepocean_PD_GRL
      BMB%BMB_deepocean_cold         = C%BMB_deepocean_cold_GRL
      BMB%BMB_deepocean_warm         = C%BMB_deepocean_warm_GRL
      BMB%BMB_shelf_exposed_PD       = C%BMB_shelf_exposed_PD_GRL
      BMB%BMB_shelf_exposed_cold     = C%BMB_shelf_exposed_cold_GRL
      BMB%BMB_shelf_exposed_warm     = C%BMB_shelf_exposed_warm_GRL
      BMB%subshelf_melt_factor       = C%subshelf_melt_factor_GRL
      BMB%deep_ocean_threshold_depth = C%deep_ocean_threshold_depth_GRL
    ELSEIF (region_name == 'ANT') THEN
      BMB%T_ocean_mean_PD            = C%T_ocean_mean_PD_ANT
      BMB%T_ocean_mean_cold          = C%T_ocean_mean_cold_ANT
      BMB%T_ocean_mean_warm          = C%T_ocean_mean_warm_ANT
      BMB%BMB_deepocean_PD           = C%BMB_deepocean_PD_ANT
      BMB%BMB_deepocean_cold         = C%BMB_deepocean_cold_ANT
      BMB%BMB_deepocean_warm         = C%BMB_deepocean_warm_ANT
      BMB%BMB_shelf_exposed_PD       = C%BMB_shelf_exposed_PD_ANT
      BMB%BMB_shelf_exposed_cold     = C%BMB_shelf_exposed_cold_ANT
      BMB%BMB_shelf_exposed_warm     = C%BMB_shelf_exposed_warm_ANT
      BMB%subshelf_melt_factor       = C%subshelf_melt_factor_ANT
      BMB%deep_ocean_threshold_depth = C%deep_ocean_threshold_depth_ANT
    END IF
      
  END SUBROUTINE initialise_BMB_model_ANICE_legacy
  
  ! The Favier et al. (2019) sub-shelf melt parameterisations
! ========================================

  SUBROUTINE run_BMB_model_Favier2019_linear(         grid, ice, ocean, BMB)
    ! Calculate sub-shelf melt with Favier et al. (2019) linear parameterisation
    
    IMPLICIT NONE
    
    ! In/output variables
    TYPE(type_grid),                     INTENT(IN)    :: grid 
    TYPE(type_ice_model),                INTENT(IN)    :: ice
    TYPE(type_ocean_snapshot_regional),  INTENT(IN)    :: ocean
    TYPE(type_BMB_model),                INTENT(INOUT) :: BMB
    
    ! Local variables
    INTEGER                                            :: i,j
    REAL(dp)                                           :: dT
    
    ! Calculate ocean temperature and freezing point at the base of the shelf
    CALL calc_ocean_temperature_at_shelf_base(    grid, ice, ocean, BMB)
    CALL calc_ocean_freezing_point_at_shelf_base( grid, ice, ocean, BMB)
    
    DO i = grid%i1, grid%i2
    DO j = 1, grid%ny
      
      ! Initialise
      BMB%BMB_shelf( j,i) = 0._dp
      
      IF (ice%mask_shelf_a( j,i) == 1) THEN
        
        ! Temperature forcing
        dT = BMB%T_ocean_base( j,i) - BMB%T_ocean_freeze_base( j,i)
        
        ! Favier et al. (2019), Eq. 2
        BMB%BMB_shelf( j,i) = -sec_per_year * C%BMB_Favier2019_lin_GammaT * seawater_density * cp_ocean * dT / (ice_density * L_fusion)
        
      END IF ! IF (ice%mask_shelf_a( j,i) == 1) THEN
      
    END DO
    END DO
    CALL sync
          
  END SUBROUTINE run_BMB_model_Favier2019_linear
  SUBROUTINE run_BMB_model_Favier2019_quadratic(      grid, ice, ocean, BMB)
    ! Calculate sub-shelf melt with Favier et al. (2019) quadratic parameterisation
    
    IMPLICIT NONE
    
    ! In/output variables
    TYPE(type_grid),                     INTENT(IN)    :: grid 
    TYPE(type_ice_model),                INTENT(IN)    :: ice
    TYPE(type_ocean_snapshot_regional),  INTENT(IN)    :: ocean
    TYPE(type_BMB_model),                INTENT(INOUT) :: BMB
    
    ! Local variables
    INTEGER                                            :: i,j
    REAL(dp)                                           :: dT
    
    ! Calculate ocean temperature and freezing point at the base of the shelf
    CALL calc_ocean_temperature_at_shelf_base(    grid, ice, ocean, BMB)
    CALL calc_ocean_freezing_point_at_shelf_base( grid, ice, ocean, BMB)
    
    DO i = grid%i1, grid%i2
    DO j = 1, grid%ny
      
      ! Initialise
      BMB%BMB_shelf( j,i) = 0._dp
      
      IF (ice%mask_shelf_a( j,i) == 1) THEN
        
        ! Temperature forcing
        dT = BMB%T_ocean_base( j,i) - BMB%T_ocean_freeze_base( j,i)
        
        ! Favier et al. (2019), Eq. 4
        BMB%BMB_shelf( j,i) = -sec_per_year * C%BMB_Favier2019_quad_GammaT * (seawater_density * cp_ocean * dT / (ice_density * L_fusion))**2._dp
        
      END IF ! IF (ice%mask_shelf_a( j,i) == 1) THEN
      
    END DO
    END DO
    CALL sync
          
  END SUBROUTINE run_BMB_model_Favier2019_quadratic
  SUBROUTINE run_BMB_model_Favier2019_Mplus(          grid, ice, ocean, BMB)
    ! Calculate sub-shelf melt with Favier et al. (2019) M+ parameterisation
    
    IMPLICIT NONE
    
    ! In/output variables
    TYPE(type_grid),                     INTENT(IN)    :: grid 
    TYPE(type_ice_model),                INTENT(IN)    :: ice
    TYPE(type_ocean_snapshot_regional),  INTENT(IN)    :: ocean
    TYPE(type_BMB_model),                INTENT(INOUT) :: BMB
    
    ! Local variables
    INTEGER                                            :: i,j,n_shelf,basin_i
    REAL(dp)                                           :: dT,dT_av
    
    ! Calculate ocean temperature and freezing point at the base of the shelf
    CALL calc_ocean_temperature_at_shelf_base(    grid, ice, ocean, BMB)
    CALL calc_ocean_freezing_point_at_shelf_base( grid, ice, ocean, BMB)
    
    DO i = grid%i1, grid%i2
    DO j = 1, grid%ny
      
      ! Initialise
      BMB%BMB_shelf( j,i) = 0._dp
      
      IF (ice%mask_shelf_a( j,i) == 1) THEN
        
        ! Temperature forcing
        dT = BMB%T_ocean_base( j,i) - BMB%T_ocean_freeze_base( j,i)
        
        ! Favier et al. (2019), Eq. 5 (part 1, without the basin-averaged term, that comes later)
        BMB%BMB_shelf( j,i) = -sec_per_year * C%BMB_Favier2019_Mplus_GammaT * (seawater_density * cp_ocean / (ice_density * L_fusion))**2._dp * dT
        
      END IF ! IF (ice%mask_shelf_a( j,i) == 1) THEN
      
    END DO
    END DO
    CALL sync
    
    ! Calculate and apply basin-averaged temperature forcing
    DO basin_i = 1, ice%nbasins
    
      dT_av   = 0._dp
      n_shelf = 0
    
      DO i = grid%i1, grid%i2
      DO j = 1, grid%ny
        IF (ice%basin_ID( j,i) == basin_i .AND. ice%mask_shelf_a( j,i) == 1) THEN
          dT = BMB%T_ocean_base( j,i) - BMB%T_ocean_freeze_base( j,i)
          dT_av   = dT_av   + dT
          n_shelf = n_shelf + 1
        END IF
      END DO
      END DO
        
      CALL MPI_ALLREDUCE( MPI_IN_PLACE, dT_av,   1, MPI_DOUBLE_PRECISION, MPI_SUM, MPI_COMM_WORLD, ierr)
      CALL MPI_ALLREDUCE( MPI_IN_PLACE, n_shelf, 1, MPI_DOUBLE_PRECISION, MPI_SUM, MPI_COMM_WORLD, ierr)
        
      ! Safety
      IF (n_shelf == 0) THEN
        dT_av = 0._dp
      ELSE
        dT_av = dT_av / n_shelf
      END IF
      
      ! Add last term to the equation
      DO i = grid%i1, grid%i2
      DO j = 1, grid%ny
        IF (ice%basin_ID( j,i) == basin_i .AND. ice%mask_shelf_a( j,i) == 1) THEN
          BMB%BMB_shelf( j,i) = BMB%BMB_shelf( j,i) * dT_av
        END IF
      END DO
      END DO
      CALL sync
    
    END DO ! DO basin_i = 1, ice%nbasins
          
  END SUBROUTINE run_BMB_model_Favier2019_Mplus
  SUBROUTINE calc_ocean_temperature_at_shelf_base(    grid, ice, ocean, BMB)
    ! Calculate ocean temperature at the base of the shelf by interpolating
    ! the 3-D ocean temperature field in the vertical column
    
    IMPLICIT NONE
    
    ! In/output variables
    TYPE(type_grid),                     INTENT(IN)    :: grid 
    TYPE(type_ice_model),                INTENT(IN)    :: ice
    TYPE(type_ocean_snapshot_regional),  INTENT(IN)    :: ocean
    TYPE(type_BMB_model),                INTENT(INOUT) :: BMB
    
    ! Local variables
    INTEGER                                            :: i,j
    REAL(dp)                                           :: depth
    
    DO i = grid%i1, grid%i2
    DO j = 1, grid%ny
    
      ! Initialise at zero
      BMB%T_ocean_base( j,i) = 0._dp
      
      IF (ice%mask_shelf_a( j,i) == 1) THEN
      
        ! Calculate depth
        depth = MAX( 0.1_dp, ice%Hi_a( j,i) * ice_density / seawater_density)
        
        ! Find ocean temperature at this depth
        CALL interpolate_ocean_depth( C%nz_ocean, C%z_ocean, ocean%T_ocean_corr_ext( :,j,i), depth, BMB%T_ocean_base( j,i))
        
      END IF ! IF (ice%mask_shelf_a( j,i) == 1) THEN
      
    END DO
    END DO
    CALL sync
          
  END SUBROUTINE calc_ocean_temperature_at_shelf_base
  SUBROUTINE calc_ocean_freezing_point_at_shelf_base( grid, ice, ocean, BMB)
    ! Calculate the ocean freezing point at the base of the shelf, needed to calculate
    ! basal melt in the different parameterisations from Favier et al. (2019)
    
    IMPLICIT NONE
    
    ! In/output variables
    TYPE(type_grid),                     INTENT(IN)    :: grid 
    TYPE(type_ice_model),                INTENT(IN)    :: ice
    TYPE(type_ocean_snapshot_regional),  INTENT(IN)    :: ocean
    TYPE(type_BMB_model),                INTENT(INOUT) :: BMB
    
    ! Local variables
    INTEGER                                            :: i,j
    REAL(dp)                                           :: depth
    REAL(dp)                                           :: S0                   ! Practical salinity [PSU]
    REAL(dp), PARAMETER                                :: lambda1 = -0.0575_dp ! Liquidus slope                [degC PSU^-1] (Favier et al. (2019), Table 2)
    REAL(dp), PARAMETER                                :: lambda2 = 0.0832_dp  ! Liquidus intercept            [degC]        (Favier et al. (2019), Table 2)
    REAL(dp), PARAMETER                                :: lambda3 = 7.59E-4_dp ! Liquidus pressure coefficient [degC m^-1]   (Favier et al. (2019), Table 2)
    
    DO i = grid%i1, grid%i2
    DO j = 1, grid%ny
    
      ! Initialise at zero
      BMB%T_ocean_freeze_base( j,i) = 0._dp
      
      IF (ice%mask_shelf_a( j,i) == 1) THEN
      
        ! Calculate depth
        depth = MAX( 0.1_dp, ice%Hi_a( j,i) * ice_density / seawater_density)
        
        ! Find salinity at this depth
        CALL interpolate_ocean_depth( C%nz_ocean, C%z_ocean, ocean%S_ocean_corr_ext( :,j,i), depth, S0)
        
        ! Calculate ocean freezing temperature (Favier et al. (2019), Eq. 3) in degrees Celsius
        BMB%T_ocean_freeze_base( j,i) = lambda1 * S0 + lambda2 - lambda3 * depth
        
      END IF ! IF (ice%mask_shelf_a( j,i) == 1) THEN
      
    END DO
    END DO
    CALL sync
          
  END SUBROUTINE calc_ocean_freezing_point_at_shelf_base
  SUBROUTINE initialise_BMB_model_Favier2019( grid, BMB)
    ! Allocate memory for the data fields of the Favier et al. (2019) shelf BMB parameterisations.
    
    IMPLICIT NONE
    
    ! In/output variables
    TYPE(type_grid),                     INTENT(IN)    :: grid 
    TYPE(type_BMB_model),                INTENT(INOUT) :: BMB
    
    ! Variables
    CALL allocate_shared_dp_2D( grid%ny, grid%nx, BMB%T_ocean_base,        BMB%wT_ocean_base       )
    CALL allocate_shared_dp_2D( grid%ny, grid%nx, BMB%T_ocean_freeze_base, BMB%wT_ocean_freeze_base)
      
  END SUBROUTINE initialise_BMB_model_Favier2019
  
  ! The Lazeroms et al. (2018) quasi-2-D plume parameterisation
! ========================================

  SUBROUTINE run_BMB_model_Lazeroms2018_plume( grid, ice, ocean, BMB)
    ! Calculate basal melt using the quasi-2-D plume parameterisation by Lazeroms et al. (2018), following the equations in Appendix A
    
    IMPLICIT NONE
    
    ! In/output variables
    TYPE(type_grid),                     INTENT(IN)    :: grid 
    TYPE(type_ice_model),                INTENT(IN)    :: ice
    TYPE(type_ocean_snapshot_regional),  INTENT(IN)    :: ocean
    TYPE(type_BMB_model),                INTENT(INOUT) :: BMB
    
    ! Local variables:
    INTEGER                                            :: i,j
    REAL(dp)                                           :: depth                               ! Ice-shelf base depth ("draft") [m]
    REAL(dp)                                           :: Ta                                  ! Ambient temperature at the ice-shelf base [degC]
    REAL(dp)                                           :: Sa                                  ! Ambient salinity    at the ice-shelf base [PSU]
    REAL(dp)                                           :: Tf_GL                               ! Freezing temperature at effective grounding-line plume source
    REAL(dp)                                           :: alpha                               ! Effective local angle ( = atan(slope))
    REAL(dp)                                           :: sinalpha                            ! sin( alpha) (appears so often that it's better to give it its own variable)
    REAL(dp)                                           :: GammaTS                             ! Effective heat exchange coefficient
    REAL(dp)                                           :: g_alpha                             ! Geometry term
    REAL(dp)                                           :: g_alpha_term1, g_alpha_term2, g_alpha_term3, sqrtCd_GammaTS
    REAL(dp)                                           :: M                                   ! Empirically derived melt-rate scale
    REAL(dp)                                           :: l_geo                               ! Geometry- and temperature-dependent length scale
    REAL(dp)                                           :: Xhat                                ! Dimensionless scaled distance along plume path
    REAL(dp)                                           :: Mhat                                ! Dimensionless melt curve
    
    ! Constant parameters (Lazeroms et al. (2018), Table 1)
    REAL(dp), PARAMETER                                :: E0              =  3.6E-2_dp        ! Entrainment coefficient             [unitless]
    REAL(dp), PARAMETER                                :: Cd              =  2.5E-3_dp        ! Drag coefficient                    [unitless]
    REAL(dp), PARAMETER                                :: lambda1         = -0.0573_dp        ! Freezing point salinity coefficient [K]
    REAL(dp), PARAMETER                                :: lambda2         =  0.0832_dp        ! Freezing point offset               [K]
    REAL(dp), PARAMETER                                :: lambda3         =  7.61E-4_dp       ! Freezing point depth coefficient    [K m^-1]
    REAL(dp), PARAMETER                                :: M0              =  10._dp           ! Melt-rate parameter                 [m yr^1 degC^-2]
    REAL(dp), PARAMETER                                :: sqrtCd_GammaTS0 =  6.0E-4_dp        ! Heat exchange parameter             [unitless]
    REAL(dp), PARAMETER                                :: gamma1          =  0.545_dp         ! Heat exchange parameter             [unitless]
    REAL(dp), PARAMETER                                :: gamma2          =  3.5E-5_dp        ! Heat exchange parameter             [m^-1]
    REAL(dp), PARAMETER                                :: x0              =  0.56_dp          ! Empirically derived dimensionless scaling factor
    
    ! Calculate ocean temperature at the base of the shelf
    CALL calc_ocean_temperature_at_shelf_base( grid, ice, ocean, BMB)
    
    DO i = grid%i1, grid%i2
    DO j = 1, grid%ny
    
      ! Initialise
      BMB%eff_plume_source_depth( j,i) = 0._dp
      BMB%eff_basal_slope(        j,i) = 0._dp
      BMB%BMB_shelf(              j,i) = 0._dp
      
      IF (ice%mask_shelf_a( j,i) == 1) THEN

        ! Find ambient temperature and salinity at the ice-shelf base
        IF (C%choice_BMB_shelf_model == 'Lazeroms2018_plume') THEN
          ! Use the extrapolated ocean temperature+salinity fields
        
          depth = MAX( 0.1_dp, ice%Hi_a( j,i) - ice%Hs_a( j,i))   ! Depth is positive when below the sea surface!
          CALL interpolate_ocean_depth( C%nz_ocean, C%z_ocean, ocean%T_ocean_corr_ext( :,j,i), depth, Ta)
          CALL interpolate_ocean_depth( C%nz_ocean, C%z_ocean, ocean%S_ocean_corr_ext( :,j,i), depth, Sa)
          
        ELSEIF (C%choice_BMB_shelf_model == 'PICOP') THEN
          ! Use the results from the PICO ocean box model
          
          Ta = BMB%PICO_T( j,i)
          Sa = BMB%PICO_S( j,i)
          
        ELSE
          IF (par%master) WRITE(0,*) 'run_BMB_model_Lazeroms2018_plume - ERROR: finding ambient temperature+salinity only defined for choice_BMB_shelf_model = "Lazeroms2018_plume" or "PICOP"!'
          CALL MPI_ABORT( MPI_COMM_WORLD, cerr, ierr)
        END IF
      
        ! Determine the effective plume path to find the effective plume source depth and basal slope for this shelf grid cell
        CALL find_effective_plume_path( grid, ice, BMB, i,j, BMB%eff_plume_source_depth( j,i), BMB%eff_basal_slope( j,i))
        alpha = ATAN( BMB%eff_basal_slope( j,i))
        sinalpha = SIN( alpha)
        
        ! Calculate freezing temperature at effective grounding-line plume source (Lazeroms et al., 2018, Eq. A7)
        Tf_GL = lambda1 * Sa + lambda2 + lambda3 * BMB%eff_plume_source_depth( j,i)
        
        ! Calculate the effective heat exchange coefficient (Lazeroms et al., 2018, Eq. A8)
        GammaTS = C%BMB_Lazeroms2018_GammaT * (gamma1 + gamma2 * ((Ta - Tf_GL) / lambda3) * ((E0 * sinalpha) / (sqrtCD_GammaTS0 + E0 * sinalpha)))
        sqrtCd_GammaTS = SQRT( Cd) * GammaTS
        
        ! Calculate the geometrical factor in the melt-rate expression (Lazeroms et al., 2018, Eq. A3)
        g_alpha_term1 = SQRT(      sinalpha  / (Cd             + E0 * sinalpha))
        g_alpha_term2 = SQRT( sqrtCd_GammaTS / (sqrtCd_GammaTS + E0 * sinalpha))
        g_alpha_term3 =     ( E0 * sinalpha  / (sqrtCd_GammaTS + E0 * sinalpha))
        g_alpha = g_alpha_term1 * g_alpha_term2 * g_alpha_term3
        
        ! Calculate the empirically derived melt-rate scale (Lazeroms et al., 2018, Eq. A9)
        M = M0 * g_alpha * (Ta - Tf_GL)**2
        
        ! Calculate the geometry- and temperature-dependent length scale (Lazeroms et al., 2018, Eq. A10)
        l_geo = ((Ta - Tf_GL) / lambda3) * (x0 * sqrtCd_GammaTS + E0 * sinalpha) / (x0 * (sqrtCd_GammaTS + E0 * sinalpha))
        
        ! Calculate the dimensionless scaled distance along plume path (Lazeroms et al., 2018, Eq. A11),
        !   and evaluate the dimensionless melt curve at that point
        Xhat = MIN(1._dp, MAX(0._dp, (depth - BMB%eff_plume_source_depth( j,i)) / l_geo ))
        Mhat = Lazeroms2018_dimensionless_melt_curve( Xhat)
        
        ! Finally, calculate the basal melt rate (Lazeroms et al., 2018, Eq. A12)
        BMB%BMB_shelf( j,i) = -M * Mhat
        
      END IF ! IF (ice%mask_shelf_a( j,i) == 1) THEN
      
    END DO
    END DO
    CALL sync
    
  END SUBROUTINE run_BMB_model_Lazeroms2018_plume
  SUBROUTINE find_effective_plume_path( grid, ice, BMB, i,j, eff_plume_source_depth, eff_basal_slope)
    ! Find the effective plume source depth and basal slope for shelf grid cell [i,j]
    
    IMPLICIT NONE
    
    ! In/output variables
    TYPE(type_grid),                     INTENT(IN)    :: grid 
    TYPE(type_ice_model),                INTENT(IN)    :: ice
    TYPE(type_BMB_model),                INTENT(IN)    :: BMB
    INTEGER,                             INTENT(IN)    :: i,j
    REAL(dp),                            INTENT(OUT)   :: eff_plume_source_depth
    REAL(dp),                            INTENT(OUT)   :: eff_basal_slope
    
    IF     (C%BMB_Lazeroms2018_find_GL_scheme == 'GL_average') THEN
      CALL find_effective_plume_path_GL_average(     grid, ice, BMB, i,j, eff_plume_source_depth, eff_basal_slope)
    ELSEIF (C%BMB_Lazeroms2018_find_GL_scheme == 'along_ice_flow') THEN
      CALL find_effective_plume_path_along_ice_flow( grid, ice,      i,j, eff_plume_source_depth, eff_basal_slope)
    ELSE
      IF (par%master) WRITE(0,*) '  ERROR: BMB_Lazeroms2018_find_GL_scheme "', TRIM(C%BMB_Lazeroms2018_find_GL_scheme), '" not implemented in find_effective_plume_path!'
      CALL MPI_ABORT( MPI_COMM_WORLD, cerr, ierr)
    END IF
    
  END SUBROUTINE find_effective_plume_path
  SUBROUTINE find_effective_plume_path_GL_average( grid, ice, BMB, i,j, eff_plume_source_depth, eff_basal_slope)
    ! Find the effective plume source depth and basal slope for shelf grid cell [i,j], following
    ! the approach outlined in Lazeroms et al. (2018), Sect. 2.3
    !
    ! Based loosely on code from IMAU-ICE v1.0 by Heiko Goelzer (2019?)
    !
    ! The straight line between the shelf point and a grounding line point indicates the 1-D path that a meltwater plume from the grounding line may 
    ! have taken to reach the upper point. From this path, we determine the local slope beneath the ice shelf needed for the UPP melt parametrization. 
    ! The average grounding line depth and average slope are a measure of the combined effect of plumes from multiple directions.
    !
    ! ***NOTE*** Only grounding-line points lying DEEPER than the shelf point 
    ! can be a valid physical source of the meltwater plume and, consequently,
    ! valid input for the UPP parametrization. Points lying above depth(i,j)
    ! are ignored. Furthermore, we only consider directions in which the LOCAL
    ! slope at (i,j) is positive.

    ! Based on distance_open_ocean by Bas de Boer:
    ! searches for grounding line points in 16 directions:
    !
    !             12 13 14
    !            11 ---- 15
    !           10 --  -- 16
    !          09 -- ij -- 01
    !           08 --  -- 02
    !            07 ---- 03
    !             06 05 04
    
    IMPLICIT NONE
    
    ! In/output variables
    TYPE(type_grid),                     INTENT(IN)    :: grid 
    TYPE(type_ice_model),                INTENT(IN)    :: ice
    TYPE(type_BMB_model),                INTENT(IN)    :: BMB
    INTEGER,                             INTENT(IN)    :: i,j
    REAL(dp),                            INTENT(OUT)   :: eff_plume_source_depth
    REAL(dp),                            INTENT(OUT)   :: eff_basal_slope
    
    ! Local variables:
    INTEGER                                            :: n
    INTEGER                                            :: dpi,dpj,ip1,jp1,ip2,jp2
    REAL(dp)                                           :: basal_slope
    REAL(dp)                                           :: zb_shelf, dist, zb_dp
    LOGICAL                                            :: reached_end, found_source
    REAL(dp)                                           :: TAF1,TAF2,lambda_GL
    REAL(dp)                                           :: Hb1,Hb2,plume_source_depth
    INTEGER                                            :: n_valid_plumes
    REAL(dp)                                           :: sum_plume_source_depths, sum_basal_slopes
    
    ! Initialise
    n_valid_plumes          = 0
    sum_plume_source_depths = 0._dp
    sum_basal_slopes        = 0._dp
    
    ! Calculate the shelf base depth (draft)
    zb_shelf = ice%Hs_a( j,i) - ice%Hi_a( j,i)
    
    ! Investigate all 16 search directions
    DO n = 1, 16
      
      ! The search direction vector
      dpi = BMB%search_directions( n,1)
      dpj = BMB%search_directions( n,2)
      
      ! Initialise the search pointer at the shelf grid cell
      ip1 = i
      jp1 = j
      ip2 = i + dpi
      jp2 = j + dpj
        
      ! If the search direction already points out of the model domain, don't bother
      IF (ip2 < 1 .OR. ip2 > grid%nx .OR. jp2 < 1 .OR. jp2 > grid%ny) CYCLE
      
      ! Calculate the basal slope in this direction (Lazeroms et al. (2018), Eq. 12)
      zb_dp = ice%Hs_a( jp2,ip2) - ice%Hi_a( jp2,ip2)
      dist  = SQRT( REAL(dpi,dp)**2 + REAL(dpj,dp)**2) * grid%dx
      basal_slope = (zb_shelf - zb_dp) / dist
      
      ! If this slope is negative, this plume is not valid
      IF (basal_slope < 0._dp) CYCLE
      
      ! Search in this direction
      reached_end  = .FALSE.
      found_source = .FALSE.
      DO WHILE (.NOT. reached_end)
        
        ! If the pointer exits the model domain, stop the search
        IF (ip2 < 1 .OR. ip2 > grid%nx .OR. jp2 < 1 .OR. jp2 > grid%ny) THEN
          reached_end  = .TRUE.
          found_source = .FALSE.
          EXIT
        END IF
        
        ! If the pointer encounters open ocean, stop the search
        IF (ice%mask_ocean_a( jp2,ip2) == 1 .AND. ice%mask_shelf_a( jp2,ip2) == 0) THEN
          reached_end  = .TRUE.
          found_source = .FALSE.
          EXIT
        END IF
        
        ! If the pointer encounters grounded ice, there must be a grounding line here
        IF (ice%mask_sheet_a( jp2,ip2) == 1) THEN
          
          reached_end  = .TRUE.
          found_source = .TRUE.
          
          ! Interpolate the thickness above flotation to find the sub-grid grounding-line depth ( = plume source depth)
          TAF1 = ice%TAF_a( jp1,ip1)
          TAF2 = ice%TAF_a( jp2,ip2)
          lambda_GL = TAF1 / (TAF1 - TAF2)
          
          Hb1  = ice%Hb_a( jp1,ip1)
          Hb2  = ice%Hb_a( jp2,ip2)
          plume_source_depth = (1._dp - lambda_GL) * Hb1 + lambda_GL * Hb2
          
          ! If this grounding line is less deep than the shelf, don't use it
          IF (plume_source_depth > zb_shelf) THEN
            found_source = .FALSE.
          END IF
          
        END IF ! IF (ice%mask_sheet_a( jp2,ip2) == 1) THEN
        
        ! If none of these exceptions were triggered, advance the pointer in the search direction
        ip1 = ip2
        jp1 = jp2
        ip2 = ip1 + dpi
        jp2 = jp1 + dpj
        
      END DO ! DO WHILE (.NOT. reached_end)
      
      ! If a valid plume source was found, add it to the sum for averaging
      IF (found_source) THEN
        n_valid_plumes          = n_valid_plumes          + 1
        sum_plume_source_depths = sum_plume_source_depths + plume_source_depth
        sum_basal_slopes        = sum_basal_slopes        + basal_slope
      END IF
      
    END DO ! DO n = 1, 16
    
    ! Define the effective plume source depth and basal slope as the average
    ! of those values for all valid plume paths
    
    IF (n_valid_plumes > 0) THEN
      eff_plume_source_depth = sum_plume_source_depths / REAL(n_valid_plumes,dp)
      eff_basal_slope        = sum_basal_slopes        / REAL(n_valid_plumes,dp)
    ELSE
      ! Exception for when no valid plume sources were found
      eff_plume_source_depth = zb_shelf
      eff_basal_slope        = 1E-10_dp   ! Because the melt parameterisation yields NaN for a zero slope
    END IF
    
  END SUBROUTINE find_effective_plume_path_GL_average
  SUBROUTINE find_effective_plume_path_along_ice_flow( grid, ice, i,j, eff_plume_source_depth, eff_basal_slope)
    ! Find the effective plume source depth and basal slope for shelf grid cell [i,j] by
    ! assuming plumes follow the same horizontal flow field as the ice shelf
    
    IMPLICIT NONE
    
    ! In/output variables
    TYPE(type_grid),                     INTENT(IN)    :: grid 
    TYPE(type_ice_model),                INTENT(IN)    :: ice
    INTEGER,                             INTENT(IN)    :: i,j
    REAL(dp),                            INTENT(OUT)   :: eff_plume_source_depth
    REAL(dp),                            INTENT(OUT)   :: eff_basal_slope
    
    ! Local variables:
    REAL(dp), DIMENSION(2)                             :: t1 ,t2 ,uv
    INTEGER                                            :: nit, nit_max
    REAL(dp)                                           :: u1, v1, TAF1, TAF2, depth1, Hi2, Hs2, depth2, lambda, GLx, GLy
    LOGICAL                                            :: found_GL, got_stuck
    REAL(dp)                                           :: zb_shelf, dist
    
    ! Calculate the shelf base depth (draft)
    zb_shelf = ice%Hs_a( j,i) - ice%Hi_a( j,i)
    
    ! Track a tracer upstream along the ice flow field until grounded ice is found
    t1     = [grid%x( i), grid%y( j)]
    t2     = t1
    TAF1   = ice%TAF_a( j,i)
    depth1 = zb_shelf
    
    found_GL  = .FALSE.
    got_stuck = .FALSE.
    nit       = 0
    nit_max   = grid%nx + grid%ny
    DO WHILE (.NOT. found_GL)
      
      ! Safety
      nit = nit + 1
      IF (nit > nit_max) THEN
        got_stuck = .TRUE.
        EXIT
        !WRITE(0,*) '  find_effective_plume_path_along_ice_flow - ERROR: tracer got stuck!'
        !CALL MPI_ABORT( MPI_COMM_WORLD, cerr, ierr)
      END IF
      
      ! Interpolate velocity field to exact tracer location
      u1 = interp_bilin_2D( ice%u_vav_a, grid%x, grid%y, t1( 1), t1( 2))
      v1 = interp_bilin_2D( ice%v_vav_a, grid%x, grid%y, t1( 1), t1( 2))
      
      ! Move the tracer upstream
      uv = [u1, v1]
      uv = uv / NORM2( uv)
      t2 = t1 - uv * grid%dx
      
      ! Safety
      IF (t2( 1) < grid%xmin .OR. t2( 1) > grid%xmax .OR. t2( 2) < grid%ymin .OR. t2( 2) > grid%ymax) THEN
        got_stuck = .TRUE.
        EXIT
        !WRITE(0,*) '  find_effective_plume_path_along_ice_flow - ERROR: tracer outside domain!'
        !CALL MPI_ABORT( MPI_COMM_WORLD, cerr, ierr)
      END IF
      
      ! Interpolate data to new tracer location
      TAF2   = interp_bilin_2D( ice%TAF_a, grid%x, grid%y, t2( 1), t2( 2))
      Hi2    = interp_bilin_2D( ice%Hi_a,  grid%x, grid%y, t2( 1), t2( 2))
      Hs2    = interp_bilin_2D( ice%Hs_a,  grid%x, grid%y, t2( 1), t2( 2))
      depth2 = Hs2 - Hi2
      
      ! Check if we've found grounded ice
      IF (TAF2 > 0._dp) THEN
      
        found_GL = .TRUE.
        
        ! Find exact GL depth
        lambda = TAF1 / (TAF1 - TAF2)
        eff_plume_source_depth = lambda * depth2 + (1._dp - lambda) * depth1
        GLx                    = lambda * t2( 1) + (1._dp - lambda) * t1( 1)
        GLy                    = lambda * t2( 2) + (1._dp - lambda) * t1( 2)
      
        ! Calculate the plume source depth and basal slope
        dist  = SQRT( (GLx - grid%x( i))**2 + (GLy - grid%y( j))**2 )
        eff_basal_slope = (zb_shelf - eff_plume_source_depth) / dist
        
      ELSE
        ! Cycle the tracer
        
        t1     = t2
        TAF1   = TAF2
        depth1 = depth2
        
      END IF ! IF (TAF2 > 0._dp) THEN
      
    END DO ! DO WHILE (.NOT. found_GL)
    
    ! Exception for when the GL source is less deep than the shelf base
    IF (eff_plume_source_depth >= zb_shelf .OR. got_stuck) THEN
      eff_plume_source_depth = zb_shelf
      eff_basal_slope        = 1E-10_dp   ! Because the melt parameterisation yields NaN for a zero slope
    END IF
    
  END SUBROUTINE find_effective_plume_path_along_ice_flow
  FUNCTION Lazeroms2018_dimensionless_melt_curve( xhat) RESULT( Mhat)
    ! The dimensionless melt curve from Lazeroms et al. (2018), Appendix A, Eq. A13
    
    IMPLICIT NONE
  
    REAL(dp), INTENT(IN)                                 :: xhat                        ! Scaled distance  from grounding line
    REAL(dp)                                             :: Mhat                        ! Scaled melt rate from polynomial fit
    
    ! L variables: polynomial coefficients
    REAL(dp), PARAMETER                                  :: p11 =  6.387953795485420E4_dp
    REAL(dp), PARAMETER                                  :: p10 = -3.520598035764990E5_dp
    REAL(dp), PARAMETER                                  :: p9  =  8.466870335320488E5_dp
    REAL(dp), PARAMETER                                  :: p8  = -1.166290429178556E6_dp
    REAL(dp), PARAMETER                                  :: p7  =  1.015475347943186E6_dp
    REAL(dp), PARAMETER                                  :: p6  = -5.820015295669482E5_dp
    REAL(dp), PARAMETER                                  :: p5  =  2.218596970948727E5_dp
    REAL(dp), PARAMETER                                  :: p4  = -5.563863123811898E4_dp
    REAL(dp), PARAMETER                                  :: p3  =  8.927093637594877E3_dp
    REAL(dp), PARAMETER                                  :: p2  = -8.951812433987858E2_dp
    REAL(dp), PARAMETER                                  :: p1  =  5.527656234709359E1_dp
    REAL(dp), PARAMETER                                  :: p0  =  0.1371330075095435_dp
    
    Mhat = p11 * xhat**11 + &
           p10 * xhat**10 + &
           p9  * xhat**9  + &
           p8  * xhat**8  + &
           p7  * xhat**7  + &
           p6  * xhat**6  + &
           p5  * xhat**5  + &
           p4  * xhat**4  + &
           p3  * xhat**3  + &
           p2  * xhat**2  + &
           p1  * xhat + p0
    
  END FUNCTION Lazeroms2018_dimensionless_melt_curve
  SUBROUTINE initialise_BMB_model_Lazeroms2018_plume( grid, BMB)
    ! Allocate memory for the data fields of the Favier et al. (2019) shelf BMB parameterisations.
    
    IMPLICIT NONE
    
    ! In/output variables
    TYPE(type_grid),                     INTENT(IN)    :: grid 
    TYPE(type_BMB_model),                INTENT(INOUT) :: BMB
    
    ! Variables
    CALL allocate_shared_dp_2D(  grid%ny, grid%nx, BMB%T_ocean_base,           BMB%wT_ocean_base          )
    CALL allocate_shared_int_2D( 16,      2,       BMB%search_directions,      BMB%wsearch_directions     )
    CALL allocate_shared_dp_2D(  grid%ny, grid%nx, BMB%eff_plume_source_depth, BMB%weff_plume_source_depth)
    CALL allocate_shared_dp_2D(  grid%ny, grid%nx, BMB%eff_basal_slope,        BMB%weff_basal_slope       )
    
    ! Define the 16 search directions
    IF (par%master) THEN
      BMB%search_directions(  1,:) = (/  1,  0 /)
      BMB%search_directions(  2,:) = (/  2, -1 /)
      BMB%search_directions(  3,:) = (/  1, -1 /)
      BMB%search_directions(  4,:) = (/  1, -2 /)
      BMB%search_directions(  5,:) = (/  0, -1 /)
      BMB%search_directions(  6,:) = (/ -1, -2 /)
      BMB%search_directions(  7,:) = (/ -1, -1 /)
      BMB%search_directions(  8,:) = (/ -2, -1 /)
      BMB%search_directions(  9,:) = (/ -1,  0 /)
      BMB%search_directions( 10,:) = (/ -2,  1 /)
      BMB%search_directions( 11,:) = (/ -1,  1 /)
      BMB%search_directions( 12,:) = (/ -1,  2 /)
      BMB%search_directions( 13,:) = (/  0,  1 /)
      BMB%search_directions( 14,:) = (/  1,  2 /)
      BMB%search_directions( 15,:) = (/  1,  1 /)
      BMB%search_directions( 16,:) = (/  2,  1 /)
    END IF
    CALL sync
      
  END SUBROUTINE initialise_BMB_model_Lazeroms2018_plume
  
  ! The PICO ocean box model
! ========================================

  SUBROUTINE run_BMB_model_PICO( grid, ice, ocean, BMB)
    ! Calculate basal melt using the PICO ocean box model
    
    IMPLICIT NONE
    
    ! In/output variables
    TYPE(type_grid),                     INTENT(IN)    :: grid 
    TYPE(type_ice_model),                INTENT(IN)    :: ice
    TYPE(type_ocean_snapshot_regional),  INTENT(IN)    :: ocean
    TYPE(type_BMB_model),                INTENT(INOUT) :: BMB
    
    ! Local variables:
    INTEGER                                            :: basin_i
    
    ! Assign PICO ocean boxes to all shelf grid cells in all basins
    CALL PICO_assign_ocean_boxes( grid, ice, BMB)
    
    ! Run PICO for all basins
    DO basin_i = 1, ice%nbasins
      CALL run_BMB_model_PICO_basin( grid, ice, ocean, BMB, basin_i)
    END DO
    
  END SUBROUTINE run_BMB_model_PICO
  SUBROUTINE PICO_assign_ocean_boxes( grid, ice, BMB)
    ! Assign PICO ocean boxes to shelf grid cells using the distance-to-grounding-line / distance-to-calving-front
    ! approach outlined in Reese et al. (2018)
    
    IMPLICIT NONE
    
    ! In/output variables
    TYPE(type_grid),                     INTENT(IN)    :: grid 
    TYPE(type_ice_model),                INTENT(IN)    :: ice
    TYPE(type_BMB_model),                INTENT(INOUT) :: BMB
    
    ! Local variables:
    INTEGER                                            :: i,j,k
    REAL(dp), DIMENSION(:    ), POINTER                ::  d_GL_D
    INTEGER                                            :: wd_GL_D
    REAL(dp)                                           :: d_max
    INTEGER                                            :: basin_i
    INTEGER,  DIMENSION(:    ), ALLOCATABLE            :: n_cells_per_box
    LOGICAL                                            :: do_reduce_n_D
    
  ! Determine number of PICO boxes to be used for each basin
  ! ========================================================
    
    CALL allocate_shared_dp_1D(  ice%nbasins, d_GL_D, wd_GL_D)
    
    ! Determine relative distance to grounding line for all shelf grid cells in the entire model domain
    DO i = grid%i1, grid%i2
    DO j = 1, grid%ny
      BMB%PICO_d_GL( j,i) = 0._dp
      BMB%PICO_d_IF( j,i) = 0._dp
      BMB%PICO_r(    j,i) = 0._dp
      IF (ice%mask_shelf_a( j,i) == 1) CALL calc_dGL_dIF_r( grid, ice, BMB, i,j, BMB%PICO_d_GL( j,i), BMB%PICO_d_IF( j,i), BMB%PICO_r( j,i))
    END DO
    END DO
    CALL sync
    
    ! Calculate maximum distance to grounding line within each basin
    DO basin_i = 1, ice%nbasins
      d_max = 0._dp
      DO i = grid%i1, grid%i2
      DO j = 1, grid%ny
        IF (ice%basin_ID( j,i) == basin_i) THEN
          d_max = MAX( d_max, BMB%PICO_d_GL( j,i))
        END IF
      END DO
      END DO
      CALL MPI_ALLREDUCE( MPI_IN_PLACE, d_max, 1, MPI_DOUBLE_PRECISION, MPI_MAX, MPI_COMM_WORLD, ierr)
      IF (par%master) d_GL_D( basin_i) = d_max
      CALL sync
    END DO ! DO basin_i = 1, ice%nbasins
    
    ! Calculate maximum distance to grounding line within the entire model doman
    IF (par%master) d_max = MAXVAL( d_GL_D)
    CALL MPI_BCAST( d_max, 1, MPI_DOUBLE_PRECISION, 0, MPI_COMM_WORLD, ierr)
    
    ! Determine number of PICO boxes for each basin
    IF (par%master) THEN
      DO basin_i = 1, ice%nbasins
        ! Reese et al. (2018), Eq. 9
        BMB%PICO_n_D( basin_i) = 1 + INT( SQRT( d_GL_D( basin_i) / d_max) * REAL( C%BMB_PICO_nboxes - 1,dp))
      END DO
    END IF
    CALL sync
    
  ! Assign PICO boxes to all shelf grid cells in all basins
  ! =======================================================
    
    ALLOCATE( n_cells_per_box( C%BMB_PICO_nboxes))
    
    DO basin_i = 1, ice%nbasins
    
      ! If necessary, reduce the maximum number of boxes for a basin
      ! until every box is assigned at least one grid cell
      
      n_cells_per_box = 0
      
      DO WHILE (.TRUE.)
        
        ! Assign ocean boxes according to Reese et al. (2018), Eq. 11
        DO i = grid%i1, grid%i2
        DO j = 1, grid%ny
          IF (ice%basin_ID( j,i) == basin_i) THEN
            BMB%PICO_k( j,i) = 0
            IF (ice%mask_shelf_a( j,i) == 1) THEN
              DO k = 1, BMB%PICO_n_D( basin_i)
                  IF (1._dp - SQRT( REAL(BMB%PICO_n_D( basin_i) - k + 1, dp) / REAL( BMB%PICO_n_D( basin_i), dp)) <= BMB%PICO_r( j,i) .AND. &
                      1._dp - SQRT( REAL(BMB%PICO_n_D( basin_i) - k    , dp) / REAL( BMB%PICO_n_D( basin_i), dp)) >= BMB%PICO_r( j,i)) THEN
                  BMB%PICO_k( j,i) = k
                  n_cells_per_box( k) = n_cells_per_box( k) + 1
                END IF
              END DO ! DO k = 1, BMB%PICO_n_D( basin_i)
            END IF ! IF (ice%mask_shelf_a( j,i) == 1) THEN
          END IF ! IF (ice%basin_ID( j,i) == basin_i) THEN
        END DO
        END DO
        CALL MPI_ALLREDUCE( MPI_IN_PLACE, n_cells_per_box, C%BMB_PICO_nboxes, MPI_INTEGER, MPI_SUM, MPI_COMM_WORLD, ierr)
        IF (par%master) BMB%PICO_A( basin_i,:) = n_cells_per_box * grid%dx**2
        CALL sync
        
        ! If any of the boxes have zero grid cells assigned, reduce the maximum number of boxes and try again
        do_reduce_n_D = .FALSE.
        DO k = 1, BMB%PICO_n_D( basin_i)
          IF (n_cells_per_box( k) == 0) THEN
            do_reduce_n_D = .TRUE.
          END IF
        END DO
        IF (do_reduce_n_D) THEN
          IF (par%master) BMB%PICO_n_D( basin_i) = BMB%PICO_n_D( basin_i) - 1
          CALL sync
        ELSE
          EXIT
        END IF
        
      END DO ! DO WHILE (.TRUE.)
      
    END DO ! DO basin_i = 1, ice%nbasins
    
    ! Clean up after yourself
    DEALLOCATE( n_cells_per_box)
    CALL deallocate_shared( wd_GL_D)
    
  END SUBROUTINE PICO_assign_ocean_boxes
  SUBROUTINE run_BMB_model_PICO_basin( grid, ice, ocean, BMB, basin_i)
    ! Calculate basal melt for ice basin i using the PICO ocean box model
    
    IMPLICIT NONE
    
    ! In/output variables
    TYPE(type_grid),                     INTENT(IN)    :: grid
    TYPE(type_ice_model),                INTENT(IN)    :: ice
    TYPE(type_ocean_snapshot_regional),  INTENT(IN)    :: ocean
    TYPE(type_BMB_model),                INTENT(INOUT) :: BMB
    INTEGER,                             INTENT(IN)    :: basin_i
    
    ! Local variables:
    INTEGER                                            :: i,j,k
    REAL(dp)                                           :: Tk0,Sk0
    REAL(dp)                                           :: nu,lambda
    REAL(dp)                                           :: g1,g2,s,Crbsa,Tstar,x,y
    REAL(dp)                                           :: q
    
    ! Constants (Reese et al. (2018), Table 1)
    REAL(dp), PARAMETER                                :: aa          = -0.0572_dp     ! Salinity coefficient of freezing equation         [degC PSU^-1]
    REAL(dp), PARAMETER                                :: bb          =  0.0788_dp     ! Constant coefficient of freezing equation         [degC]
    REAL(dp), PARAMETER                                :: cc          = 7.77E-8_dp     ! Pressure coefficient of freezing equation         [degC Pa^-1]
    REAL(dp), PARAMETER                                :: alpha       =  7.5E-5_dp     ! Thermal expansion coefficient in EOS              [degC^-1]
    REAL(dp), PARAMETER                                :: beta        =  7.7E-4_dp     ! Salt contraction coefficient in EOS               [PSU^-1]
    REAL(dp), PARAMETER                                :: rhostar     = 1033_dp        ! Reference density in EOS                          [kg m^-3]
    REAL(dp), PARAMETER                                :: C_overturn  = 1.0E6_dp       ! Overturning strength                              [m^6 s^-1 kg^-1]
    
    ! Initialise
    DO i = grid%i1, grid%i2
    DO j = 1, grid%ny
      IF (ice%basin_ID( j,i) == basin_i) THEN
        BMB%PICO_T( j,i) = 0._dp
        BMB%PICO_S( j,i) = 0._dp
        BMB%PICO_m( j,i) = 0._dp
      END IF
    END DO
    END DO
    CALL sync
    
    ! Some intermediary constants (Reese et al. (2018), just after Eq. A2)
    nu     = ice_density / seawater_density
    lambda = L_fusion / cp_ocean
    
    ! Calculate temperature and salinity in box B0 for this basin
    CALL PICO_calc_T0_S0( grid, ice, ocean, basin_i, Tk0, Sk0)
    
    ! Calculate 2-D + box-averaged basal pressures
    BMB%PICO_p( :,grid%i1:grid%i2) = ice_density * grav * ice%Hi_a( :,grid%i1:grid%i2)
    DO k = 1, BMB%PICO_n_D( basin_i)
      CALL PICO_calc_box_average( grid, ice, BMB, BMB%PICO_p, basin_i, k, BMB%PICO_pk( basin_i, k))
    END DO
    
  ! Calculate solution for box 1
  ! ============================
    
    DO i = grid%i1, grid%i2
    DO j = 1, grid%ny
    
      IF (ice%basin_ID( j,i) == basin_i .AND. BMB%PICO_k( j,i) == 1) THEN
        
        ! Reese et al. (2018), just before Eq. A6
        g1 = BMB%PICO_A( basin_i, 1) * C%BMB_PICO_GammaTstar
        g2 = g1 / (nu * lambda)
        Tstar = aa * Sk0 + bb - cc * BMB%PICO_pk( basin_i, 1) - Tk0
        
        ! Reese et al. (2018), just after Eq. A11
        s = Sk0 / (nu * lambda)
        
        ! Intermediary constants
        Crbsa = C_overturn * rhostar * (beta * s - alpha)
        
        ! Reese et al. (2018), Eq. A12
        x = -g1 / (2._dp * Crbsa) + SQRT( (g1 / (2._dp * Crbsa))**2 - (g1 * Tstar / Crbsa))
        
        ! Reese et al. (2018), Eq. A8
        y = Sk0 * x / (nu * lambda)
        
        BMB%PICO_T( j,i) = Tk0 - x
        BMB%PICO_S( j,i) = Sk0 - y
        
        ! Reese et al. (2019), Eq. 13
        BMB%PICO_m( j,i) = sec_per_year * C%BMB_PICO_GammaTstar / (nu*lambda) * (aa * BMB%PICO_S( j,i) + bb - cc * BMB%PICO_p( j,i) - BMB%PICO_T( j,i))
        
      END IF ! IF (BMB%PICO_k( j,i) == 1) THEN
      
    END DO
    END DO
    CALL sync
    
    ! Calculate box-averaged values
    CALL PICO_calc_box_average( grid, ice, BMB, BMB%PICO_T, basin_i, 1, BMB%PICO_Tk( basin_i, 1))
    CALL PICO_calc_box_average( grid, ice, BMB, BMB%PICO_S, basin_i, 1, BMB%PICO_Sk( basin_i, 1))
    CALL PICO_calc_box_average( grid, ice, BMB, BMB%PICO_m, basin_i, 1, BMB%PICO_mk( basin_i, 1))
    
    ! Calculate overturning strength (Reese et al. (2018), Eq. A9)
    q = C_overturn * rhostar * (beta * (Sk0 - BMB%PICO_Sk( basin_i, 1)) - alpha * (Tk0 - BMB%PICO_Tk( basin_i, 1))) 
    
  ! Calculate solutions for subsequent boxes
  ! ========================================
    
    DO k = 2, BMB%PICO_n_D( basin_i)
      
      DO i = grid%i1, grid%i2
      DO j = 1, grid%ny
        
        IF (ice%basin_ID( j,i) == basin_i .AND. BMB%PICO_k( j,i) == k) THEN
        
          ! Reese et al. (2018), just before Eq. A6
          g1 = BMB%PICO_A( basin_i, k) * C%BMB_PICO_GammaTstar
          g2 = g1 / (nu * lambda)
          !Tstar = aa * Sk0 + bb - cc * BMB%PICO_pk( basin_i, k-1) - BMB%PICO_Tk( basin_i, k-1)
          Tstar = aa * BMB%PICO_Sk( basin_i, k-1) + bb - cc * BMB%PICO_pk( basin_i, k) - BMB%PICO_Tk( basin_i, k-1)
          
          ! Reese et al. (2018), Eq. A13
          x = -g1 * Tstar / (q + g1 - g2 * aa * BMB%PICO_Sk( basin_i, k-1))
        
          ! Reese et al. (2018), Eq. A8
          y = BMB%PICO_Sk( basin_i, k-1) * x / (nu * lambda)
        
          BMB%PICO_T( j,i) = BMB%PICO_Tk( basin_i, k-1) - x
          BMB%PICO_S( j,i) = BMB%PICO_Sk( basin_i, k-1) - y
        
          ! Reese et al. (2019), Eq. 13
          BMB%PICO_m( j,i) = sec_per_year * C%BMB_PICO_GammaTstar / (nu*lambda) * (aa * BMB%PICO_S( j,i) + bb - cc * BMB%PICO_p( j,i) - BMB%PICO_T( j,i))
          
        END IF ! IF (BMB%PICO_k( j,i) == k) THEN
        
      END DO
      END DO
      CALL sync
    
      ! Calculate box-averaged values
      CALL PICO_calc_box_average( grid, ice, BMB, BMB%PICO_T, basin_i, k, BMB%PICO_Tk( basin_i, k))
      CALL PICO_calc_box_average( grid, ice, BMB, BMB%PICO_S, basin_i, k, BMB%PICO_Sk( basin_i, k))
      CALL PICO_calc_box_average( grid, ice, BMB, BMB%PICO_m, basin_i, k, BMB%PICO_mk( basin_i, k))
      
    END DO ! DO k = 2, BMB%PICO_n_D( basin_i)
    
    ! Copy melt rates to final data field      
    DO i = grid%i1, grid%i2
    DO j = 1, grid%ny
      IF (ice%basin_ID( j,i) == basin_i) BMB%BMB_shelf( j,i) = BMB%PICO_m( j,i)
    END DO
    END DO
    CALL sync
    
  END SUBROUTINE run_BMB_model_PICO_basin
  SUBROUTINE calc_dGL_dIF_r( grid, ice, BMB, i,j, d_GL, d_IF, r)
    ! For each shelf grid cell, calculate the distance to the grounding line dGL,
    ! the distance to the ice front dIF, and the relative distance r (Reese et al. (2018), Eq. 10)
    !
    ! Determines d_GL and d_IF using the 16-directions search scheme.
    
    IMPLICIT NONE
    
    ! In/output variables
    TYPE(type_grid),                     INTENT(IN)    :: grid 
    TYPE(type_ice_model),                INTENT(IN)    :: ice
    TYPE(type_BMB_model),                INTENT(IN)    :: BMB
    INTEGER,                             INTENT(IN)    :: i,j
    REAL(dp),                            INTENT(OUT)   :: d_GL, d_IF, r
    
    ! Local variables:
    INTEGER                                            :: n
    INTEGER                                            :: dpi,dpj,ip1,jp1,ip2,jp2
    REAL(dp)                                           :: dist
    LOGICAL                                            :: reached_end
    
    ! Exception for when this grid cell isn't shelf
    IF (ice%mask_shelf_a( j,i) == 0) THEN
      d_GL = 0._dp
      d_IF = 0._dp
      r    = 0._dp
      RETURN
    END IF
    
    ! Initialise
    d_GL = REAL( MAX( grid%ny, grid%nx), dp) * grid%dx
    d_IF = d_GL
    
    ! Investigate all 16 search directions
    DO n = 1, 16
      
      ! The search direction vector
      dpi = BMB%search_directions( n,1)
      dpj = BMB%search_directions( n,2)
      
      ! Initialise the search pointer at the shelf grid cell
      ip1 = i
      jp1 = j
      ip2 = i + dpi
      jp2 = j + dpj
        
      ! If the search direction already points out of the model domain, don't bother
      IF (ip2 < 1 .OR. ip2 > grid%nx .OR. jp2 < 1 .OR. jp2 > grid%ny) CYCLE
      
      ! Search in this direction
      reached_end  = .FALSE.
      
      DO WHILE (.NOT. reached_end)
        
        ! If the pointer exits the model domain, stop the search
        IF (ip2 < 1 .OR. ip2 > grid%nx .OR. jp2 < 1 .OR. jp2 > grid%ny) THEN
          reached_end  = .TRUE.
          EXIT
        END IF
        
        ! If the pointer encounters open ocean, stop the search and update d_IF
        IF (ice%mask_sheet_a( jp2,ip2) == 1) THEN
          reached_end  = .TRUE.
          dist = SQRT( REAL( ip2 - i,dp)**2 + REAL( jp2 - j,dp)**2) * grid%dx
          d_GL = MIN( d_GL, dist)
          EXIT
        END IF
        
        ! If the pointer encounters open ocean, stop the search and update d_IF
        IF (ice%mask_ocean_a( jp2,ip2) == 1 .AND. ice%mask_shelf_a( jp2,ip2) == 0) THEN
          reached_end  = .TRUE.
          dist = SQRT( REAL( ip2 - i,dp)**2 + REAL( jp2 - j,dp)**2) * grid%dx
          d_IF = MIN( d_IF, dist)
          EXIT
        END IF
        
        ! If none of these exceptions were triggered, advance the pointer in the search direction
        ip1 = ip2
        jp1 = jp2
        ip2 = ip1 + dpi
        jp2 = jp1 + dpj
        
      END DO ! DO WHILE (.NOT. reached_end)
      
    END DO ! DO n = 1, 16  
    
    ! Reese et al. (2018), Eq. 10
    r = d_GL / (d_GL + d_IF)                         
    
  END SUBROUTINE calc_dGL_dIF_r
  SUBROUTINE PICO_calc_T0_S0( grid, ice, ocean, basin_i, Tk0, Sk0)
    ! Find temperature and salinity in box B0 (defined as mean ocean-floor value at the calving front)
    
    IMPLICIT NONE
    
    ! In/output variables
    TYPE(type_grid),                     INTENT(IN)    :: grid 
    TYPE(type_ice_model),                INTENT(IN)    :: ice
    TYPE(type_ocean_snapshot_regional),  INTENT(IN)    :: ocean
    INTEGER,                             INTENT(IN)    :: basin_i
    REAL(dp),                            INTENT(OUT)   :: Tk0,Sk0
    
    ! Local variables:
    INTEGER                                            :: i,j,n
    REAL(dp)                                           :: depth, T_floor, S_floor, depth_max
    INTEGER                                            :: ii,jj
    
    ! Average ocean-floor temperature and salinity over this basin's ocean-next-to-floating-ice pixels
    n   = 0
    Tk0 = 0._dp
    Sk0 = 0._dp
    
    DO i = MAX(2,grid%i1), MIN(grid%nx-1,grid%i2)
    DO j = 2, grid%ny-1
      
      IF (ice%basin_ID( j,i) == basin_i .AND. ice%mask_ocean_a( j,i) == 1 .AND. ice%mask_ice_a( j,i) == 0) THEN
        IF (ice%mask_shelf_a( j-1,i-1) == 1 .OR. &
            ice%mask_shelf_a( j-1,i  ) == 1 .OR. &
            ice%mask_shelf_a( j-1,i+1) == 1 .OR. &
            ice%mask_shelf_a( j  ,i-1) == 1 .OR. &
            ice%mask_shelf_a( j  ,i+1) == 1 .OR. &
            ice%mask_shelf_a( j+1,i-1) == 1 .OR. &
            ice%mask_shelf_a( j+1,i  ) == 1 .OR. &
            ice%mask_shelf_a( j+1,i+1) == 1) THEN
          ! This pixel is open ocean next to floating ice
          
          ! Find ocean-floor temperature and salinity
          depth = MAX( 0.1_dp, -ice%Hb_a( j,i))
          CALL interpolate_ocean_depth( C%nz_ocean, C%z_ocean, ocean%T_ocean_corr_ext( :,j,i), depth, T_floor)
          CALL interpolate_ocean_depth( C%nz_ocean, C%z_ocean, ocean%S_ocean_corr_ext( :,j,i), depth, S_floor)
          
          ! Add to sum
          n   = n   + 1
          Tk0 = Tk0 + T_floor
          Sk0 = Sk0 + S_floor
          
        END IF
      END IF
      
    END DO
    END DO
    CALL sync
    
    ! Combine results from processes
    CALL MPI_ALLREDUCE( MPI_IN_PLACE, n,   1, MPI_INTEGER,          MPI_SUM, MPI_COMM_WORLD, ierr)
    CALL MPI_ALLREDUCE( MPI_IN_PLACE, Tk0, 1, MPI_DOUBLE_PRECISION, MPI_SUM, MPI_COMM_WORLD, ierr)
    CALL MPI_ALLREDUCE( MPI_IN_PLACE, Sk0, 1, MPI_DOUBLE_PRECISION, MPI_SUM, MPI_COMM_WORLD, ierr)
    
    Tk0 = Tk0 / REAL(n,dp)
    Sk0 = Sk0 / REAL(n,dp)
    
    ! Safety
    IF (n == 0) THEN
      ! No ocean-next-to-shelf grid cells could be found within this basin;
      ! instead, just take the value from the deepest ocean floor grid cell (which must by definition be ice-covered...)
      
      IF (par%master) THEN
      
        depth_max = 0._dp
        ii = 0
        jj = 0
        
        DO i = 1, grid%nx
        DO j = 1, grid%ny
          IF (ice%mask_ocean_a( j,i) == 1) THEN
            depth = -ice%Hb_a( j,i)
            IF (depth > depth_max) THEN
              depth_max = depth
              ii = i
              jj = j
            END IF
          END IF
        END DO
        END DO
        
        IF (ii == 0 .OR. jj == 0) THEN
          WRITE(0,*) '  PICO_calc_T0_S0 - ERROR: couldnt find deepest ocean floor grid cell!'
          CALL MPI_ABORT( MPI_COMM_WORLD, cerr, ierr)
        END IF
        
        ! Find ocean-floor temperature and salinity
        CALL interpolate_ocean_depth( C%nz_ocean, C%z_ocean, ocean%T_ocean_corr_ext( :,jj,ii), depth_max, Tk0)
        CALL interpolate_ocean_depth( C%nz_ocean, C%z_ocean, ocean%S_ocean_corr_ext( :,jj,ii), depth_max, Sk0)
        
      END IF ! IF (par%master) THEN
      
      CALL MPI_BCAST( Tk0, 1, MPI_DOUBLE_PRECISION, 0, MPI_COMM_WORLD, ierr)
      CALL MPI_BCAST( Sk0, 1, MPI_DOUBLE_PRECISION, 0, MPI_COMM_WORLD, ierr)
      
    END IF ! IF (n == 0) THEN
    
  END SUBROUTINE PICO_calc_T0_S0
  SUBROUTINE PICO_calc_box_average( grid, ice, BMB, d, basin_i, k, d_av)
    ! Calculate the average d_av of field d over ocean box k in basin i
    
    IMPLICIT NONE
    
    ! In/output variables
    TYPE(type_grid),                     INTENT(IN)    :: grid
    TYPE(type_ice_model),                INTENT(IN)    :: ice
    TYPE(type_BMB_model),                INTENT(IN)    :: BMB
    REAL(dp), DIMENSION(:,:  ),          INTENT(IN)    :: d
    INTEGER,                             INTENT(IN)    :: basin_i
    INTEGER,                             INTENT(IN)    :: k
    REAL(dp),                            INTENT(OUT)   :: d_av
    
    ! Local variables:
    INTEGER                                            :: i,j,n
    REAL(dp)                                           :: d_sum
    
    n     = 0
    d_sum = 0._dp
    
    DO i = grid%i1, grid%i2
    DO j = 1, grid%ny
      IF (ice%basin_ID( j,i) == basin_i .AND. BMB%PICO_k( j,i) == k) THEN
        n     = n     + 1
        d_sum = d_sum + d( j,i)
      END IF
    END DO
    END DO
    
    CALL MPI_ALLREDUCE( MPI_IN_PLACE, n,     1, MPI_INTEGER,          MPI_SUM, MPI_COMM_WORLD, ierr)
    CALL MPI_ALLREDUCE( MPI_IN_PLACE, d_sum, 1, MPI_DOUBLE_PRECISION, MPI_SUM, MPI_COMM_WORLD, ierr)
    
    d_av = d_sum / REAL(n,dp)
    
  END SUBROUTINE PICO_calc_box_average
  SUBROUTINE initialise_BMB_model_PICO( grid, ice, BMB)
    ! Allocate memory for the data fields of the PICO ocean box model
    
    IMPLICIT NONE
    
    ! In/output variables
    TYPE(type_grid),                     INTENT(IN)    :: grid
    TYPE(type_ice_model),                INTENT(IN)    :: ice
    TYPE(type_BMB_model),                INTENT(INOUT) :: BMB
    
    ! Variables
    CALL allocate_shared_int_2D( 16,      2,        BMB%search_directions,   BMB%wsearch_directions  )
    CALL allocate_shared_dp_2D(  grid%ny, grid%nx,  BMB%PICO_d_GL,           BMB%wPICO_d_GL          )
    CALL allocate_shared_dp_2D(  grid%ny, grid%nx,  BMB%PICO_d_IF,           BMB%wPICO_d_IF          )
    CALL allocate_shared_dp_2D(  grid%ny, grid%nx,  BMB%PICO_r,              BMB%wPICO_r             )
    CALL allocate_shared_dp_2D(  ice%nbasins, C%BMB_PICO_nboxes, BMB%PICO_A, BMB%wPICO_A             )
    CALL allocate_shared_int_1D( ice%nbasins,       BMB%PICO_n_D,            BMB%wPICO_n_D           )
    CALL allocate_shared_int_2D( grid%ny, grid%nx,  BMB%PICO_k,              BMB%wPICO_k             )
    
    CALL allocate_shared_dp_2D(  grid%ny, grid%nx,  BMB%PICO_T,              BMB%wPICO_T             )
    CALL allocate_shared_dp_2D(  ice%nbasins, C%BMB_PICO_nboxes, BMB%PICO_Tk, BMB%wPICO_Tk           )
    CALL allocate_shared_dp_2D(  grid%ny, grid%nx,  BMB%PICO_S,              BMB%wPICO_S             )
    CALL allocate_shared_dp_2D(  ice%nbasins, C%BMB_PICO_nboxes, BMB%PICO_Sk, BMB%wPICO_Sk           )
    CALL allocate_shared_dp_2D(  grid%ny, grid%nx,  BMB%PICO_p,              BMB%wPICO_p             )
    CALL allocate_shared_dp_2D(  ice%nbasins, C%BMB_PICO_nboxes, BMB%PICO_pk, BMB%wPICO_pk           )
    CALL allocate_shared_dp_2D(  grid%ny, grid%nx,  BMB%PICO_m,              BMB%wPICO_m             )
    CALL allocate_shared_dp_2D(  ice%nbasins, C%BMB_PICO_nboxes, BMB%PICO_mk, BMB%wPICO_mk           )
    
    ! Define the 16 search directions
    IF (par%master) THEN
      BMB%search_directions(  1,:) = (/  1,  0 /)
      BMB%search_directions(  2,:) = (/  2, -1 /)
      BMB%search_directions(  3,:) = (/  1, -1 /)
      BMB%search_directions(  4,:) = (/  1, -2 /)
      BMB%search_directions(  5,:) = (/  0, -1 /)
      BMB%search_directions(  6,:) = (/ -1, -2 /)
      BMB%search_directions(  7,:) = (/ -1, -1 /)
      BMB%search_directions(  8,:) = (/ -2, -1 /)
      BMB%search_directions(  9,:) = (/ -1,  0 /)
      BMB%search_directions( 10,:) = (/ -2,  1 /)
      BMB%search_directions( 11,:) = (/ -1,  1 /)
      BMB%search_directions( 12,:) = (/ -1,  2 /)
      BMB%search_directions( 13,:) = (/  0,  1 /)
      BMB%search_directions( 14,:) = (/  1,  2 /)
      BMB%search_directions( 15,:) = (/  1,  1 /)
      BMB%search_directions( 16,:) = (/  2,  1 /)
    END IF
    CALL sync
      
  END SUBROUTINE initialise_BMB_model_PICO
  
  ! The PICOP ocean box + plume model
! ========================================

  SUBROUTINE run_BMB_model_PICOP( grid, ice, ocean, BMB)
    ! Calculate basal melt using the PICOP ocean box + plume model
    
    IMPLICIT NONE
    
    ! In/output variables
    TYPE(type_grid),                     INTENT(IN)    :: grid 
    TYPE(type_ice_model),                INTENT(IN)    :: ice
    TYPE(type_ocean_snapshot_regional),  INTENT(IN)    :: ocean
    TYPE(type_BMB_model),                INTENT(INOUT) :: BMB
    
    ! First run the PICO ocean box model to determine the temperature and salinity in the cavity
    CALL run_BMB_model_PICO( grid, ice, ocean, BMB)
    
    ! Then run the Lazeroms (2018) plume parameterisation to calculate melt rates
    CALL run_BMB_model_Lazeroms2018_plume( grid, ice, ocean, BMB)
    
  END SUBROUTINE run_BMB_model_PICOP
  SUBROUTINE initialise_BMB_model_PICOP( grid, ice, BMB)
    ! Allocate memory for the data fields of the PICOP ocean box + plume model
    
    IMPLICIT NONE
    
    ! In/output variables
    TYPE(type_grid),                     INTENT(IN)    :: grid 
    TYPE(type_ice_model),                INTENT(IN)    :: ice
    TYPE(type_BMB_model),                INTENT(INOUT) :: BMB
    
    ! Variables
    CALL allocate_shared_dp_2D(  grid%ny, grid%nx,  BMB%T_ocean_base,           BMB%wT_ocean_base          )
    CALL allocate_shared_int_2D( 16,      2,        BMB%search_directions,      BMB%wsearch_directions     )
    CALL allocate_shared_dp_2D(  grid%ny, grid%nx,  BMB%eff_plume_source_depth, BMB%weff_plume_source_depth)
    CALL allocate_shared_dp_2D(  grid%ny, grid%nx,  BMB%eff_basal_slope,        BMB%weff_basal_slope       )
    
    CALL allocate_shared_int_2D( 16,      2,        BMB%search_directions,   BMB%wsearch_directions  )
    CALL allocate_shared_dp_2D(  grid%ny, grid%nx,  BMB%PICO_d_GL,           BMB%wPICO_d_GL          )
    CALL allocate_shared_dp_2D(  grid%ny, grid%nx,  BMB%PICO_d_IF,           BMB%wPICO_d_IF          )
    CALL allocate_shared_dp_2D(  grid%ny, grid%nx,  BMB%PICO_r,              BMB%wPICO_r             )
    CALL allocate_shared_dp_2D(  ice%nbasins, C%BMB_PICO_nboxes, BMB%PICO_A, BMB%wPICO_A             )
    CALL allocate_shared_int_1D( ice%nbasins,       BMB%PICO_n_D,            BMB%wPICO_n_D           )
    CALL allocate_shared_int_2D( grid%ny, grid%nx,  BMB%PICO_k,              BMB%wPICO_k             )
    
    CALL allocate_shared_dp_2D(  grid%ny, grid%nx,  BMB%PICO_T,              BMB%wPICO_T             )
    CALL allocate_shared_dp_2D(  ice%nbasins, C%BMB_PICO_nboxes, BMB%PICO_Tk, BMB%wPICO_Tk           )
    CALL allocate_shared_dp_2D(  grid%ny, grid%nx,  BMB%PICO_S,              BMB%wPICO_S             )
    CALL allocate_shared_dp_2D(  ice%nbasins, C%BMB_PICO_nboxes, BMB%PICO_Sk, BMB%wPICO_Sk           )
    CALL allocate_shared_dp_2D(  grid%ny, grid%nx,  BMB%PICO_p,              BMB%wPICO_p             )
    CALL allocate_shared_dp_2D(  ice%nbasins, C%BMB_PICO_nboxes, BMB%PICO_pk, BMB%wPICO_pk           )
    CALL allocate_shared_dp_2D(  grid%ny, grid%nx,  BMB%PICO_m,              BMB%wPICO_m             )
    CALL allocate_shared_dp_2D(  ice%nbasins, C%BMB_PICO_nboxes, BMB%PICO_mk, BMB%wPICO_mk           )
    
    ! Define the 16 search directions
    IF (par%master) THEN
      BMB%search_directions(  1,:) = (/  1,  0 /)
      BMB%search_directions(  2,:) = (/  2, -1 /)
      BMB%search_directions(  3,:) = (/  1, -1 /)
      BMB%search_directions(  4,:) = (/  1, -2 /)
      BMB%search_directions(  5,:) = (/  0, -1 /)
      BMB%search_directions(  6,:) = (/ -1, -2 /)
      BMB%search_directions(  7,:) = (/ -1, -1 /)
      BMB%search_directions(  8,:) = (/ -2, -1 /)
      BMB%search_directions(  9,:) = (/ -1,  0 /)
      BMB%search_directions( 10,:) = (/ -2,  1 /)
      BMB%search_directions( 11,:) = (/ -1,  1 /)
      BMB%search_directions( 12,:) = (/ -1,  2 /)
      BMB%search_directions( 13,:) = (/  0,  1 /)
      BMB%search_directions( 14,:) = (/  1,  2 /)
      BMB%search_directions( 15,:) = (/  1,  1 /)
      BMB%search_directions( 16,:) = (/  2,  1 /)
    END IF
    CALL sync
      
  END SUBROUTINE initialise_BMB_model_PICOP
  
! == Some generally useful tools
! ==============================
  
  ! Routine for extrapolating melt field from the regular (FCMP) mask
  ! to the (extended) PMP mask
  SUBROUTINE extrapolate_melt_from_FCMP_to_PMP( grid, ice, BMB)
    ! All the BMB parameterisations are implicitly run using the FCMP sub-grid scheme
    ! (i.e. they are only applied to grid cells whose centre is floating).
    ! Calculating melt rates for partially-floating-but-grounded-at-the-centre cells (which
    ! is needed in the PMP scheme) is not straightforward; instead, just extrapolate values into
    ! the grid cells where this is the case.
    
    IMPLICIT NONE
    
    ! In/output variables
    TYPE(type_grid),                     INTENT(IN)    :: grid 
    TYPE(type_ice_model),                INTENT(IN)    :: ice
    TYPE(type_BMB_model),                INTENT(INOUT) :: BMB
    
    ! Local variables:
    INTEGER                                            :: i,j,i1,i2,j1,j2,ii,jj,n,n_ext
    INTEGER,  DIMENSION(:,:  ), POINTER                :: mask_FCMP, mask_PMP
    REAL(dp), DIMENSION(:,:  ), POINTER                :: BMB_shelf_extra
    REAL(dp), DIMENSION(:,:  ), POINTER                :: dBMBdx, dBMBdy
    INTEGER                                            :: wmask_FCMP, wmask_PMP, wBMB_shelf_extra, wdBMBdx, wdBMBdy
    REAL(dp)                                           :: BMB_av
    
    ! Allocate shared memory
    CALL allocate_shared_int_2D( grid%ny, grid%nx, mask_FCMP,       wmask_FCMP      )
    CALL allocate_shared_int_2D( grid%ny, grid%nx, mask_PMP,        wmask_PMP       )
    CALL allocate_shared_dp_2D(  grid%ny, grid%nx, BMB_shelf_extra, wBMB_shelf_extra)
    CALL allocate_shared_dp_2D(  grid%ny, grid%nx, dBMBdx,          wdBMBdx         )
    CALL allocate_shared_dp_2D(  grid%ny, grid%nx, dBMBdy,          wdBMBdy         )
    
    ! Define the two masks
    DO i = grid%i1, grid%i2
    DO j = 1, grid%ny
      mask_FCMP( j,i) = 0
      mask_PMP(  j,i) = 0
      IF (ice%mask_shelf_a( j,i) == 1) mask_FCMP( j,i) = 1
      IF (ice%f_grnd_a( j,i) < 1._dp .AND. ice%mask_ice_a( j,i) == 1) mask_PMP(  j,i) = 1
    END DO
    END DO
    CALL sync
    
    ! Calculate spatial derivatives of the melt field, accounting for masked grid cells
    DO i = MAX(2,grid%i2), MIN(grid%nx-1,grid%i2)
    DO j = 2, grid%ny-1
    
      ! d/dx
      IF (mask_FCMP( j,i) == 0) THEN
        dBMBdx( j,i) = 0._dp
      ELSE
        IF     (mask_FCMP( j,i-1) == 1 .AND. mask_FCMP( j,i+1) == 1) THEN
          ! Central differencing
          dBMBdx( j,i) = (BMB%BMB_shelf( j,i+1) - BMB%BMB_shelf( j,i-1)) / (2._dp * grid%dx)
        ELSEIF (mask_FCMP( j,i-1) == 0 .AND. mask_FCMP( j,i+1) == 1) THEN
          ! One-sided differencing
          dBMBdx( j,i) = (BMB%BMB_shelf( j,i+1) - BMB%BMB_shelf( j,i  )) / grid%dx
        ELSEIF (mask_FCMP( j,i-1) == 1 .AND. mask_FCMP( j,i+1) == 0) THEN
          ! One-sided differencing
          dBMBdx( j,i) = (BMB%BMB_shelf( j,i  ) - BMB%BMB_shelf( j,i-1)) / grid%dx
        ELSE
          dBMBdx( j,i) = 0._dp
        END IF
      END IF
      
      ! d/dy
      IF (mask_FCMP( j,i) == 0) THEN
        dBMBdy( j,i) = 0._dp
      ELSE
        IF     (mask_FCMP( j-1,i) == 1 .AND. mask_FCMP( j+1,i) == 1) THEN
          ! Central differencing
          dBMBdy( j,i) = (BMB%BMB_shelf( j+1,i) - BMB%BMB_shelf( j-1,i)) / (2._dp * grid%dx)
        ELSEIF (mask_FCMP( j-1,i) == 0 .AND. mask_FCMP( j+1,i) == 1) THEN
          ! One-sided differencing
          dBMBdy( j,i) = (BMB%BMB_shelf( j+1,i) - BMB%BMB_shelf( j  ,i)) / grid%dx
        ELSEIF (mask_FCMP( j-1,i) == 1 .AND. mask_FCMP( j+1,i) == 0) THEN
          ! One-sided differencing
          dBMBdy( j,i) = (BMB%BMB_shelf( j  ,i) - BMB%BMB_shelf( j-1,i)) / grid%dx
        ELSE
          dBMBdy( j,i) = 0._dp
        END IF
      END IF
      
    END DO
    END DO
    CALL sync
    
    ! Extrapolate melt from the FCMP to the PMP mask by taking the average over all FCMP neighbours
    n_ext = 1
    DO i = grid%i1, grid%i2
    DO j = 1, grid%ny
    
      ! Initialise
      BMB_shelf_extra( j,i) = 0._dp
      
      IF (mask_PMP( j,i) == 1) THEN
        IF (mask_FCMP( j,i) == 1) THEN
          ! Simply copy the FCMP value
          
          BMB_shelf_extra( j,i) = BMB%BMB_shelf( j,i)
          
        ELSE
          ! Calculate average melt rate over all FCMP neighbours
          
          n      = 0
          BMB_av = 0._dp
          n_ext  = 0
          
          DO WHILE (n == 0)
            
            n_ext = n_ext + 1
            
            i1 = MAX( 1      , i - n_ext)
            i2 = MIN( grid%nx, i + n_ext)
            j1 = MAX( 1      , j - n_ext)
            j2 = MIN( grid%ny, j + n_ext)
            
            DO ii = i1, i2
            DO jj = j1, j2
              IF (mask_FCMP( jj,ii) == 1) THEN
                n = n + 1
                BMB_av = BMB_av + BMB%BMB_shelf( jj,ii) + REAL(ii-i,dp) * grid%dx * dBMBdx( j,i) &
                                                        + REAL(jj-j,dp) * grid%dx * dBMBdy( j,i)
              END IF
            END DO
            END DO
            
          END DO ! DO WHILE (n == 0)
          
          BMB_av = BMB_av / REAL(n,dp)
          BMB_shelf_extra( j,i) = BMB_av
          
        END IF ! IF (mask_FCMP( j,i) == 1) THEN
      END IF ! IF (mask_PMP( j,i) == 1) THEN
      
    END DO
    END DO
    CALL sync
    
    ! Copy results back to original array
    BMB%BMB_shelf( :,grid%i1:grid%i2) = BMB_shelf_extra( :,grid%i1:grid%i2)
    
    ! Clean up after yourself
    CALL deallocate_shared( wmask_FCMP      )
    CALL deallocate_shared( wmask_PMP       )
    CALL deallocate_shared( wBMB_shelf_extra)
    CALL deallocate_shared( wdBMBdx         )
    CALL deallocate_shared( wdBMBdy         )
    
  END SUBROUTINE extrapolate_melt_from_FCMP_to_PMP
  
  
END MODULE BMB_module<|MERGE_RESOLUTION|>--- conflicted
+++ resolved
@@ -39,51 +39,8 @@
     REAL(dp),                             INTENT(IN)    :: time
     
     ! Local variables:
-<<<<<<< HEAD
-    INTEGER                                             :: i,j
-=======
     INTEGER                                            :: i,j
     REAL(dp)                                           :: amplification_factor
-    
-  ! ================================================
-  ! ===== Exceptions for benchmark experiments =====
-  ! ================================================
-  
-    IF (C%do_benchmark_experiment) THEN
-      IF (C%choice_benchmark_experiment == 'Halfar' .OR. &
-          C%choice_benchmark_experiment == 'Bueler' .OR. &
-          C%choice_benchmark_experiment == 'EISMINT_1' .OR. &
-          C%choice_benchmark_experiment == 'EISMINT_2' .OR. &
-          C%choice_benchmark_experiment == 'EISMINT_3' .OR. &
-          C%choice_benchmark_experiment == 'EISMINT_4' .OR. &
-          C%choice_benchmark_experiment == 'EISMINT_5' .OR. &
-          C%choice_benchmark_experiment == 'EISMINT_6' .OR. &
-          C%choice_benchmark_experiment == 'SSA_icestream' .OR. &
-          C%choice_benchmark_experiment == 'MISMIP_mod' .OR. &
-          C%choice_benchmark_experiment == 'ISMIP_HOM_A' .OR. &
-          C%choice_benchmark_experiment == 'ISMIP_HOM_B' .OR. &
-          C%choice_benchmark_experiment == 'ISMIP_HOM_C' .OR. &
-          C%choice_benchmark_experiment == 'ISMIP_HOM_D' .OR. &
-          C%choice_benchmark_experiment == 'ISMIP_HOM_E' .OR. &
-          C%choice_benchmark_experiment == 'ISMIP_HOM_F') THEN
-        BMB%BMB( :,grid%i1:grid%i2) = 0._dp
-        CALL sync
-        RETURN
-      ELSEIF (C%choice_benchmark_experiment == 'MISMIPplus') THEN
-        ! Basal melt in the MISMIPplus experiments
-        C%choice_BMB_shelf_model = 'MISMIPplus'
-      ELSEIF (C%choice_benchmark_experiment == 'MISOMIP1') THEN
-        ! The MISOMIP1 experiments use the existing basal melt parameterisations
-      ELSE
-        IF (par%master) WRITE(0,*) '  ERROR: benchmark experiment "', TRIM(C%choice_benchmark_experiment), '" not implemented in run_BMB_model!'
-        CALL MPI_ABORT( MPI_COMM_WORLD, cerr, ierr)
-      END IF
-    END IF ! IF (C%do_benchmark_experiment) THEN
-    
-  ! =======================================================
-  ! ===== End of exceptions for benchmark experiments =====
-  ! =======================================================
->>>>>>> 1c4e979c
   
     ! Initialise at zero
     BMB%BMB(       :,grid%i1:grid%i2) = 0._dp
