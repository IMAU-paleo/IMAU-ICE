MODULE configuration_module

  ! The way it's done right now:
  ! Each config variable has two versions: one with the "_config" extension, which is
  ! an actual variable in this module only, and one without the extension, which is
  ! a field in the "C" type. The "_config" variables are used to create a NAMELIST,
  ! which makes reading an external config file really easy - anything in the file that
  ! matches a variable in the namelist overwrites the default value. After that's done,
  ! the fields in the "C" type are replaced with the values of the "_config" variables,
  ! which now have either the default values, or those specified in the external config
  ! file.
  !
  ! While this is certainly very convenient when running the model (allowing for very
  ! short config files, where only the non-default variables are listed), it does make
  ! adding new config parameters a bit tedious - you have to add the "_config" variable,
  ! add it as a field in the "C" type, add it to the namelist, and let the "C" type field
  ! be overwritten in the end.
  !
  ! Some day I'll figure out a more elegant solution for this...

  USE mpi

  IMPLICIT NONE

  INTEGER, PARAMETER  :: dp  = KIND(1.0D0)  ! Kind of double precision numbers. Reals should be declared as: REAL(dp) :: example

  ! === Error messaging / debugging / profiling system ===

  CHARACTER(LEN=1024) :: routine_path
  INTEGER             :: n_MPI_windows

  TYPE subroutine_resource_tracker
    ! Track the resource use (computation time, memory) of a single subroutine
    CHARACTER(LEN = 1024) :: routine_path
    REAL(dp)              :: tstart, tcomp
    INTEGER               :: n_MPI_windows_init, n_MPI_windows_final
  END TYPE subroutine_resource_tracker

  TYPE( subroutine_resource_tracker), DIMENSION(:), ALLOCATABLE :: resource_tracker


  ! ===================================================================================
  ! "_config  variables, which will be collected into a NAMELIST, and possibly replaced
  ! by the values in the external config file. Remember the "_config" extension!
  ! ===================================================================================

  ! Time steps and range
  ! ====================

  REAL(dp)            :: start_time_of_run_config                    = 0.0_dp                           ! Start time (in years) of the simulations
  REAL(dp)            :: end_time_of_run_config                      = 50000.0_dp                       ! End   time (in years) of the simulations
  REAL(dp)            :: dt_coupling_config                          = 100._dp                          ! Interval of coupling (in years) between the four ice-sheets
  REAL(dp)            :: dt_max_config                               = 10.0_dp                          ! Maximum time step (in years) of the ice model
  REAL(dp)            :: dt_thermo_config                            = 10.0_dp                          ! Time step (in years) for updating thermodynamics
  REAL(dp)            :: dt_climate_config                           = 10._dp                           ! Time step (in years) for updating the climate
  REAL(dp)            :: dt_ocean_config                             = 10._dp                           ! Time step (in years) for updating the ocean
  REAL(dp)            :: dt_SMB_config                               = 10._dp                           ! Time step (in years) for updating the SMB
  REAL(dp)            :: dt_BMB_config                               = 10._dp                           ! Time step (in years) for updating the BMB
  REAL(dp)            :: dt_bedrock_ELRA_config                      = 100._dp                          ! Time step (in years) for updating the bedrock deformation rate with the ELRA model
  REAL(dp)            :: dt_SELEN_config                             = 1000._dp                         ! Time step (in years) for calling SELEN
  REAL(dp)            :: dt_output_config                            = 5000.0_dp                        ! Time step (in years) for writing output

  ! Which ice sheets do we simulate?
  ! ================================

  LOGICAL             :: do_NAM_config                               = .FALSE.                          ! North America
  LOGICAL             :: do_EAS_config                               = .FALSE.                          ! Eurasia
  LOGICAL             :: do_GRL_config                               = .FALSE.                          ! Greenland
  LOGICAL             :: do_ANT_config                               = .TRUE.                           ! Antarctica

  ! Benchmark experiments
  ! =====================

  ! SSA_icestream (see Schoof 2006, and also Bueler and Brown 2009)
  REAL(dp)            :: SSA_icestream_A_config                      = 1.0E-17_dp                       ! Glen's flow law factor (Pa yr^-1)
  REAL(dp)            :: SSA_icestream_L_config                      = 100000._dp                       ! Ice-stream half-width (m)
  REAL(dp)            :: SSA_icestream_m_config                      = 0.5_dp                           ! Determines the "smoothness" of the transition between the low-friction ice stream centre and the high-friction margin areas; low value (~0.5) = gradual, high value ( ~10) = sudden
  REAL(dp)            :: SSA_icestream_tantheta_config               = 0.0003_dp                        ! Slope
  REAL(dp)            :: SSA_icestream_H_config                      = 2000._dp                         ! Ice thickness (m)

  ! ISMIP-HOM (see Pattyn et al. 2008)
  REAL(dp)            :: ISMIP_HOM_L_config                          = 160000.0                         ! Domain size of the ISMIP-HOM benchmarks
  CHARACTER(LEN=256)  :: ISMIP_HOM_E_Arolla_filename_config          = 'arolla100.dat'                  ! Path to the Haut Glacier d'Arolla input file

  ! MISMIP+ (see Asay-Davis et al., 2016)
  LOGICAL             :: MISMIPplus_do_tune_A_for_GL_config          = .FALSE.                          ! Whether or not the flow factor A should be tuned for the GL position
  REAL(dp)            :: MISMIPplus_xGL_target_config                = 450000._dp                       ! Mid-channel GL position to tune the flow factor A for
  REAL(dp)            :: MISMIPplus_A_flow_initial_config            = 2.0E-17_dp                       ! Initial flow factor before tuning (or throughout the run when tuning is not used)
  CHARACTER(LEN=256)  :: MISMIPplus_scenario_config                  = ''                               ! Choose between the five MISMIP+  scenarios from Cornford   et al. (2020): ice0, ice1ra, ice1rr, ice2ra, ice2rr

  ! MISOMIP1 (see Asay-Davis et al., 2016)
  CHARACTER(LEN=256)  :: MISOMIP1_scenario_config                    = ''                               ! Choose between the four MISOMIP+ scenarios from Asay-Davis et al. (2016): IceOcean1ra, IceOcean1rr, IceOcean2ra, IceOcean2rr

  ! Whether or not to let IMAU_ICE dynamically create its own output folder.
  ! This works fine locally, on LISA its better to use a fixed folder name.
  ! =======================================================================

  LOGICAL             :: create_procedural_output_dir_config         = .TRUE.                           ! Automatically create an output directory with a procedural name (e.g. results_20210720_001/)
  CHARACTER(LEN=256)  :: fixed_output_dir_config                     = 'results_IMAU_ICE'               ! If not, create a directory with this name instead (stops the program if this directory already exists)
  CHARACTER(LEN=256)  :: fixed_output_dir_suffix_config              = ''                               ! Suffix to put after the fixed output directory name, useful when doing ensemble runs with the template+variation set-up
  LOGICAL             :: do_write_regional_scalar_output_config      = .TRUE.
  LOGICAL             :: do_write_global_scalar_output_config        = .TRUE.

  ! Debugging
  ! =========

  LOGICAL             :: do_write_debug_data_config                  = .FALSE.                          ! Whether or not the debug NetCDF file should be created and written to
  LOGICAL             :: do_check_for_NaN_config                     = .FALSE.                          ! Whether or not fields should be checked for NaN values
  LOGICAL             :: do_time_display_config                      = .FALSE.                          ! Print current model time to screen

  ! ISMIP-style output
  ! ==================

  LOGICAL             :: do_write_ISMIP_output_config                = .FALSE.                          ! Whether or not to create a set of ISMIP output files
  CHARACTER(LEN=256)  :: ISMIP_output_group_code_config              = 'IMAU'                           ! Code for the group      name in the ISMIP output file names
  CHARACTER(LEN=256)  :: ISMIP_output_model_code_config              = 'IMAUICE'                        ! Code for the model      name in the ISMIP output file names
  CHARACTER(LEN=256)  :: ISMIP_output_experiment_code_config         = 'test'                           ! Code for the experiment name in the ISMIP output file names
  CHARACTER(LEN=256)  :: ISMIP_output_basetime_config                = 'YYYY-MM-DD'                     ! Basetime for the ISMIP output files (e.g. '1900-01-01')

  ! Grids
  ! =====

  ! North America
  REAL(dp)            :: lambda_M_NAM_config                         = 265._dp                          ! Longitude of the pole of the stereographic projection for the North America domain [degrees east]
  REAL(dp)            :: phi_M_NAM_config                            = 62._dp                           ! Latitude  of the pole of the stereographic projection for the North America domain [degrees north]
  REAL(dp)            :: beta_stereo_NAM_config                      = 71._dp                           ! Standard parallel     of the stereographic projection for the North America domain [degrees]
  REAL(dp)            :: xmin_NAM_config                             = -3600000._dp                     ! Western  boundary        of the North America domain [m]
  REAL(dp)            :: xmax_NAM_config                             =  3600000._dp                     ! Eastern  boundary     of the North America domain [m]
  REAL(dp)            :: ymin_NAM_config                             = -2400000._dp                     ! Southern boundary     of the North America domain [m]
  REAL(dp)            :: ymax_NAM_config                             =  2400000._dp                     ! Northern boundary     of the North America domain [m]
  REAL(dp)            :: dx_NAM_config                               = 40000._dp                        ! Horizontal resolution of the North America domain [m]

  ! Eurasia
  REAL(dp)            :: lambda_M_EAS_config                         = 40._dp                           ! Longitude of the pole of the stereographic projection for the Eurasia domain [degrees east]
  REAL(dp)            :: phi_M_EAS_config                            = 70._dp                           ! Latitude  of the pole of the stereographic projection for the Eurasia domain [degrees north]
  REAL(dp)            :: beta_stereo_EAS_config                      = 71._dp                           ! Standard parallel     of the stereographic projection for the Eurasia domain [degrees]
  REAL(dp)            :: xmin_EAS_config                             = -3400000._dp                     ! Western  boundary     of the Eurasia domain [m]
  REAL(dp)            :: xmax_EAS_config                             =  3400000._dp                     ! Eastern  boundary     of the Eurasia domain [m]
  REAL(dp)            :: ymin_EAS_config                             = -2080000._dp                     ! Southern boundary     of the Eurasia domain [m]
  REAL(dp)            :: ymax_EAS_config                             =  2080000._dp                     ! Northern boundary     of the Eurasia domain [m]
  REAL(dp)            :: dx_EAS_config                               = 40000._dp                        ! Horizontal resolution of the Eurasia domain [m]

  ! Greenland
  REAL(dp)            :: lambda_M_GRL_config                         = -45._dp                          ! Longitude of the pole of the stereographic projection for the Greenland domain [degrees east]
  REAL(dp)            :: phi_M_GRL_config                            = 90._dp                           ! Latitude  of the pole of the stereographic projection for the Greenland domain [degrees north]
  REAL(dp)            :: beta_stereo_GRL_config                      = 70._dp                           ! Standard parallel     of the stereographic projection for the Greenland domain [degrees]
  REAL(dp)            :: xmin_GRL_config                             =  -720000._dp                     ! Western  boundary     of the Greenland domain [m]
  REAL(dp)            :: xmax_GRL_config                             =   960000._dp                     ! Eastern  boundary     of the Greenland domain [m]
  REAL(dp)            :: ymin_GRL_config                             = -3450000._dp                     ! Southern boundary     of the Greenland domain [m]
  REAL(dp)            :: ymax_GRL_config                             =  -570000._dp                     ! Northern boundary     of the Greenland domain [m]
  REAL(dp)            :: dx_GRL_config                               = 20000._dp                        ! Horizontal resolution of the Greenland domain [m]

  ! Antarctica
  REAL(dp)            :: lambda_M_ANT_config                         = 0._dp                            ! Longitude of the pole of the stereographic projection for the Antarctica domain [degrees east]
  REAL(dp)            :: phi_M_ANT_config                            = -90._dp                          ! Latitude  of the pole of the stereographic projection for the Antarctica domain [degrees north]
  REAL(dp)            :: beta_stereo_ANT_config                      = 71._dp                           ! Standard parallel     of the stereographic projection for the Antarctica domain [degrees]
  REAL(dp)            :: xmin_ANT_config                             = -3300000._dp                     ! Western  boundary     of the Antarctica domain [m]
  REAL(dp)            :: xmax_ANT_config                             =  3300000._dp                     ! Eastern  boundary     of the Antarctica domain [m]
  REAL(dp)            :: ymin_ANT_config                             = -3300000._dp                     ! Southern boundary     of the Antarctica domain [m]
  REAL(dp)            :: ymax_ANT_config                             =  3300000._dp                     ! Northern boundary     of the Antarctica domain [m]
  REAL(dp)            :: dx_ANT_config                               = 40000._dp                        ! Horizontal resolution of the Antarctica domain [m]

  ! The scaled vertical coordinate zeta, used mainly in thermodynamics
  ! ==================================================================

  INTEGER                        :: nz_config                        = 15
  REAL(dp), DIMENSION(210), SAVE :: zeta_config                      = &
   (/0.00_dp, 0.10_dp, 0.20_dp, 0.30_dp, 0.40_dp, 0.50_dp, 0.60_dp, 0.70_dp, 0.80_dp, 0.90_dp, 0.925_dp, 0.95_dp, 0.975_dp, 0.99_dp, 1.00_dp, &
     0.00_dp, 0.00_dp, 0.00_dp, 0.00_dp, 0.00_dp, 0.00_dp, 0.00_dp, 0.00_dp, 0.00_dp, 0.00_dp, 0.00_dp,  0.00_dp, 0.00_dp,  0.00_dp, 0.00_dp, &
     0.00_dp, 0.00_dp, 0.00_dp, 0.00_dp, 0.00_dp, 0.00_dp, 0.00_dp, 0.00_dp, 0.00_dp, 0.00_dp, 0.00_dp,  0.00_dp, 0.00_dp,  0.00_dp, 0.00_dp, &
     0.00_dp, 0.00_dp, 0.00_dp, 0.00_dp, 0.00_dp, 0.00_dp, 0.00_dp, 0.00_dp, 0.00_dp, 0.00_dp, 0.00_dp,  0.00_dp, 0.00_dp,  0.00_dp, 0.00_dp, &
     0.00_dp, 0.00_dp, 0.00_dp, 0.00_dp, 0.00_dp, 0.00_dp, 0.00_dp, 0.00_dp, 0.00_dp, 0.00_dp, 0.00_dp,  0.00_dp, 0.00_dp,  0.00_dp, 0.00_dp, &
     0.00_dp, 0.00_dp, 0.00_dp, 0.00_dp, 0.00_dp, 0.00_dp, 0.00_dp, 0.00_dp, 0.00_dp, 0.00_dp, 0.00_dp,  0.00_dp, 0.00_dp,  0.00_dp, 0.00_dp, &
     0.00_dp, 0.00_dp, 0.00_dp, 0.00_dp, 0.00_dp, 0.00_dp, 0.00_dp, 0.00_dp, 0.00_dp, 0.00_dp, 0.00_dp,  0.00_dp, 0.00_dp,  0.00_dp, 0.00_dp, &
     0.00_dp, 0.00_dp, 0.00_dp, 0.00_dp, 0.00_dp, 0.00_dp, 0.00_dp, 0.00_dp, 0.00_dp, 0.00_dp, 0.00_dp,  0.00_dp, 0.00_dp,  0.00_dp, 0.00_dp, &
     0.00_dp, 0.00_dp, 0.00_dp, 0.00_dp, 0.00_dp, 0.00_dp, 0.00_dp, 0.00_dp, 0.00_dp, 0.00_dp, 0.00_dp,  0.00_dp, 0.00_dp,  0.00_dp, 0.00_dp, &
     0.00_dp, 0.00_dp, 0.00_dp, 0.00_dp, 0.00_dp, 0.00_dp, 0.00_dp, 0.00_dp, 0.00_dp, 0.00_dp, 0.00_dp,  0.00_dp, 0.00_dp,  0.00_dp, 0.00_dp, &
     0.00_dp, 0.00_dp, 0.00_dp, 0.00_dp, 0.00_dp, 0.00_dp, 0.00_dp, 0.00_dp, 0.00_dp, 0.00_dp, 0.00_dp,  0.00_dp, 0.00_dp,  0.00_dp, 0.00_dp, &
     0.00_dp, 0.00_dp, 0.00_dp, 0.00_dp, 0.00_dp, 0.00_dp, 0.00_dp, 0.00_dp, 0.00_dp, 0.00_dp, 0.00_dp,  0.00_dp, 0.00_dp,  0.00_dp, 0.00_dp, &
     0.00_dp, 0.00_dp, 0.00_dp, 0.00_dp, 0.00_dp, 0.00_dp, 0.00_dp, 0.00_dp, 0.00_dp, 0.00_dp, 0.00_dp,  0.00_dp, 0.00_dp,  0.00_dp, 0.00_dp, &
     0.00_dp, 0.00_dp, 0.00_dp, 0.00_dp, 0.00_dp, 0.00_dp, 0.00_dp, 0.00_dp, 0.00_dp, 0.00_dp, 0.00_dp,  0.00_dp, 0.00_dp,  0.00_dp, 0.00_dp  /)

  ! Reference geometries (initial, present-day, and GIA equilibrium)
  ! ================================================================

  ! Initial geometry
  CHARACTER(LEN=256)  :: choice_refgeo_init_NAM_config               = 'realistic'                      ! Choice of initial geometry for North America; can be "idealised", "realistic", or "restart"
  CHARACTER(LEN=256)  :: choice_refgeo_init_EAS_config               = 'realistic'                      ! Choice of initial geometry for Eurasia      ; can be "idealised", "realistic", or "restart"
  CHARACTER(LEN=256)  :: choice_refgeo_init_GRL_config               = 'realistic'                      ! Choice of initial geometry for Greenland    ; can be "idealised", "realistic", or "restart"
  CHARACTER(LEN=256)  :: choice_refgeo_init_ANT_config               = 'realistic'                      ! Choice of initial geometry for Antarctica   ; can be "idealised", "realistic", or "restart"
  REAL(dp)            :: time_to_restart_from_NAM_config             = 0._dp                            ! Can be different from C%start_time_of_run, though this will issue a warning
  REAL(dp)            :: time_to_restart_from_EAS_config             = 0._dp
  REAL(dp)            :: time_to_restart_from_GRL_config             = 0._dp
  REAL(dp)            :: time_to_restart_from_ANT_config             = 0._dp
  CHARACTER(LEN=256)  :: choice_refgeo_init_idealised_config         = 'flatearth'                      ! Choice of schematic initial geometry; see "generate_idealised_geometry" in reference_fields_module for options
  CHARACTER(LEN=256)  :: filename_refgeo_init_NAM_config             = '/Users/berends/Documents/Datasets/ETOPO1/NorthAmerica_ETOPO1_5km.nc'
  CHARACTER(LEN=256)  :: filename_refgeo_init_EAS_config             = '/Users/berends/Documents/Datasets/ETOPO1/Eurasia_ETOPO1_5km.nc'
  CHARACTER(LEN=256)  :: filename_refgeo_init_GRL_config             = '/Users/berends/Documents/Datasets/Bedmachine_Greenland_v4/BedMachineGreenland-2021-04-20.nc'
  CHARACTER(LEN=256)  :: filename_refgeo_init_ANT_config             = '/Users/berends/Documents/Datasets/Bedmachine_Antarctica/Bedmachine_v1_Antarctica_5km.nc'

  ! Present-day geometry
  CHARACTER(LEN=256)  :: choice_refgeo_PD_NAM_config                 = 'realistic'                      ! Choice of present-day geometry for North America; can be "idealised", "realistic", or "restart"
  CHARACTER(LEN=256)  :: choice_refgeo_PD_EAS_config                 = 'realistic'                      ! Choice of present-day geometry for Eurasia      ; can be "idealised", "realistic", or "restart"
  CHARACTER(LEN=256)  :: choice_refgeo_PD_GRL_config                 = 'realistic'                      ! Choice of present-day geometry for Greenland    ; can be "idealised", "realistic", or "restart"
  CHARACTER(LEN=256)  :: choice_refgeo_PD_ANT_config                 = 'realistic'                      ! Choice of present-day geometry for Antarctica   ; can be "idealised", "realistic", or "restart"
  CHARACTER(LEN=256)  :: choice_refgeo_PD_idealised_config           = 'flatearth'                      ! Choice of schematic present-day geometry; see "generate_idealised_geometry" in reference_fields_module for options
  CHARACTER(LEN=256)  :: filename_refgeo_PD_NAM_config               = '/Users/berends/Documents/Datasets/ETOPO1/NorthAmerica_ETOPO1_5km.nc'
  CHARACTER(LEN=256)  :: filename_refgeo_PD_EAS_config               = '/Users/berends/Documents/Datasets/ETOPO1/Eurasia_ETOPO1_5km.nc'
  CHARACTER(LEN=256)  :: filename_refgeo_PD_GRL_config               = '/Users/berends/Documents/Datasets/Bedmachine_Greenland_v4/BedMachineGreenland-2021-04-20.nc'
  CHARACTER(LEN=256)  :: filename_refgeo_PD_ANT_config               = '/Users/berends/Documents/Datasets/Bedmachine_Antarctica/Bedmachine_v1_Antarctica_5km.nc'

  ! GIA equilibrium geometry
  CHARACTER(LEN=256)  :: choice_refgeo_GIAeq_NAM_config              = 'realistic'                      ! Choice of GIA equilibrium geometry for North America; can be "idealised", "realistic", or "restart"
  CHARACTER(LEN=256)  :: choice_refgeo_GIAeq_EAS_config              = 'realistic'                      ! Choice of GIA equilibrium geometry for Eurasia      ; can be "idealised", "realistic", or "restart"
  CHARACTER(LEN=256)  :: choice_refgeo_GIAeq_GRL_config              = 'realistic'                      ! Choice of GIA equilibrium geometry for Greenland    ; can be "idealised", "realistic", or "restart"
  CHARACTER(LEN=256)  :: choice_refgeo_GIAeq_ANT_config              = 'realistic'                      ! Choice of GIA equilibrium geometry for Antarctica   ; can be "idealised", "realistic", or "restart"
  CHARACTER(LEN=256)  :: choice_refgeo_GIAeq_idealised_config        = 'flatearth'                      ! Choice of schematic GIA equilibrium geometry; see "generate_idealised_geometry" in reference_fields_module for options
  CHARACTER(LEN=256)  :: filename_refgeo_GIAeq_NAM_config            = '/Users/berends/Documents/Datasets/ETOPO1/NorthAmerica_ETOPO1_5km.nc'
  CHARACTER(LEN=256)  :: filename_refgeo_GIAeq_EAS_config            = '/Users/berends/Documents/Datasets/ETOPO1/Eurasia_ETOPO1_5km.nc'
  CHARACTER(LEN=256)  :: filename_refgeo_GIAeq_GRL_config            = '/Users/berends/Documents/Datasets/Bedmachine_Greenland_v4/BedMachineGreenland-2021-04-20.nc'
  CHARACTER(LEN=256)  :: filename_refgeo_GIAeq_ANT_config            = '/Users/berends/Documents/Datasets/Bedmachine_Antarctica/Bedmachine_v1_Antarctica_5km.nc'

  LOGICAL             :: remove_Lake_Vostok_config                   = .TRUE.

  ! Global forcing (insolation, CO2, d18O, geothermal heat flux)
  ! ============================================================

  ! Possible choice_forcing_method options:
  ! 'none'                 : No global forcing used at all; climate or SMB are fully parameterised or directly prescribed
  ! 'd18O_inverse_dT_glob' : Use the inverse routine with the specified d18O record to calculate a global temperature offset (e.g. de Boer et al., 2013)
  ! 'CO2_direct'           : Use the specified CO2 record to force the climate matrix (e.g. Berends et al., 2018)
  ! 'd18O_inverse_CO2'     : Use the inverse routine with the specified d18O record to calculate CO2 and then force the climate matrix (e.g. Berends et al., 2019)
  CHARACTER(LEN=256)  :: choice_forcing_method_config                = 'd18O_inverse_dT_glob'

  ! Insolation forcing (NetCDF)
  CHARACTER(LEN=256)  :: choice_insolation_forcing_config            = 'realistic'                      ! Choice of insolation forcing: "none", "static", "realistic"
  REAL(dp)            :: static_insolation_time_config               = 0._dp                            ! Keep insolation values fixed to this time when choice_insolation_forcing = 'static'
  CHARACTER(LEN=256)  :: filename_insolation_config                  = '/Users/berends/Documents/Datasets/Insolation/Laskar_etal_2004_insolation.nc'

  ! CO2 record (ASCII text file in kyr, so the number of rows needs to be specified)
  CHARACTER(LEN=256)  :: filename_CO2_record_config                  = '/Users/berends/Documents/Datasets/CO2/EPICA_CO2_Bereiter_2015_100yr.dat'
  INTEGER             :: CO2_record_length_config                    = 8001

  ! d18O record (ASCII text file, so the number of rows needs to be specified)
  CHARACTER(LEN=256)  :: filename_d18O_record_config                 = '/Users/berends/Documents/Datasets/d18O/Ahn2017_d18O.dat'
  INTEGER             :: d18O_record_length_config                   = 2051

  ! Geothermal heat flux
  CHARACTER(LEN=256)  :: choice_geothermal_heat_flux_config          = 'spatial'                        ! Choice of geothermal heat flux; can be 'constant' or 'spatial'
  REAL(dp)            :: constant_geothermal_heat_flux_config        = 1.72E06_dp                       ! Geothermal Heat flux [J m^-2 yr^-1] Sclater et al. (1980)
  CHARACTER(LEN=256)  :: filename_geothermal_heat_flux_config        = '/Users/berends/Documents/Datasets/GHF/geothermal_heatflux_ShapiroRitzwoller2004_global_1x1_deg.nc'

  ! Parameters for calculating modelled benthic d18O
  LOGICAL             :: do_calculate_benthic_d18O_config            = .TRUE.                           ! Whether or not to calculate modelled benthic d18O (set to .FALSE. for e.g. idealised-geometry experiments, future projections)
  REAL(dp)            :: dT_deepwater_averaging_window_config        = 3000                             ! Time window (in yr) over which global mean temperature anomaly is averaged to find the deep-water temperature anomaly
  REAL(dp)            :: dT_deepwater_dT_surf_ratio_config           = 0.25_dp                          ! Ratio between global mean surface temperature change and deep-water temperature change
  REAL(dp)            :: d18O_dT_deepwater_ratio_config              = -0.28_dp                         ! Ratio between deep-water temperature change and benthic d18O change

  ! Parameters for the inverse routine
  REAL(dp)            :: dT_glob_inverse_averaging_window_config     = 2000._dp                         ! Time window (in yr) over which global mean temperature anomaly is averaged before changing it with the inverse routine
  REAL(dp)            :: inverse_d18O_to_dT_glob_scaling_config      = 20._dp                           ! Scaling factor between modelled d18O anomaly and prescribed temperature anomaly change (value from de Boer et al., 2013)
  REAL(dp)            :: CO2_inverse_averaging_window_config         = 2000._dp                         ! Time window (in yr) over which CO2                             is averaged before changing it with the inverse routine
  REAL(dp)            :: inverse_d18O_to_CO2_scaling_config          = 68._dp                           ! Scaling factor between modelled d18O anomaly and modelled CO2 change (value from Berends et al., 2019)
  REAL(dp)            :: inverse_d18O_to_CO2_initial_CO2_config      = 280._dp                          ! CO2 value at the start of the simulation when using the inverse method to calculate CO2

  ! Ice dynamics - velocity
  ! =======================

  CHARACTER(LEN=256)  :: choice_ice_dynamics_config                  = 'DIVA'                           ! Choice of ice-dynamica approximation: "none" (= fixed geometry), "SIA", "SSA", "SIA/SSA", "DIVA"
  REAL(dp)            :: n_flow_config                               = 3.0_dp                           ! Exponent in Glen's flow law
  REAL(dp)            :: m_enh_sheet_config                          = 1.0_dp                           ! Ice flow enhancement factor for grounded ice
  REAL(dp)            :: m_enh_shelf_config                          = 1.0_dp                           ! Ice flow enhancement factor for floating ice
  CHARACTER(LEN=256)  :: choice_ice_margin_config                    = 'infinite_slab'                  ! Choice of ice margin boundary conditions: "BC", "infinite_slab"
  LOGICAL             :: include_SSADIVA_crossterms_config           = .TRUE.                           ! Whether or not to include the "cross-terms" of the SSA/DIVA
  LOGICAL             :: do_GL_subgrid_friction_config               = .TRUE.                           ! Whether or not to scale basal friction with the sub-grid grounded fraction (needed to get proper GL migration; only turn this off for showing the effect on the MISMIP_mod results!)
  LOGICAL             :: do_smooth_geometry_config                   = .FALSE.                          ! Whether or not to smooth the model geometry (bedrock + initial ice thickness)
  REAL(dp)            :: r_smooth_geometry_config                    = 0.5_dp                           ! Geometry smoothing radius (in number of grid cells)

  ! Some parameters for numerically solving the SSA/DIVA
  REAL(dp)            :: DIVA_visc_it_norm_dUV_tol_config            = 1E-2_dp                          ! Successive solutions of UV in the effective viscosity iteration must not differ by more than this amount (on average)
  INTEGER             :: DIVA_visc_it_nit_config                     = 50                               ! Maximum number of effective viscosity iterations
  REAL(dp)            :: DIVA_visc_it_relax_config                   = 0.4_dp                           ! Relaxation parameter for subsequent viscosity iterations (for improved stability)
  REAL(dp)            :: DIVA_epsilon_sq_0_config                    = 1E-15_dp                         ! Normalisation term so that zero velocity gives non-zero viscosity
  REAL(dp)            :: DIVA_visc_eff_min_config                    = 1E3_dp                           ! Minimum value for effective viscosity
  REAL(dp)            :: DIVA_beta_max_config                        = 1E20_dp                          ! Maximum value for basal friction coefficient
  REAL(dp)            :: DIVA_vel_max_config                         = 5000._dp                         ! DIVA velocities are limited to this value
  CHARACTER(LEN=256)  :: DIVA_boundary_BC_u_west_config              = 'infinite'                       ! Boundary conditions for the ice velocity field at the domain boundary in the DIVA
  CHARACTER(LEN=256)  :: DIVA_boundary_BC_u_east_config              = 'infinite'                       ! Allowed choices: "infinite", "periodic", "zero"
  CHARACTER(LEN=256)  :: DIVA_boundary_BC_u_south_config             = 'infinite'
  CHARACTER(LEN=256)  :: DIVA_boundary_BC_u_north_config             = 'infinite'
  CHARACTER(LEN=256)  :: DIVA_boundary_BC_v_west_config              = 'infinite'                       ! Boundary conditions for the ice velocity field at the domain boundary in the DIVA
  CHARACTER(LEN=256)  :: DIVA_boundary_BC_v_east_config              = 'infinite'
  CHARACTER(LEN=256)  :: DIVA_boundary_BC_v_south_config             = 'infinite'
  CHARACTER(LEN=256)  :: DIVA_boundary_BC_v_north_config             = 'infinite'
  CHARACTER(LEN=256)  :: DIVA_choice_matrix_solver_config            = 'PETSc'                          ! Choice of matrix solver for the ice velocity equations: "SOR", "PETSc"
  INTEGER             :: DIVA_SOR_nit_config                         = 10000                            ! DIVA SOR   solver - maximum number of iterations
  REAL(dp)            :: DIVA_SOR_tol_config                         = 2.5_dp                           ! DIVA SOR   solver - stop criterion, absolute difference
  REAL(dp)            :: DIVA_SOR_omega_config                       = 1.3_dp                           ! DIVA SOR   solver - over-relaxation parameter
  REAL(dp)            :: DIVA_PETSc_rtol_config                      = 0.01_dp                          ! DIVA PETSc solver - stop criterion, relative difference (iteration stops if rtol OR abstol is reached)
  REAL(dp)            :: DIVA_PETSc_abstol_config                    = 2.5_dp                           ! DIVA PETSc solver - stop criterion, absolute difference

  ! Ice dynamics - time integration
  ! ===============================

  CHARACTER(LEN=256)  :: choice_timestepping_config                  = 'pc'                             ! Choice of timestepping method: "direct", "pc" (NOTE: 'direct' does not work with DIVA ice dynamcis!)
  CHARACTER(LEN=256)  :: choice_ice_integration_method_config        = 'explicit'                       ! Choice of ice thickness integration scheme: "none" (i.e. unchanging geometry), "explicit", "semi-implicit"
  CHARACTER(LEN=256)  :: dHi_choice_matrix_solver_config             = 'SOR'                            ! Choice of matrix solver for the semi-implicit ice thickness equation: "SOR", "PETSc"
  INTEGER             :: dHi_SOR_nit_config                          = 3000                             ! dHi SOR   solver - maximum number of iterations
  REAL(dp)            :: dHi_SOR_tol_config                          = 2.5_dp                           ! dHi SOR   solver - stop criterion, absolute difference
  REAL(dp)            :: dHi_SOR_omega_config                        = 1.3_dp                           ! dHi SOR   solver - over-relaxation parameter
  REAL(dp)            :: dHi_PETSc_rtol_config                       = 0.001_dp                         ! dHi PETSc solver - stop criterion, relative difference (iteration stops if rtol OR abstol is reached)
  REAL(dp)            :: dHi_PETSc_abstol_config                     = 0.001_dp                         ! dHi PETSc solver - stop criterion, absolute difference

  ! Predictor-corrector ice-thickness update
  REAL(dp)            :: pc_epsilon_config                           = 0.5_dp                           ! Target truncation error in dHi_dt [m/yr] (epsilon in Robinson et al., 2020, Eq. 33)
  REAL(dp)            :: pc_k_I_config                               = 0.2_dp                           ! Exponent k_I in  Robinson et al., 2020, Eq. 33
  REAL(dp)            :: pc_k_p_config                               = 0.2_dp                           ! Exponent k_p in  Robinson et al., 2020, Eq. 33
  REAL(dp)            :: pc_eta_min_config                           = 1E-8_dp                          ! Normalisation term in estimation of the truncation error (Robinson et al., Eq. 32)
  INTEGER             :: pc_max_timestep_iterations_config           = 5                                ! Maximum number of iterations of each time step
  REAL(dp)            :: pc_redo_tol_config                          = 10._dp                           ! Maximum allowed truncation error (any higher and the timestep is decreased)
  REAL(dp)            :: dt_min_config                               = 0.01_dp                          ! Smallest allowed time step [yr]

  ! Ice thickness boundary conditions
  CHARACTER(LEN=256)  :: ice_thickness_west_BC_config                = 'zero'                           ! Choice of boundary conditions for ice thickness at the domain boundary: "infinite", "periodic", "zero", "fixed"
  CHARACTER(LEN=256)  :: ice_thickness_east_BC_config                = 'zero'
  CHARACTER(LEN=256)  :: ice_thickness_south_BC_config               = 'zero'
  CHARACTER(LEN=256)  :: ice_thickness_north_BC_config               = 'zero'
  CHARACTER(LEN=256)  :: choice_mask_noice_NAM_config                = 'NAM_remove_GRL'                 ! Choice of mask_noice configuration
  CHARACTER(LEN=256)  :: choice_mask_noice_EAS_config                = 'EAS_remove_GRL'
  CHARACTER(LEN=256)  :: choice_mask_noice_GRL_config                = 'GRL_remove_Ellesmere'
  CHARACTER(LEN=256)  :: choice_mask_noice_ANT_config                = 'none'                           ! For Antarctica, additional choices are included for certain idealised-geometry experiments: "MISMIP_mod", "MISMIP+"

  ! Partially fixed geometry, useful for initialisation and inversion runs
  LOGICAL             :: fixed_shelf_geometry_config                 = .FALSE.                          ! Keep geometry of floating ice fixed
  LOGICAL             :: fixed_sheet_geometry_config                 = .FALSE.                          ! Keep geometry of grounded ice fixed
  LOGICAL             :: fixed_grounding_line_config                 = .FALSE.                          ! Keep ice thickness at the grounding line fixed

  ! Ice dynamics - basal conditions and sliding
  ! ===========================================

  ! Sliding laws
  CHARACTER(LEN=256)  :: choice_sliding_law_config                   = 'Coulomb_regularised'            ! Choice of sliding law: "no_sliding", "idealised", "Coulomb", "Coulomb_regularised", "Weertman", "Tsai2015", "Schoof2005", "Zoet-Iverson"
  CHARACTER(LEN=256)  :: choice_idealised_sliding_law_config         = ''                               ! "ISMIP_HOM_C", "ISMIP_HOM_D", "ISMIP_HOM_E", "ISMIP_HOM_F"
  REAL(dp)            :: slid_delta_v_config                         = 1.0E-3_dp                        ! Normalisation parameter to prevent errors when velocity is zero
  REAL(dp)            :: slid_Weertman_m_config                      = 3._dp                            ! Exponent in Weertman sliding law
  REAL(dp)            :: slid_Coulomb_reg_q_plastic_config           = 0.3_dp                           ! Scaling exponent   in regularised Coulomb sliding law
  REAL(dp)            :: slid_Coulomb_reg_u_threshold_config         = 100._dp                          ! Threshold velocity in regularised Coulomb sliding law
  REAL(dp)            :: slid_ZI_ut_config                           = 200._dp                          ! (uniform) transition velocity used in the Zoet-Iverson sliding law [m/yr]
  REAL(dp)            :: slid_ZI_p_config                            = 5._dp                            ! Velocity exponent             used in the Zoet-Iverson sliding law
  LOGICAL             :: include_basal_freezing_config               = .TRUE.                           ! If .TRUE., no basal sliding is allowed when the basal temperature is more than [deltaT_basal_freezing] below the pressure melting point
  REAL(dp)            :: deltaT_basal_freezing_config                = 2._dp                            ! See above.

  ! Basal hydrology
  CHARACTER(LEN=256)  :: choice_basal_hydrology_config               = 'Martin2011'                     ! Choice of basal conditions: "saturated", "Martin2011"
  REAL(dp)            :: Martin2011_hydro_Hb_min_config              = 0._dp                            ! Martin et al. (2011) basal hydrology model: low-end  Hb  value of bedrock-dependent pore-water pressure
  REAL(dp)            :: Martin2011_hydro_Hb_max_config              = 1000._dp                         ! Martin et al. (2011) basal hydrology model: high-end Hb  value of bedrock-dependent pore-water pressure

  ! Basal roughness / friction
  CHARACTER(LEN=256)  :: choice_basal_roughness_config               = 'parameterised'                  ! "uniform"", parameterised", "prescribed"
  REAL(dp)            :: uniform_Weertman_beta_sq_config             = 1.0E4_dp                         ! Uniform value for beta_sq  in Weertman sliding law
  REAL(dp)            :: uniform_Coulomb_phi_fric_config             = 15._dp                           ! Uniform value for phi_fric in (regularised) Coulomb sliding law
  REAL(dp)            :: uniform_Tsai2015_alpha_sq_config            = 0.5_dp                           ! Uniform value for alpha_sq in Tsai2015 sliding law
  REAL(dp)            :: uniform_Tsai2015_beta_sq_config             = 1.0E4_dp                         ! Uniform value for beta_sq  in Tsai2015 sliding law
  REAL(dp)            :: uniform_Schoof2005_alpha_sq_config          = 0.5_dp                           ! Uniform value for alpha_sq in Schoof2005 sliding law
  REAL(dp)            :: uniform_Schoof2005_beta_sq_config           = 1.0E4_dp                         ! Uniform value for beta_sq  in Schoof2005 sliding law
  CHARACTER(LEN=256)  :: choice_param_basal_roughness_config         = 'Martin2011'                     ! "Martin2011", "SSA_icestream", "MISMIP+"
  REAL(dp)            :: Martin2011till_phi_Hb_min_config            = -1000._dp                        ! Martin et al. (2011) bed roughness model: low-end  Hb  value of bedrock-dependent till friction angle
  REAL(dp)            :: Martin2011till_phi_Hb_max_config            = 0._dp                            ! Martin et al. (2011) bed roughness model: high-end Hb  value of bedrock-dependent till friction angle
  REAL(dp)            :: Martin2011till_phi_min_config               = 5._dp                            ! Martin et al. (2011) bed roughness model: low-end  phi value of bedrock-dependent till friction angle
  REAL(dp)            :: Martin2011till_phi_max_config               = 20._dp                           ! Martin et al. (2011) bed roughness model: high-end phi value of bedrock-dependent till friction angle
  CHARACTER(LEN=256)  :: basal_roughness_filename_config             = ''                               ! NetCDF file containing a basal roughness field for the chosen sliding law

  ! Basal inversion
  LOGICAL             :: do_BIVgeo_config                            = .FALSE.                          ! Whether or not to perform a geometry-based basal inversion (following Pollard & DeConto, 2012)
  REAL(dp)            :: BIVgeo_t_start_config                       = -9.9E9_dp                        ! Minimum model time when the inversion is allowed
  REAL(dp)            :: BIVgeo_t_end_config                         = +9.9E9_dp                        ! Maximum model time when the inversion is allowed
  CHARACTER(LEN=256)  :: choice_BIVgeo_method_config                 = 'Berends2022'                    ! Choice of geometry-based inversion method: "PDC2012", "Lipscomb2021", "CISM+", "Berends2022", "Bernales2017"
  REAL(dp)            :: BIVgeo_dt_config                            = 5._dp                            ! Time step      for bed roughness updates in the PDC2012 geometry-based basal inversion method [yr]
  REAL(dp)            :: BIVgeo_PDC2012_hinv_config                  = 500._dp                          ! Scaling factor for bed roughness updates in the PDC2012 geometry-based basal inversion method [m]
  REAL(dp)            :: BIVgeo_Lipscomb2021_tauc_config             = 500._dp                          ! Timescale       in the Lipscomb2021 geometry-based basal inversion method [yr]
  REAL(dp)            :: BIVgeo_Lipscomb2021_H0_config               = 100._dp                          ! Thickness scale in the Lipscomb2021 geometry-based basal inversion method [m]
  REAL(dp)            :: BIVgeo_CISMplus_wH_config                   = 1._dp                            ! Weighting factor for ice thickness in the CISM+ geometry/velocity-based basal inversion method
  REAL(dp)            :: BIVgeo_CISMplus_wu_config                   = 1._dp                            ! Weighting factor for velocity      in the CISM+ geometry/velocity-based basal inversion method
  REAL(dp)            :: BIVgeo_CISMplus_tauc_config                 = 500._dp                          ! Timescale       in the CISM+ geometry/velocity-based basal inversion method [yr]
  REAL(dp)            :: BIVgeo_CISMplus_H0_config                   = 100._dp                          ! Thickness scale in the CISM+ geometry/velocity-based basal inversion method [m]
  REAL(dp)            :: BIVgeo_CISMplus_u0_config                   = 10._dp                           ! Velocity  scale in the CISM+ geometry/velocity-based basal inversion method [m/yr]
  REAL(dp)            :: BIVgeo_Berends2022_tauc_config              = 10._dp                           ! Timescale       in the Berends2022 geometry/velocity-based basal inversion method [yr]
  REAL(dp)            :: BIVgeo_Berends2022_H0_config                = 100._dp                          ! First  thickness scale in the Berends2022 geometry/velocity-based basal inversion method [m]
  REAL(dp)            :: BIVgeo_Berends2022_u0_config                = 250._dp                          ! First  velocity  scale in the Berends2022 geometry/velocity-based basal inversion method [m/yr]
  REAL(dp)            :: BIVgeo_Berends2022_Hi_scale_config          = 300._dp                          ! Second thickness scale in the Berends2022 geometry/velocity-based basal inversion method [m]
  REAL(dp)            :: BIVgeo_Berends2022_u_scale_config           = 3000._dp                         ! Second velocity  scale in the Berends2022 geometry/velocity-based basal inversion method [m/yr]
  CHARACTER(LEN=256)  :: BIVgeo_target_velocity_filename_config      = ''                               ! NetCDF file where the target velocities are read in the CISM+ and Berends2022 geometry/velocity-based basal inversion methods
  CHARACTER(LEN=256)  :: BIVgeo_filename_output_config               = 'bed_roughness_inv.nc'           ! NetCDF file where the final inverted basal roughness will be saved
  REAL(dp)            :: BIVgeo_Bernales2017_hinv_config             = 100._dp                          ! Scaling factor for bed roughness updates in the Bernales (2017) geometry-based basal inversion method [m]
  REAL(dp)            :: BIVgeo_Bernales2017_tol_diff_config         = 100._dp                          ! Minimum ice thickness difference [m] that triggers inversion (.OR. &)
  REAL(dp)            :: BIVgeo_Bernales2017_tol_frac_config         = 1.0_dp                           ! Minimum ratio between ice thickness difference and reference value that triggers inversion

  ! Ice dynamics - calving
  ! ======================

  CHARACTER(LEN=256)  :: choice_calving_law_config                   = 'threshold_thickness'            ! Choice of calving law: "none", "threshold_thickness"
  REAL(dp)            :: calving_threshold_thickness_config          = 200._dp                          ! Threshold ice thickness in the "threshold_thickness" calving law (200m taken from ANICE)
  LOGICAL             :: do_remove_shelves_config                    = .FALSE.                          ! If set to TRUE, all floating ice is always instantly removed (used in the ABUMIP-ABUK experiment)
  LOGICAL             :: remove_shelves_larger_than_PD_config        = .FALSE.                          ! If set to TRUE, all floating ice beyond the present-day calving front is removed (used for some Antarctic spin-ups)
  LOGICAL             :: continental_shelf_calving_config            = .FALSE.                          ! If set to TRUE, all ice beyond the continental shelf edge (set by a maximum depth) is removed
  REAL(dp)            :: continental_shelf_min_height_config         = -2000._dp                        ! Maximum depth of the continental shelf

  ! Thermodynamics and rheology
  ! ===========================

  CHARACTER(LEN=256)  :: choice_initial_ice_temperature_config       = 'Robin'                          ! Choice of initial ice temperature profile: "uniform", "linear", "Robin", "restart"
  REAL(dp)            :: uniform_ice_temperature_config              = 270._dp                          ! Uniform ice temperature (applied when choice_initial_ice_temperature_config = "uniform")
  CHARACTER(LEN=256)  :: choice_thermo_model_config                  = '3D_heat_equation'               ! Choice of thermodynamical model: "none", "3D_heat_equation"
  CHARACTER(LEN=256)  :: choice_ice_rheology_config                  = 'Huybrechts1992'                 ! Choice of ice rheology model: "uniform", "Huybrechts1992", "MISMIP_mod"
  REAL(dp)            :: uniform_flow_factor_config                  = 1E-16_dp                         ! Uniform ice flow factor (applied when choice_ice_rheology_model_config = "uniform")
  CHARACTER(LEN=256)  :: choice_ice_heat_capacity_config             = 'Pounder1965'                    ! Choice of ice heat capacity model: "uniform", "Pounder1965"
  REAL(dp)            :: uniform_ice_heat_capacity_config            = 2009._dp                         ! Uniform ice heat capacity (applied when choice_ice_heat_capacity_config = "uniform")
  CHARACTER(LEN=256)  :: choice_ice_thermal_conductivity_config      = 'Ritz1987'                       ! Choice of ice heat capacity model: "uniform", "Ritz1987"
  REAL(dp)            :: uniform_ice_thermal_conductivity_config     = 6.626958E7_dp                    ! Uniform ice thermal conductivity (applied when choice_ice_thermal_conductivity_config = "uniform")

  ! Climate
  ! =======

  CHARACTER(LEN=256)  :: choice_climate_model_config                 = 'matrix_warm_cold'               ! Choice of climate model: "none", "idealised", "PD_obs", "PD_dTglob", "matrix_warm_cold", "direct_global", "direct_regional"
  CHARACTER(LEN=256)  :: choice_idealised_climate_config             = 'EISMINT1_A'

  ! NetCDF files containing direct global/regional climate forcing
  CHARACTER(LEN=256)  :: filename_direct_global_climate_config       = ''
  CHARACTER(LEN=256)  :: filename_direct_regional_climate_NAM_config = ''
  CHARACTER(LEN=256)  :: filename_direct_regional_climate_EAS_config = ''
  CHARACTER(LEN=256)  :: filename_direct_regional_climate_GRL_config = ''
  CHARACTER(LEN=256)  :: filename_direct_regional_climate_ANT_config = ''

  ! NetCDF file containing the present-day observed climate (e.g. ERA40)
  CHARACTER(LEN=256)  :: filename_PD_obs_climate_config              = '/Users/berends/Documents/Datasets/ERA40/ERA40_climate_global.nc'

  ! GCM snapshots in the matrix_warm_cold option
  CHARACTER(LEN=256)  :: filename_climate_snapshot_PI_config         = '/Users/berends/Documents/Datasets/GCM_snapshots/Singarayer_Valdes_2010_PI_Control.nc'
  CHARACTER(LEN=256)  :: filename_climate_snapshot_warm_config       = '/Users/berends/Documents/Datasets/GCM_snapshots/Singarayer_Valdes_2010_PI_Control.nc'
  CHARACTER(LEN=256)  :: filename_climate_snapshot_cold_config       = '/Users/berends/Documents/Datasets/GCM_snapshots/Singarayer_Valdes_2010_LGM.nc'

  REAL(dp)            :: constant_lapserate_config                   = 0.008_dp                         ! Constant atmospheric lapse rate [K m^-1]

  ! Scaling factor for CO2 vs ice weights
  REAL(dp)            :: climate_matrix_CO2vsice_NAM_config          = 0.5_dp                           ! Weight factor for the influence of CO2 vs ice cover on temperature
  REAL(dp)            :: climate_matrix_CO2vsice_EAS_config          = 0.5_dp                           ! Can be set separately for different regions
  REAL(dp)            :: climate_matrix_CO2vsice_GRL_config          = 0.75_dp                          ! Default values are from Berends et al, 2018
  REAL(dp)            :: climate_matrix_CO2vsice_ANT_config          = 0.75_dp                          ! 1.0_dp equals glacial index method

  ! Orbit time and CO2 concentration of the warm and cold snapshots
  REAL(dp)            :: matrix_high_CO2_level_config                = 280._dp                          ! CO2 level  pertaining to the warm climate (PI  level default)
  REAL(dp)            :: matrix_low_CO2_level_config                 = 190._dp                          ! CO2 level  pertaining to the cold climate (LGM level default)
  REAL(dp)            :: matrix_warm_orbit_time_config               = 0._dp                            ! Orbit time pertaining to the warm climate (PI default)
  REAL(dp)            :: matrix_cold_orbit_time_config               = -21000._dp                       ! Orbit time pertaining to the cold climate (LGM default)

  ! Whether or not to apply a bias correction to the GCM snapshots
  LOGICAL             :: climate_matrix_biascorrect_warm_config      = .TRUE.                           ! Whether or not to apply a bias correction (modelled vs observed PI climate) to the "warm" GCM snapshot
  LOGICAL             :: climate_matrix_biascorrect_cold_config      = .TRUE.                           ! Whether or not to apply a bias correction (modelled vs observed PI climate) to the "cold" GCM snapshot

  LOGICAL             :: switch_glacial_index_precip_config          = .FALSE.                          ! If a glacial index is used for the precipitation forcing, it will only depend on CO2

  ! Ocean
  ! =====

  CHARACTER(LEN=256)  :: choice_ocean_model_config                   = 'matrix_warm_cold'               ! Choice of ocean model: "none", "idealised", "uniform_warm_cold", "PD_obs", "matrix_warm_cold"
  CHARACTER(LEN=256)  :: choice_idealised_ocean_config               = 'MISMIP+_warm'                   ! Choice of idealised ocean: 'MISMIP+_warm', 'MISMIP+_cold', 'MISOMIP1', 'Reese2018_ANT'

  ! NetCDF file containing the present-day observed ocean (WOA18) (NetCDF)
  CHARACTER(LEN=256)  :: filename_PD_obs_ocean_config                = '/Users/berends/Documents/Datasets/WOA/woa18_decav_ts00_04_remapcon_r360x180_NaN.nc'
  CHARACTER(LEN=256)  :: name_ocean_temperature_config               = 't_an' ! E.g. objectively analysed mean (t_an) or statistical mean (t_mn)
  CHARACTER(LEN=256)  :: name_ocean_salinity_config                  = 's_an' ! E.g. objectively analysed mean (s_an) or statistical mean (s_mn)

  ! GCM snapshots in the matrix_warm_cold option
  CHARACTER(LEN=256)  :: filename_GCM_ocean_snapshot_PI_config       = '/Users/berends/Documents/Datasets/COSMOS_ocean_examples/COSMOS_PI_oceanTS_prep.nc'
  CHARACTER(LEN=256)  :: filename_GCM_ocean_snapshot_warm_config     = '/Users/berends/Documents/Datasets/COSMOS_ocean_examples/COSMOS_PI_oceanTS_prep.nc'
  CHARACTER(LEN=256)  :: filename_GCM_ocean_snapshot_cold_config     = '/Users/berends/Documents/Datasets/COSMOS_ocean_examples/COSMOS_LGM_oceanTS_prep.nc'

  ! Uniform ocean temperature values used when choice_ocean_model = "uniform_warm_cold"
  REAL(dp)            :: ocean_temperature_PD_config                 = 271.46_dp                        ! present day temperature of the ocean beneath the shelves [K; -1.7 Celsius]
  REAL(dp)            :: ocean_temperature_cold_config               = 268.16_dp                        ! cold period temperature of the ocean beneath the shelves [K; -5.0 Celcius]
  REAL(dp)            :: ocean_temperature_warm_config               = 275.16_dp                        ! warm period temperature of the ocean beneath the shelves [K;  2.0 Celcius]

  ! Parameters used when choice_idealised_ocean = "matrix_warm_cold"
  CHARACTER(LEN=256)  :: choice_ocean_vertical_grid_config           = 'regular'                        ! Choice of vertical grid to be used for ocean data
  REAL(dp)            :: ocean_vertical_grid_max_depth_config        = 1500._dp                         ! Maximum depth           to be used for ocean data
  REAL(dp)            :: ocean_regular_grid_dz_config                = 150._dp                          ! Vertical grid spacing   to be used for ocean data when choice_ocean_vertical_grid_config = 'regular'
  CHARACTER(LEN=256)  :: ocean_extrap_dir_config                     = 'extrapolated_ocean_files'       ! Directory where extrapolated ocean files are stored
  REAL(dp)            :: ocean_extrap_res_config                     = 5000._dp                         ! High resolution at which the ocean data extrapolation should be performed
  REAL(dp)            :: ocean_extrap_Gauss_sigma_config             = 8000._dp                         ! 1-sigma of the Gaussian smoothing operation used to extrapolate the ocean data
  CHARACTER(LEN=256)  :: ocean_extrap_hires_geo_filename_NAM_config  = ''                               ! Path to a NetCDF file containing (present-day) geometry at high resolution, used for ocean data extrapolation
  CHARACTER(LEN=256)  :: ocean_extrap_hires_geo_filename_EAS_config  = ''
  CHARACTER(LEN=256)  :: ocean_extrap_hires_geo_filename_GRL_config  = ''
  CHARACTER(LEN=256)  :: ocean_extrap_hires_geo_filename_ANT_config  = ''
  REAL(dp)            :: ocean_w_tot_hist_averaging_window_config    = 1500._dp                         ! Time window (in yr) over which the weighing fields for sea-water temperature at maximum depth are averaged

  ! Scaling factor for CO2 vs ice weights
  REAL(dp)            :: ocean_matrix_CO2vsice_NAM_config            = 0.5_dp                           ! Weight factor for the influence of CO2 vs ice cover on ocean T and S
  REAL(dp)            :: ocean_matrix_CO2vsice_EAS_config            = 0.5_dp                           ! Can be set separately for different regions
  REAL(dp)            :: ocean_matrix_CO2vsice_GRL_config            = 0.75_dp
  REAL(dp)            :: ocean_matrix_CO2vsice_ANT_config            = 0.75_dp

  ! Basin-dependent linear temperature profiles (used when choice_idealised_ocean = "linear_per_basin")
  REAL(dp), DIMENSION(100) :: ocean_T_surf_per_basin_config = &
      (/ -1.69_dp, -1.59_dp, -1.51_dp, -1.41_dp, -1.30_dp, -1.38_dp, -1.13_dp, -1.50_dp, -1.40_dp, -1.10_dp, &
         -1.58_dp, -1.16_dp, -1.27_dp, -0.80_dp, -0.80_dp, -1.30_dp, -1.37_dp,  0._dp  ,  0._dp  ,  0._dp  , &
          0._dp  ,  0._dp  ,  0._dp  ,  0._dp  ,  0._dp  ,  0._dp  ,  0._dp  ,  0._dp  ,  0._dp  ,  0._dp  , &
          0._dp  ,  0._dp  ,  0._dp  ,  0._dp  ,  0._dp  ,  0._dp  ,  0._dp  ,  0._dp  ,  0._dp  ,  0._dp  , &
          0._dp  ,  0._dp  ,  0._dp  ,  0._dp  ,  0._dp  ,  0._dp  ,  0._dp  ,  0._dp  ,  0._dp  ,  0._dp  , &
          0._dp  ,  0._dp  ,  0._dp  ,  0._dp  ,  0._dp  ,  0._dp  ,  0._dp  ,  0._dp  ,  0._dp  ,  0._dp  , &
          0._dp  ,  0._dp  ,  0._dp  ,  0._dp  ,  0._dp  ,  0._dp  ,  0._dp  ,  0._dp  ,  0._dp  ,  0._dp  , &
          0._dp  ,  0._dp  ,  0._dp  ,  0._dp  ,  0._dp  ,  0._dp  ,  0._dp  ,  0._dp  ,  0._dp  ,  0._dp  , &
          0._dp  ,  0._dp  ,  0._dp  ,  0._dp  ,  0._dp  ,  0._dp  ,  0._dp  ,  0._dp  ,  0._dp  ,  0._dp  , &
          0._dp  ,  0._dp  ,  0._dp  ,  0._dp  ,  0._dp  ,  0._dp  ,  0._dp  ,  0._dp  ,  0._dp  ,  0._dp  /)
  REAL(dp), DIMENSION(100) :: ocean_dT_dz_per_basin_config = &
      (/ -0.000419_dp, -0.000293_dp, -0.000602_dp, -0.001165_dp, -0.000600_dp, -0.000618_dp, -0.002153_dp, -0.000400_dp, -0.000400_dp, -0.000400_dp, &
         -0.000487_dp, -0.001189_dp, -0.000238_dp,  0.004000_dp, -0.000400_dp, -0.000400_dp, -0.001392_dp,  0._dp      ,  0._dp      ,  0._dp      , &
          0._dp      ,  0._dp      ,  0._dp      ,  0._dp      ,  0._dp      ,  0._dp      ,  0._dp      ,  0._dp      ,  0._dp      ,  0._dp      , &
          0._dp      ,  0._dp      ,  0._dp      ,  0._dp      ,  0._dp      ,  0._dp      ,  0._dp      ,  0._dp      ,  0._dp      ,  0._dp      , &
          0._dp      ,  0._dp      ,  0._dp      ,  0._dp      ,  0._dp      ,  0._dp      ,  0._dp      ,  0._dp      ,  0._dp      ,  0._dp      , &
          0._dp      ,  0._dp      ,  0._dp      ,  0._dp      ,  0._dp      ,  0._dp      ,  0._dp      ,  0._dp      ,  0._dp      ,  0._dp      , &
          0._dp      ,  0._dp      ,  0._dp      ,  0._dp      ,  0._dp      ,  0._dp      ,  0._dp      ,  0._dp      ,  0._dp      ,  0._dp      , &
          0._dp      ,  0._dp      ,  0._dp      ,  0._dp      ,  0._dp      ,  0._dp      ,  0._dp      ,  0._dp      ,  0._dp      ,  0._dp      , &
          0._dp      ,  0._dp      ,  0._dp      ,  0._dp      ,  0._dp      ,  0._dp      ,  0._dp      ,  0._dp      ,  0._dp      ,  0._dp      , &
          0._dp      ,  0._dp      ,  0._dp      ,  0._dp      ,  0._dp      ,  0._dp      ,  0._dp      ,  0._dp      ,  0._dp      ,  0._dp      /)

  ! Surface mass balance
  ! ====================

  CHARACTER(LEN=256)  :: choice_SMB_model_config                     = 'IMAU-ITM'                       ! Choice of SMB model: "uniform", "idealised", "IMAU-ITM", "direct_global", "direct_regional"
  CHARACTER(LEN=256)  :: choice_idealised_SMB_config                 = 'EISMINT1_A'
  REAL(dp)            :: SMB_uniform_config                          = 0._dp                            ! Uniform SMB, applied when choice_SMB_model = "uniform" [mie/yr]

  ! NetCDF file containing direct global/regional climate forcing
  CHARACTER(LEN=256)  :: filename_direct_global_SMB_config           = ''
  CHARACTER(LEN=256)  :: filename_direct_regional_SMB_NAM_config     = ''
  CHARACTER(LEN=256)  :: filename_direct_regional_SMB_EAS_config     = ''
  CHARACTER(LEN=256)  :: filename_direct_regional_SMB_GRL_config     = ''
  CHARACTER(LEN=256)  :: filename_direct_regional_SMB_ANT_config     = ''

  ! Tuning parameters for the IMAU-ITM SMB model
  CHARACTER(LEN=256)  :: SMB_IMAUITM_choice_init_firn_NAM_config     = 'uniform'                        ! How to initialise the firn layer in the IMAU-ITM SMB model: "uniform", "restart"
  CHARACTER(LEN=256)  :: SMB_IMAUITM_choice_init_firn_EAS_config     = 'uniform'
  CHARACTER(LEN=256)  :: SMB_IMAUITM_choice_init_firn_GRL_config     = 'uniform'
  CHARACTER(LEN=256)  :: SMB_IMAUITM_choice_init_firn_ANT_config     = 'uniform'
  REAL(dp)            :: SMB_IMAUITM_initial_firn_thickness_config   = 1._dp                            ! Initial firn thickness of the IMAU-ITEM SMB model [m] (used when SMB_IMAUITM_choice_init_firn = "uniform")
  REAL(dp)            :: SMB_IMAUITM_C_abl_constant_NAM_config       = -49._dp                          ! 34._dp    (commented values are old ANICE defaults, but since refreezing was not calculated right
  REAL(dp)            :: SMB_IMAUITM_C_abl_constant_EAS_config       = -49._dp                          !            and this has since been fixed, these values will still not give the same results as
  REAL(dp)            :: SMB_IMAUITM_C_abl_constant_GRL_config       = -49._dp                          !            they used to in ANICE.)
  REAL(dp)            :: SMB_IMAUITM_C_abl_constant_ANT_config       = -49._dp
  REAL(dp)            :: SMB_IMAUITM_C_abl_Ts_NAM_config             = 10._dp                           ! 10._dp
  REAL(dp)            :: SMB_IMAUITM_C_abl_Ts_EAS_config             = 10._dp
  REAL(dp)            :: SMB_IMAUITM_C_abl_Ts_GRL_config             = 10._dp
  REAL(dp)            :: SMB_IMAUITM_C_abl_Ts_ANT_config             = 10._dp
  REAL(dp)            :: SMB_IMAUITM_C_abl_Q_NAM_config              = 0.0227_dp                        ! 0.513_dp
  REAL(dp)            :: SMB_IMAUITM_C_abl_Q_EAS_config              = 0.0227_dp
  REAL(dp)            :: SMB_IMAUITM_C_abl_Q_GRL_config              = 0.0227_dp
  REAL(dp)            :: SMB_IMAUITM_C_abl_Q_ANT_config              = 0.0227_dp
  REAL(dp)            :: SMB_IMAUITM_C_refr_NAM_config               = 0.051_dp                         ! 0.012_dp
  REAL(dp)            :: SMB_IMAUITM_C_refr_EAS_config               = 0.051_dp
  REAL(dp)            :: SMB_IMAUITM_C_refr_GRL_config               = 0.051_dp
  REAL(dp)            :: SMB_IMAUITM_C_refr_ANT_config               = 0.051_dp

  ! ISMIP-style (SMB + aSMB + dSMBdz + ST + aST + dSTdz) forcing
  ! ==============================================================

  CHARACTER(LEN=256)  :: ISMIP_forcing_filename_SMB_baseline_config  = ''                              ! NetCDF file containing the baseline SMB
  CHARACTER(LEN=256)  :: ISMIP_forcing_filename_ST_baseline_config   = ''                              ! NetCDF file containing the baseline temperature
  CHARACTER(LEN=256)  :: ISMIP_forcing_foldername_aSMB_config        = ''                              ! Folder containing the single-year NetCDF files of the SMB anomaly
  CHARACTER(LEN=256)  :: ISMIP_forcing_basefilename_aSMB_config      = ''                              ! Filename without the year (e.g. if the actual file is "aSMB_MARv3.12-yearly-CESM2-ssp585-1950.nc",   then this variable should be "aSMB_MARv3.12-yearly-CESM2-ssp585-"
  CHARACTER(LEN=256)  :: ISMIP_forcing_foldername_dSMBdz_config      = ''                              ! Folder containing the single-year NetCDF files of the SMB lapse rate
  CHARACTER(LEN=256)  :: ISMIP_forcing_basefilename_dSMBdz_config    = ''                              ! Filename without the year (e.g. if the actual file is "dSMBdz_MARv3.12-yearly-CESM2-ssp585-1950.nc", then this variable should be "dSMBdz_MARv3.12-yearly-CESM2-ssp585-"
  CHARACTER(LEN=256)  :: ISMIP_forcing_foldername_aST_config         = ''                              ! Folder containing the single-year NetCDF files of the temperature anomaly
  CHARACTER(LEN=256)  :: ISMIP_forcing_basefilename_aST_config       = ''                              ! Filename without the year (e.g. if the actual file is "aST_MARv3.12-yearly-CESM2-ssp585-1950.nc",    then this variable should be "aST_MARv3.12-yearly-CESM2-ssp585-"
  CHARACTER(LEN=256)  :: ISMIP_forcing_foldername_dSTdz_config       = ''                              ! Folder containing the single-year NetCDF files of the temperature lapse rate
  CHARACTER(LEN=256)  :: ISMIP_forcing_basefilename_dSTdz_config     = ''                              ! Filename without the year (e.g. if the actual file is "dSTdz_MARv3.12-yearly-CESM2-ssp585-1950.nc",  then this variable should be "dSTdz_MARv3.12-yearly-CESM2-ssp585-"

  ! Basal mass balance
  ! ==================

  CHARACTER(LEN=256)  :: choice_BMB_shelf_model_config               = 'ANICE_legacy'                   ! Choice of shelf BMB: "uniform", "idealised", "ANICE_legacy", "Favier2019_lin", "Favier2019_quad", "Favier2019_Mplus", "Lazeroms2018_plume", "PICO", "PICOP"
  CHARACTER(LEN=256)  :: choice_idealised_BMB_shelf_config           = 'MISMIP+'
  CHARACTER(LEN=256)  :: choice_BMB_sheet_model_config               = 'uniform'                        ! Choice of sheet BMB: "uniform"
  REAL(dp)            :: BMB_shelf_uniform_config                    = 0._dp                            ! Uniform shelf BMB, applied when choice_BMB_shelf_model = "uniform" [mie/yr]
  REAL(dp)            :: BMB_sheet_uniform_config                    = 0._dp                            ! Uniform sheet BMB, applied when choice_BMB_sheet_model = "uniform" [mie/yr]
  CHARACTER(LEN=256)  :: choice_BMB_subgrid_config                   = 'FCMP'                           ! Choice of sub-grid BMB scheme: "FCMP", "PMP", "NMP" (following Leguy et al., 2021)
  LOGICAL             :: do_asynchronous_BMB_config                  = .FALSE.                          ! Whether or not to run the BMB asynchronously from the ice dynamics (if so, run it at dt_BMB; if not, run it in every ice dynamics time step)
  REAL(dp)            :: BMB_max_config                              = 50._dp                           ! Maximum amount of allowed basal melt     [mie/yr]
  REAL(dp)            :: BMB_min_config                              = 5._dp                            ! Maximum amount of allowed basal freezing [mie/yr]

  CHARACTER(LEN=256)  :: choice_basin_scheme_NAM_config              = 'none'                           ! Choice of basin ID scheme; can be 'none' or 'file'
  CHARACTER(LEN=256)  :: choice_basin_scheme_EAS_config              = 'none'
  CHARACTER(LEN=256)  :: choice_basin_scheme_GRL_config              = 'none'
  CHARACTER(LEN=256)  :: choice_basin_scheme_ANT_config              = 'none'
  CHARACTER(LEN=256)  :: filename_basins_NAM_config                  = ''                               ! Path to a text file containing polygons of drainage basins
  CHARACTER(LEN=256)  :: filename_basins_EAS_config                  = ''
  CHARACTER(LEN=256)  :: filename_basins_GRL_config                  = ''
  CHARACTER(LEN=256)  :: filename_basins_ANT_config                  = ''
  LOGICAL             :: do_merge_basins_ANT_config                  = .TRUE.                           ! Whether or not to merge some of the Antarctic basins
  LOGICAL             :: do_merge_basins_GRL_config                  = .TRUE.                           ! Whether or not to merge some of the Greenland basins

  CHARACTER(LEN=256)       ::  choice_BMB_shelf_amplification_config        = 'basin'                   ! Choice of method to determine BMB amplification factors: "uniform", "basin"
  INTEGER                  ::  basin_BMB_amplification_n_ANT_config         = 17                        ! Number of basins used for ANT
  REAL(dp), DIMENSION(17)  ::  basin_BMB_amplification_factor_ANT_config    = &                         ! BMB amplification factor for each basin for ANT
    (/ 1._dp, 1._dp, 1._dp, 1._dp, 1._dp, 1._dp, 1._dp, 1._dp, &
       1._dp, 1._dp, 1._dp, 1._dp, 1._dp, 1._dp, 1._dp, 1._dp, 1._dp /)
  INTEGER                  ::  basin_BMB_amplification_n_GRL_config         = 8                         ! Number of basins used for GRL
  REAL(dp), DIMENSION(8)   ::  basin_BMB_amplification_factor_GRL_config    = &                         ! BMB amplification factor for each basin for GRL
    (/ 1._dp, 1._dp, 1._dp, 1._dp, 1._dp, 1._dp, 1._dp, 1._dp /)

  ! Parameters for the three simple melt parameterisations from Favier et al. (2019)
  REAL(dp)            :: BMB_Favier2019_lin_GammaT_config            = 3.3314E-05_dp  ! 2.03E-5_dp      ! Heat exchange velocity [m s^-1]
  REAL(dp)            :: BMB_Favier2019_quad_GammaT_config           = 111.6E-5_dp    ! 99.32E-5_dp     ! Commented values are from Favier et al. (2019), Table 3
  REAL(dp)            :: BMB_Favier2019_Mplus_GammaT_config          = 108.6E-5_dp    ! 132.9E-5_dp     ! Actual value are re-tuned for IMAU-ICE, following the same approach (see Asay-Davis et al., 2016, ISOMIP+)

  ! Parameters for the Lazeroms et al. (2018) plume-parameterisation BMB model
  REAL(dp)            :: BMB_Lazeroms2018_GammaT_config              = 3.7506E-04_dp  ! 1.1E-3_dp       ! Thermal exchange velocity; tuned following ISOMIP+ protocol (Asay-Davis et al., 2016, Sect. 3.2.1), commented value from Lazeroms et al. (2018)
  CHARACTER(LEN=256)  :: BMB_Lazeroms2018_find_GL_scheme_config      = 'GL_average_Tijn'                 ! How to determine the GL origin of a plume: "GL_average", "along_ice_flow"

  ! Parameters for the PICO BMB model
  INTEGER             :: BMB_PICO_nboxes_config                      = 5                                ! Number of sub-shelf ocean boxes used by PICO
  REAL(dp)            :: BMB_PICO_GammaTstar_config                  = 3.6131E-05_dp  ! 2.0E-5_dp       ! Effective turbulent temperature exchange velocity [m s^-1]; tuned following ISOMIP+ protocol (Asay-Davis et al., 2016, Sect. 3.2.1), commented value from Reese et al. (2018)

  ! Parameters for the ANICE_legacy sub-shelf melt model
  REAL(dp)            :: T_ocean_mean_PD_NAM_config                  = -1.7_dp                          ! Present day temperature of the ocean beneath the shelves [Celcius]
  REAL(dp)            :: T_ocean_mean_PD_EAS_config                  = -1.7_dp
  REAL(dp)            :: T_ocean_mean_PD_GRL_config                  =  2.0_dp
  REAL(dp)            :: T_ocean_mean_PD_ANT_config                  = -1.7_dp
  REAL(dp)            :: T_ocean_mean_cold_NAM_config                = -5.0_dp                          ! Cold period temperature of the ocean beneath the shelves [Celcius]
  REAL(dp)            :: T_ocean_mean_cold_EAS_config                = -5.0_dp
  REAL(dp)            :: T_ocean_mean_cold_GRL_config                =  0.0_dp
  REAL(dp)            :: T_ocean_mean_cold_ANT_config                = -5.0_dp
  REAL(dp)            :: T_ocean_mean_warm_NAM_config                =  2.0_dp                          ! Warm period temperature of the ocean beneath the shelves [Celcius]
  REAL(dp)            :: T_ocean_mean_warm_EAS_config                =  2.0_dp
  REAL(dp)            :: T_ocean_mean_warm_GRL_config                =  4.0_dp
  REAL(dp)            :: T_ocean_mean_warm_ANT_config                =  2.0_dp

  REAL(dp)            :: BMB_deepocean_PD_NAM_config                 =  -5._dp                          ! Present-day sub-shelf melt rate for deep-ocean areas [m/year]
  REAL(dp)            :: BMB_deepocean_PD_EAS_config                 =  -5._dp
  REAL(dp)            :: BMB_deepocean_PD_GRL_config                 =  -5._dp
  REAL(dp)            :: BMB_deepocean_PD_ANT_config                 =  -5._dp
  REAL(dp)            :: BMB_deepocean_cold_NAM_config               =  -2._dp                          ! Cold period sub-shelf melt rate for deep-ocean areas [m/year]
  REAL(dp)            :: BMB_deepocean_cold_EAS_config               =  -2._dp
  REAL(dp)            :: BMB_deepocean_cold_GRL_config               =  -2._dp
  REAL(dp)            :: BMB_deepocean_cold_ANT_config               =  -2._dp
  REAL(dp)            :: BMB_deepocean_warm_NAM_config               = -10._dp                          ! Warm period sub-shelf melt rate for deep-ocean areas [m/year]
  REAL(dp)            :: BMB_deepocean_warm_EAS_config               = -10._dp
  REAL(dp)            :: BMB_deepocean_warm_GRL_config               = -10._dp
  REAL(dp)            :: BMB_deepocean_warm_ANT_config               = -10._dp

  REAL(dp)            :: BMB_shelf_exposed_PD_NAM_config             =  -3._dp                          ! Present-day sub-shelf melt rate for exposed areas    [m/year]
  REAL(dp)            :: BMB_shelf_exposed_PD_EAS_config             =  -3._dp
  REAL(dp)            :: BMB_shelf_exposed_PD_GRL_config             =  -3._dp
  REAL(dp)            :: BMB_shelf_exposed_PD_ANT_config             =  -3._dp
  REAL(dp)            :: BMB_shelf_exposed_cold_NAM_config           =  -0._dp                          ! Cold period sub-shelf melt rate for exposed areas    [m/year]
  REAL(dp)            :: BMB_shelf_exposed_cold_EAS_config           =  -0._dp
  REAL(dp)            :: BMB_shelf_exposed_cold_GRL_config           =  -0._dp
  REAL(dp)            :: BMB_shelf_exposed_cold_ANT_config           =  -0._dp
  REAL(dp)            :: BMB_shelf_exposed_warm_NAM_config           =  -6._dp                          ! Warm period sub-shelf melt rate for exposed areas    [m/year]
  REAL(dp)            :: BMB_shelf_exposed_warm_EAS_config           =  -6._dp
  REAL(dp)            :: BMB_shelf_exposed_warm_GRL_config           =  -6._dp
  REAL(dp)            :: BMB_shelf_exposed_warm_ANT_config           =  -6._dp

  REAL(dp)            :: subshelf_melt_factor_NAM_config             = 0.005_dp                         ! Overall tuning factor for sub-shelf melt rate
  REAL(dp)            :: subshelf_melt_factor_EAS_config             = 0.005_dp
  REAL(dp)            :: subshelf_melt_factor_GRL_config             = 0.005_dp
  REAL(dp)            :: subshelf_melt_factor_ANT_config             = 0.005_dp

  REAL(dp)            :: deep_ocean_threshold_depth_NAM_config       = 1200._dp                         ! Threshold water depth for "deep ocean" (as opposed to continental shelf);
  REAL(dp)            :: deep_ocean_threshold_depth_EAS_config       = 800._dp                          ! this mostly prevents ice shelves from growing beyond the continental shelf
  REAL(dp)            :: deep_ocean_threshold_depth_GRL_config       = 800._dp                          ! Different depths for different regions is a bit ad hoc, but in reality
  REAL(dp)            :: deep_ocean_threshold_depth_ANT_config       = 1800._dp                         ! the different surface ocean temperatures probably result in the same effect...

  ! Englacial isotope tracing
  ! =========================

  CHARACTER(LEN=256)  :: choice_ice_isotopes_model_config             = 'ANICE_legacy'                  ! Choice of englacial isotopes model: "none", "uniform", "ANICE_legacy"
  REAL(dp)            :: uniform_ice_d18O_config                      = 0._dp                           ! Uniform englacial d18O-value (used when choice_ice_isotope_model_config = "uniform")

  ! Sea level and GIA
  ! =================

  LOGICAL             :: do_ocean_floodfill_config                   = .TRUE.                           ! Use a flood-fill to determine the ocean mask, so that (pro-/sub-glacial) lakes dont exist
  CHARACTER(LEN=256)  :: choice_sealevel_model_config                = 'eustatic'                       ! Can be "fixed", "prescribed", "eustatic", or "SELEN"
  REAL(dp)            :: fixed_sealevel_config                       = 0._dp                            ! Height of fixed sealevel w.r.t. PD
  CHARACTER(LEN=256)  :: filename_sealevel_record_config             = 'name_of_file.dat'               ! Name of a file containing a sealevel record (in years)
  INTEGER             :: sealevel_record_length_config               = 1

  CHARACTER(LEN=256)  :: choice_GIA_model_config                     = 'ELRA'                           ! Can be "none", "ELRA", or "SELEN"
  REAL(dp)            :: dx_GIA_config                               = 100000._dp                       ! Horizontal resolution of the square grid used for the GIA model
  REAL(dp)            :: ELRA_lithosphere_flex_rigidity_config       = 1.0E+25_dp                       ! Lithospheric flexural rigidity [kg m^2 s^-2]
  REAL(dp)            :: ELRA_bedrock_relaxation_time_config         = 3000.0_dp                        ! Relaxation time for bedrock adjustment [yr]
  REAL(dp)            :: ELRA_mantle_density_config                  = 3300.0_dp                        ! Mantle density [kg m^-3]

  ! SELEN
  ! =====

  LOGICAL             :: SELEN_run_at_t_start_config                  = .FALSE.                         ! Whether or not to run SELEN in the first coupling loop (needed for some benchmark experiments)
  INTEGER             :: SELEN_n_TDOF_iterations_config               = 1                               ! Number of Time-Dependent Ocean Function iterations
  INTEGER             :: SELEN_n_recursion_iterations_config          = 1                               ! Number of recursion iterations
  LOGICAL             :: SELEN_use_rotational_feedback_config         = .FALSE.                         ! If TRUE, rotational feedback is included
  INTEGER             :: SELEN_n_harmonics_config                     = 128                             ! Maximum number of harmonic degrees
  LOGICAL             :: SELEN_display_progress_config                = .FALSE.                         ! Whether or not to display the progress of the big loops to the screen (doesn't work on Cartesius!)

  CHARACTER(LEN=256)  :: SELEN_dir_config                             = 'SELEN_files'                   ! Directory where SELEN initial files and spherical harmonics are stored
  CHARACTER(LEN=256)  :: SELEN_global_topo_filename_config            = 'SELEN_global_topography.nc'    ! Filename for the SELEN global topography file (located in SELEN_dir)
  CHARACTER(LEN=256)  :: SELEN_TABOO_init_filename_config             = 'SELEN_TABOO_initial_file.dat'  ! Filename for the TABOO initial file           (idem                )
  CHARACTER(LEN=256)  :: SELEN_LMJ_VALUES_filename_config             = 'SELEN_lmj_values.bin'          ! Filename for the LJ and MJ values file        (idem                )

  INTEGER                  :: SELEN_irreg_time_n_config               = 15                              ! Number of entries in the irregular moving time window
  REAL(dp), DIMENSION(50)  :: SELEN_irreg_time_window_config          = &                               ! Values of entries in the irregular moving time window
   (/20._dp, 20._dp, 20._dp, 5._dp, 5._dp, 1._dp, 1._dp, 1._dp, 1._dp, 1._dp, 1._dp, 1._dp, 1._dp, 1._dp, 1._dp, &
      0._dp,  0._dp,  0._dp, 0._dp, 0._dp, 0._dp, 0._dp, 0._dp, 0._dp, 0._dp, 0._dp, 0._dp, 0._dp, 0._dp, 0._dp, &
      0._dp,  0._dp,  0._dp, 0._dp, 0._dp, 0._dp, 0._dp, 0._dp, 0._dp, 0._dp, 0._dp, 0._dp, 0._dp, 0._dp, 0._dp, &
      0._dp,  0._dp,  0._dp, 0._dp, 0._dp  /)

  REAL(dp)            :: SELEN_lith_thickness_config                  = 100._dp                         ! Thickness of the elastic lithosphere [km]
  INTEGER             :: SELEN_visc_n_config                          = 3                               ! Number      of viscous asthenosphere layers
  REAL(dp), DIMENSION(3) :: SELEN_visc_prof_config                    = (/ 3._dp, 0.6_dp, 0.3_dp /)     ! Viscosities of viscous asthenosphere layers [?]

  ! Settings for the TABOO Earth deformation model
  INTEGER             :: SELEN_TABOO_CDE_config                       = 0                               ! code of the model (see taboo for explanation)
  INTEGER             :: SELEN_TABOO_TLOVE_config                     = 1                               ! Tidal love numbers yes/no
  INTEGER             :: SELEN_TABOO_DEG1_config                      = 1                               ! Tidal love numbers degree
  REAL(dp)            :: SELEN_TABOO_RCMB_config                      = 3480._dp                        ! Radius of CMB (km)

  ! Which data fields will be written to the help_fields output file
  ! ================================================================

  CHARACTER(LEN=256)  :: help_field_01_config                        = 'none'
  CHARACTER(LEN=256)  :: help_field_02_config                        = 'none'
  CHARACTER(LEN=256)  :: help_field_03_config                        = 'none'
  CHARACTER(LEN=256)  :: help_field_04_config                        = 'none'
  CHARACTER(LEN=256)  :: help_field_05_config                        = 'none'
  CHARACTER(LEN=256)  :: help_field_06_config                        = 'none'
  CHARACTER(LEN=256)  :: help_field_07_config                        = 'none'
  CHARACTER(LEN=256)  :: help_field_08_config                        = 'none'
  CHARACTER(LEN=256)  :: help_field_09_config                        = 'none'
  CHARACTER(LEN=256)  :: help_field_10_config                        = 'none'
  CHARACTER(LEN=256)  :: help_field_11_config                        = 'none'
  CHARACTER(LEN=256)  :: help_field_12_config                        = 'none'
  CHARACTER(LEN=256)  :: help_field_13_config                        = 'none'
  CHARACTER(LEN=256)  :: help_field_14_config                        = 'none'
  CHARACTER(LEN=256)  :: help_field_15_config                        = 'none'
  CHARACTER(LEN=256)  :: help_field_16_config                        = 'none'
  CHARACTER(LEN=256)  :: help_field_17_config                        = 'none'
  CHARACTER(LEN=256)  :: help_field_18_config                        = 'none'
  CHARACTER(LEN=256)  :: help_field_19_config                        = 'none'
  CHARACTER(LEN=256)  :: help_field_20_config                        = 'none'
  CHARACTER(LEN=256)  :: help_field_21_config                        = 'none'
  CHARACTER(LEN=256)  :: help_field_22_config                        = 'none'
  CHARACTER(LEN=256)  :: help_field_23_config                        = 'none'
  CHARACTER(LEN=256)  :: help_field_24_config                        = 'none'
  CHARACTER(LEN=256)  :: help_field_25_config                        = 'none'
  CHARACTER(LEN=256)  :: help_field_26_config                        = 'none'
  CHARACTER(LEN=256)  :: help_field_27_config                        = 'none'
  CHARACTER(LEN=256)  :: help_field_28_config                        = 'none'
  CHARACTER(LEN=256)  :: help_field_29_config                        = 'none'
  CHARACTER(LEN=256)  :: help_field_30_config                        = 'none'
  CHARACTER(LEN=256)  :: help_field_31_config                        = 'none'
  CHARACTER(LEN=256)  :: help_field_32_config                        = 'none'
  CHARACTER(LEN=256)  :: help_field_33_config                        = 'none'
  CHARACTER(LEN=256)  :: help_field_34_config                        = 'none'
  CHARACTER(LEN=256)  :: help_field_35_config                        = 'none'
  CHARACTER(LEN=256)  :: help_field_36_config                        = 'none'
  CHARACTER(LEN=256)  :: help_field_37_config                        = 'none'
  CHARACTER(LEN=256)  :: help_field_38_config                        = 'none'
  CHARACTER(LEN=256)  :: help_field_39_config                        = 'none'
  CHARACTER(LEN=256)  :: help_field_40_config                        = 'none'
  CHARACTER(LEN=256)  :: help_field_41_config                        = 'none'
  CHARACTER(LEN=256)  :: help_field_42_config                        = 'none'
  CHARACTER(LEN=256)  :: help_field_43_config                        = 'none'
  CHARACTER(LEN=256)  :: help_field_44_config                        = 'none'
  CHARACTER(LEN=256)  :: help_field_45_config                        = 'none'
  CHARACTER(LEN=256)  :: help_field_46_config                        = 'none'
  CHARACTER(LEN=256)  :: help_field_47_config                        = 'none'
  CHARACTER(LEN=256)  :: help_field_48_config                        = 'none'
  CHARACTER(LEN=256)  :: help_field_49_config                        = 'none'
  CHARACTER(LEN=256)  :: help_field_50_config                        = 'none'


  ! ==========================================================================
  ! The "C" type, which contains all the config parameters as fields.
  ! These will all be overwritten with the values of the "_config" variables,
  ! which are either the default values specified above, are the values
  ! specified from the external config file.
  ! ==========================================================================

  TYPE constants_type

    ! Time steps and range
    ! =====================

    REAL(dp)                            :: start_time_of_run
    REAL(dp)                            :: end_time_of_run
    REAL(dp)                            :: dt_coupling
    REAL(dp)                            :: dt_max
    REAL(dp)                            :: dt_thermo
    REAL(dp)                            :: dt_climate
    REAL(dp)                            :: dt_ocean
    REAL(dp)                            :: dt_SMB
    REAL(dp)                            :: dt_BMB
    REAL(dp)                            :: dt_bedrock_ELRA
    REAL(dp)                            :: dt_SELEN
    REAL(dp)                            :: dt_output

    ! Which ice sheets do we simulate?
    ! ================================

    LOGICAL                             :: do_NAM
    LOGICAL                             :: do_EAS
    LOGICAL                             :: do_GRL
    LOGICAL                             :: do_ANT

    ! Benchmark experiments
    ! =====================

    ! SSA_icestream (see Schoof 2006, and also Bueler and Brown 2009)
    REAL(dp)                            :: SSA_icestream_A
    REAL(dp)                            :: SSA_icestream_L
    REAL(dp)                            :: SSA_icestream_m
    REAL(dp)                            :: SSA_icestream_tantheta
    REAL(dp)                            :: SSA_icestream_H

    ! ISMIP-HOM (see Pattyn et al. 2008)
    REAL(dp)                            :: ISMIP_HOM_L
    CHARACTER(LEN=256)                  :: ISMIP_HOM_E_Arolla_filename

    ! MISMIP+ (see Asay-Davis et al., 2016)
    LOGICAL                             :: MISMIPplus_do_tune_A_for_GL
    REAL(dp)                            :: MISMIPplus_xGL_target
    REAL(dp)                            :: MISMIPplus_A_flow_initial
    CHARACTER(LEN=256)                  :: MISMIPplus_scenario

    ! MISOMIP1 (see Asay-Davis et al., 2016)
    CHARACTER(LEN=256)                  :: MISOMIP1_scenario

    ! Whether or not to let IMAU_ICE dynamically create its own output folder.
    ! This works fine locally, on LISA its better to use a fixed folder name.
    ! =======================================================================

    LOGICAL                             :: create_procedural_output_dir
    CHARACTER(LEN=256)                  :: fixed_output_dir
    CHARACTER(LEN=256)                  :: fixed_output_dir_suffix
    LOGICAL                             :: do_write_regional_scalar_output
    LOGICAL                             :: do_write_global_scalar_output

    ! Debugging
    ! =========

    LOGICAL                             :: do_write_debug_data
    LOGICAL                             :: do_check_for_NaN
    LOGICAL                             :: do_time_display

    ! ISMIP output
    ! =============

    LOGICAL                             :: do_write_ISMIP_output
    CHARACTER(LEN=256)                  :: ISMIP_output_group_code
    CHARACTER(LEN=256)                  :: ISMIP_output_model_code
    CHARACTER(LEN=256)                  :: ISMIP_output_experiment_code
    CHARACTER(LEN=256)                  :: ISMIP_output_basetime

    ! Grids
    ! =====

    ! North America
    REAL(dp)                            :: lambda_M_NAM
    REAL(dp)                            :: phi_M_NAM
    REAL(dp)                            :: beta_stereo_NAM
    REAL(dp)                            :: xmin_NAM
    REAL(dp)                            :: xmax_NAM
    REAL(dp)                            :: ymin_NAM
    REAL(dp)                            :: ymax_NAM
    REAL(dp)                            :: dx_NAM

    ! Eurasia
    REAL(dp)                            :: lambda_M_EAS
    REAL(dp)                            :: phi_M_EAS
    REAL(dp)                            :: beta_stereo_EAS
    REAL(dp)                            :: xmin_EAS
    REAL(dp)                            :: xmax_EAS
    REAL(dp)                            :: ymin_EAS
    REAL(dp)                            :: ymax_EAS
    REAL(dp)                            :: dx_EAS

    ! Greenland
    REAL(dp)                            :: lambda_M_GRL
    REAL(dp)                            :: phi_M_GRL
    REAL(dp)                            :: beta_stereo_GRL
    REAL(dp)                            :: xmin_GRL
    REAL(dp)                            :: xmax_GRL
    REAL(dp)                            :: ymin_GRL
    REAL(dp)                            :: ymax_GRL
    REAL(dp)                            :: dx_GRL

    ! Antarctica
    REAL(dp)                            :: lambda_M_ANT
    REAL(dp)                            :: phi_M_ANT
    REAL(dp)                            :: beta_stereo_ANT
    REAL(dp)                            :: xmin_ANT
    REAL(dp)                            :: xmax_ANT
    REAL(dp)                            :: ymin_ANT
    REAL(dp)                            :: ymax_ANT
    REAL(dp)                            :: dx_ANT

    ! Scaled vertical coordinate zeta
    ! ===============================

    INTEGER                             :: nz
    REAL(dp), DIMENSION(:), ALLOCATABLE :: zeta

    ! Reference geometries (initial, present-day, and GIA equilibrium)
    ! ================================================================

    ! Initial geometry
    CHARACTER(LEN=256)                  :: choice_refgeo_init_NAM
    CHARACTER(LEN=256)                  :: choice_refgeo_init_EAS
    CHARACTER(LEN=256)                  :: choice_refgeo_init_GRL
    CHARACTER(LEN=256)                  :: choice_refgeo_init_ANT
    REAL(dp)                            :: time_to_restart_from_NAM
    REAL(dp)                            :: time_to_restart_from_EAS
    REAL(dp)                            :: time_to_restart_from_GRL
    REAL(dp)                            :: time_to_restart_from_ANT
    CHARACTER(LEN=256)                  :: choice_refgeo_init_idealised
    CHARACTER(LEN=256)                  :: filename_refgeo_init_NAM
    CHARACTER(LEN=256)                  :: filename_refgeo_init_EAS
    CHARACTER(LEN=256)                  :: filename_refgeo_init_GRL
    CHARACTER(LEN=256)                  :: filename_refgeo_init_ANT

    ! Present-day geometry
    CHARACTER(LEN=256)                  :: choice_refgeo_PD_NAM
    CHARACTER(LEN=256)                  :: choice_refgeo_PD_EAS
    CHARACTER(LEN=256)                  :: choice_refgeo_PD_GRL
    CHARACTER(LEN=256)                  :: choice_refgeo_PD_ANT
    CHARACTER(LEN=256)                  :: choice_refgeo_PD_idealised
    CHARACTER(LEN=256)                  :: filename_refgeo_PD_NAM
    CHARACTER(LEN=256)                  :: filename_refgeo_PD_EAS
    CHARACTER(LEN=256)                  :: filename_refgeo_PD_GRL
    CHARACTER(LEN=256)                  :: filename_refgeo_PD_ANT

    ! GIA equilibrium geometry
    CHARACTER(LEN=256)                  :: choice_refgeo_GIAeq_NAM
    CHARACTER(LEN=256)                  :: choice_refgeo_GIAeq_EAS
    CHARACTER(LEN=256)                  :: choice_refgeo_GIAeq_GRL
    CHARACTER(LEN=256)                  :: choice_refgeo_GIAeq_ANT
    CHARACTER(LEN=256)                  :: choice_refgeo_GIAeq_idealised
    CHARACTER(LEN=256)                  :: filename_refgeo_GIAeq_NAM
    CHARACTER(LEN=256)                  :: filename_refgeo_GIAeq_EAS
    CHARACTER(LEN=256)                  :: filename_refgeo_GIAeq_GRL
    CHARACTER(LEN=256)                  :: filename_refgeo_GIAeq_ANT

    LOGICAL                             :: remove_Lake_Vostok

    ! Global forcing (insolation, CO2, d18O, geothermal heat flux)
    ! ============================================================

    CHARACTER(LEN=256)                  :: choice_forcing_method

    ! Insolation forcing (NetCDF)
    CHARACTER(LEN=256)                  :: choice_insolation_forcing
    REAL(dp)                            :: static_insolation_time
    CHARACTER(LEN=256)                  :: filename_insolation

    ! CO2 record (ASCII text file, so the number of rows needs to be specified)
    CHARACTER(LEN=256)                  :: filename_CO2_record
    INTEGER                             :: CO2_record_length

    ! d18O record (ASCII text file, so the number of rows needs to be specified)
    CHARACTER(LEN=256)                  :: filename_d18O_record
    INTEGER                             :: d18O_record_length

    ! Geothermal heat flux
    CHARACTER(LEN=256)                  :: choice_geothermal_heat_flux
    REAL(dp)                            :: constant_geothermal_heat_flux
    CHARACTER(LEN=256)                  :: filename_geothermal_heat_flux

    ! Parameters for calculating modelled benthic d18O
    LOGICAL                             :: do_calculate_benthic_d18O
    REAL(dp)                            :: dT_deepwater_averaging_window
    REAL(dp)                            :: dT_deepwater_dT_surf_ratio
    REAL(dp)                            :: d18O_dT_deepwater_ratio

    ! Parameters for the inverse routine
    REAL(dp)                            :: dT_glob_inverse_averaging_window
    REAL(dp)                            :: inverse_d18O_to_dT_glob_scaling
    REAL(dp)                            :: CO2_inverse_averaging_window
    REAL(dp)                            :: inverse_d18O_to_CO2_scaling
    REAL(dp)                            :: inverse_d18O_to_CO2_initial_CO2

    ! Ice dynamics - velocity
    ! =======================

    CHARACTER(LEN=256)                  :: choice_ice_dynamics
    REAL(dp)                            :: n_flow
    REAL(dp)                            :: m_enh_sheet
    REAL(dp)                            :: m_enh_shelf
    CHARACTER(LEN=256)                  :: choice_ice_margin
    LOGICAL                             :: include_SSADIVA_crossterms
    LOGICAL                             :: do_GL_subgrid_friction
    LOGICAL                             :: do_smooth_geometry
    REAL(dp)                            :: r_smooth_geometry

    ! Some parameters for numerically solving the SSA/DIVA
    REAL(dp)                            :: DIVA_visc_it_norm_dUV_tol
    INTEGER                             :: DIVA_visc_it_nit
    REAL(dp)                            :: DIVA_visc_it_relax
    REAL(dp)                            :: DIVA_epsilon_sq_0
    REAL(dp)                            :: DIVA_visc_eff_min
    REAL(dp)                            :: DIVA_beta_max
    REAL(dp)                            :: DIVA_vel_max
    CHARACTER(LEN=256)                  :: DIVA_boundary_BC_u_west
    CHARACTER(LEN=256)                  :: DIVA_boundary_BC_u_east
    CHARACTER(LEN=256)                  :: DIVA_boundary_BC_u_south
    CHARACTER(LEN=256)                  :: DIVA_boundary_BC_u_north
    CHARACTER(LEN=256)                  :: DIVA_boundary_BC_v_west
    CHARACTER(LEN=256)                  :: DIVA_boundary_BC_v_east
    CHARACTER(LEN=256)                  :: DIVA_boundary_BC_v_south
    CHARACTER(LEN=256)                  :: DIVA_boundary_BC_v_north
    CHARACTER(LEN=256)                  :: DIVA_choice_matrix_solver
    INTEGER                             :: DIVA_SOR_nit
    REAL(dp)                            :: DIVA_SOR_tol
    REAL(dp)                            :: DIVA_SOR_omega
    REAL(dp)                            :: DIVA_PETSc_rtol
    REAL(dp)                            :: DIVA_PETSc_abstol

    ! Ice dynamics - time integration
    ! ===============================

    CHARACTER(LEN=256)                  :: choice_timestepping
    CHARACTER(LEN=256)                  :: choice_ice_integration_method
    CHARACTER(LEN=256)                  :: dHi_choice_matrix_solver
    INTEGER                             :: dHi_SOR_nit
    REAL(dp)                            :: dHi_SOR_tol
    REAL(dp)                            :: dHi_SOR_omega
    REAL(dp)                            :: dHi_PETSc_rtol
    REAL(dp)                            :: dHi_PETSc_abstol

    ! Predictor-corrector ice-thickness update
    REAL(dp)                            :: pc_epsilon
    REAL(dp)                            :: pc_k_I
    REAL(dp)                            :: pc_k_p
    REAL(dp)                            :: pc_eta_min
    INTEGER                             :: pc_max_timestep_iterations
    REAL(dp)                            :: pc_redo_tol
    REAL(dp)                            :: dt_min

    ! Ice thickness boundary conditions
    CHARACTER(LEN=256)                  :: ice_thickness_west_BC
    CHARACTER(LEN=256)                  :: ice_thickness_east_BC
    CHARACTER(LEN=256)                  :: ice_thickness_south_BC
    CHARACTER(LEN=256)                  :: ice_thickness_north_BC
    CHARACTER(LEN=256)                  :: choice_mask_noice_NAM
    CHARACTER(LEN=256)                  :: choice_mask_noice_EAS
    CHARACTER(LEN=256)                  :: choice_mask_noice_GRL
    CHARACTER(LEN=256)                  :: choice_mask_noice_ANT

    ! Partially fixed geometry, useful for initialisation and inversion runs
    LOGICAL                             :: fixed_shelf_geometry
    LOGICAL                             :: fixed_sheet_geometry
    LOGICAL                             :: fixed_grounding_line

    ! Ice dynamics - basal conditions and sliding
    ! ===========================================

    ! Sliding laws
    CHARACTER(LEN=256)                  :: choice_sliding_law
    CHARACTER(LEN=256)                  :: choice_idealised_sliding_law
    REAL(dp)                            :: slid_delta_v
    REAL(dp)                            :: slid_Weertman_m
    REAL(dp)                            :: slid_Coulomb_reg_q_plastic
    REAL(dp)                            :: slid_Coulomb_reg_u_threshold
    REAL(dp)                            :: slid_ZI_ut
    REAL(dp)                            :: slid_ZI_p
    LOGICAL                             :: include_basal_freezing
    REAL(dp)                            :: deltaT_basal_freezing

    ! Basal hydrology
    CHARACTER(LEN=256)                  :: choice_basal_hydrology
    REAL(dp)                            :: Martin2011_hydro_Hb_min
    REAL(dp)                            :: Martin2011_hydro_Hb_max

    ! Basal roughness / friction
    CHARACTER(LEN=256)                  :: choice_basal_roughness
    REAL(dp)                            :: uniform_Weertman_beta_sq
    REAL(dp)                            :: uniform_Coulomb_phi_fric
    REAL(dp)                            :: uniform_Tsai2015_alpha_sq
    REAL(dp)                            :: uniform_Tsai2015_beta_sq
    REAL(dp)                            :: uniform_Schoof2005_alpha_sq
    REAL(dp)                            :: uniform_Schoof2005_beta_sq
    CHARACTER(LEN=256)                  :: choice_param_basal_roughness
    REAL(dp)                            :: Martin2011till_phi_Hb_min
    REAL(dp)                            :: Martin2011till_phi_Hb_max
    REAL(dp)                            :: Martin2011till_phi_min
    REAL(dp)                            :: Martin2011till_phi_max
    CHARACTER(LEN=256)                  :: basal_roughness_filename

    ! Basal inversion
    LOGICAL                             :: do_BIVgeo
    REAL(dp)                            :: BIVgeo_t_start
    REAL(dp)                            :: BIVgeo_t_end
    CHARACTER(LEN=256)                  :: choice_BIVgeo_method
    REAL(dp)                            :: BIVgeo_dt
    REAL(dp)                            :: BIVgeo_PDC2012_hinv
    REAL(dp)                            :: BIVgeo_Lipscomb2021_tauc
    REAL(dp)                            :: BIVgeo_Lipscomb2021_H0
    REAL(dp)                            :: BIVgeo_CISMplus_wH
    REAL(dp)                            :: BIVgeo_CISMplus_wu
    REAL(dp)                            :: BIVgeo_CISMplus_tauc
    REAL(dp)                            :: BIVgeo_CISMplus_H0
    REAL(dp)                            :: BIVgeo_CISMplus_u0
    REAL(dp)                            :: BIVgeo_Berends2022_tauc
    REAL(dp)                            :: BIVgeo_Berends2022_H0
    REAL(dp)                            :: BIVgeo_Berends2022_u0
    REAL(dp)                            :: BIVgeo_Berends2022_Hi_scale
    REAL(dp)                            :: BIVgeo_Berends2022_u_scale
    CHARACTER(LEN=256)                  :: BIVgeo_target_velocity_filename
    CHARACTER(LEN=256)                  :: BIVgeo_filename_output
    REAL(dp)                            :: BIVgeo_Bernales2017_hinv
    REAL(dp)                            :: BIVgeo_Bernales2017_tol_diff
    REAL(dp)                            :: BIVgeo_Bernales2017_tol_frac

    ! Ice dynamics - calving
    ! ======================

    CHARACTER(LEN=256)                  :: choice_calving_law
    REAL(dp)                            :: calving_threshold_thickness
    LOGICAL                             :: do_remove_shelves
    LOGICAL                             :: remove_shelves_larger_than_PD
    LOGICAL                             :: continental_shelf_calving
    REAL(dp)                            :: continental_shelf_min_height

    ! Thermodynamics and rheology
    ! ===========================

    CHARACTER(LEN=256)                  :: choice_initial_ice_temperature
    REAL(dp)                            :: uniform_ice_temperature
    CHARACTER(LEN=256)                  :: choice_thermo_model
    CHARACTER(LEN=256)                  :: choice_ice_rheology
    REAL(dp)                            :: uniform_flow_factor
    CHARACTER(LEN=256)                  :: choice_ice_heat_capacity
    REAL(dp)                            :: uniform_ice_heat_capacity
    CHARACTER(LEN=256)                  :: choice_ice_thermal_conductivity
    REAL(dp)                            :: uniform_ice_thermal_conductivity

    ! Climate
    ! =======

    CHARACTER(LEN=256)                  :: choice_climate_model
    CHARACTER(LEN=256)                  :: choice_idealised_climate

    ! NetCDF files containing direct global/regional climate forcing
    CHARACTER(LEN=256)                  :: filename_direct_global_climate
    CHARACTER(LEN=256)                  :: filename_direct_regional_climate_NAM
    CHARACTER(LEN=256)                  :: filename_direct_regional_climate_EAS
    CHARACTER(LEN=256)                  :: filename_direct_regional_climate_GRL
    CHARACTER(LEN=256)                  :: filename_direct_regional_climate_ANT

    ! NetCDF file containing the present-day observed climate (e.g. ERA40)
    CHARACTER(LEN=256)                  :: filename_PD_obs_climate

    ! GCM snapshots in the matrix_warm_cold option
    CHARACTER(LEN=256)                  :: filename_climate_snapshot_PI
    CHARACTER(LEN=256)                  :: filename_climate_snapshot_warm
    CHARACTER(LEN=256)                  :: filename_climate_snapshot_cold

    REAL(dp)                            :: constant_lapserate

    ! Scaling factor for CO2 vs ice weights
    REAL(dp)                            :: climate_matrix_CO2vsice_NAM
    REAL(dp)                            :: climate_matrix_CO2vsice_EAS
    REAL(dp)                            :: climate_matrix_CO2vsice_GRL
    REAL(dp)                            :: climate_matrix_CO2vsice_ANT

    ! Basin-dependent linear temperature profiles (used when choice_idealised_ocean = "linear_per_basin")
    REAL(dp), DIMENSION(100) :: ocean_T_surf_per_basin
    REAL(dp), DIMENSION(100) :: ocean_dT_dz_per_basin

    ! Orbit time and CO2 concentration of the warm and cold snapshots
    REAL(dp)                            :: matrix_high_CO2_level
    REAL(dp)                            :: matrix_low_CO2_level
    REAL(dp)                            :: matrix_warm_orbit_time
    REAL(dp)                            :: matrix_cold_orbit_time

    ! Whether or not to apply a bias correction to the GCM snapshots
    LOGICAL                             :: climate_matrix_biascorrect_warm
    LOGICAL                             :: climate_matrix_biascorrect_cold

    LOGICAL                             :: switch_glacial_index_precip

    ! Ocean
    ! =====

    CHARACTER(LEN=256)                  :: choice_ocean_model
    CHARACTER(LEN=256)                  :: choice_idealised_ocean

    ! NetCDF file containing the present-day observed ocean (WOA18) (NetCDF)
    CHARACTER(LEN=256)                  :: filename_PD_obs_ocean
    CHARACTER(LEN=256)                  :: name_ocean_temperature
    CHARACTER(LEN=256)                  :: name_ocean_salinity

    ! GCM snapshots in the matrix_warm_cold option
    CHARACTER(LEN=256)                  :: filename_GCM_ocean_snapshot_PI
    CHARACTER(LEN=256)                  :: filename_GCM_ocean_snapshot_warm
    CHARACTER(LEN=256)                  :: filename_GCM_ocean_snapshot_cold

    ! Uniform ocean temperature values used when choice_ocean_model = "uniform_warm_cold"
    REAL(dp)                            :: ocean_temperature_PD
    REAL(dp)                            :: ocean_temperature_cold
    REAL(dp)                            :: ocean_temperature_warm

    ! Parameters used when choice_ocean_model = "matrix_warm_cold"
    CHARACTER(LEN=256)                  :: choice_ocean_vertical_grid
    REAL(dp)                            :: ocean_vertical_grid_max_depth
    REAL(dp)                            :: ocean_regular_grid_dz
    INTEGER                             :: nz_ocean ! NOTE: nz_ocean and z_ocean cannot be set through the config file, but are filled in by the "initialise_ocean_vertical_grid" in the ocean_module!
    REAL(dp), DIMENSION(:), ALLOCATABLE :: z_ocean
    CHARACTER(LEN=256)                  :: ocean_extrap_dir
    REAL(dp)                            :: ocean_extrap_res
    REAL(dp)                            :: ocean_extrap_Gauss_sigma
    CHARACTER(LEN=256)                  :: ocean_extrap_hires_geo_filename_NAM
    CHARACTER(LEN=256)                  :: ocean_extrap_hires_geo_filename_EAS
    CHARACTER(LEN=256)                  :: ocean_extrap_hires_geo_filename_GRL
    CHARACTER(LEN=256)                  :: ocean_extrap_hires_geo_filename_ANT
    REAL(dp)                            :: ocean_w_tot_hist_averaging_window

    ! Scaling factor for CO2 vs ice weights
    REAL(dp)                            :: ocean_matrix_CO2vsice_NAM
    REAL(dp)                            :: ocean_matrix_CO2vsice_EAS
    REAL(dp)                            :: ocean_matrix_CO2vsice_GRL
    REAL(dp)                            :: ocean_matrix_CO2vsice_ANT

    ! Surface mass balance
    ! ====================

    CHARACTER(LEN=256)                  :: choice_SMB_model
    CHARACTER(LEN=256)                  :: choice_idealised_SMB
    REAL(dp)                            :: SMB_uniform

    ! NetCDF file containing direct global/regional SMB forcing
    CHARACTER(LEN=256)                  :: filename_direct_global_SMB
    CHARACTER(LEN=256)                  :: filename_direct_regional_SMB_NAM
    CHARACTER(LEN=256)                  :: filename_direct_regional_SMB_EAS
    CHARACTER(LEN=256)                  :: filename_direct_regional_SMB_GRL
    CHARACTER(LEN=256)                  :: filename_direct_regional_SMB_ANT

    ! Tuning parameters for the IMAU-ITM SMB model
    CHARACTER(LEN=256)                  :: SMB_IMAUITM_choice_init_firn_NAM
    CHARACTER(LEN=256)                  :: SMB_IMAUITM_choice_init_firn_EAS
    CHARACTER(LEN=256)                  :: SMB_IMAUITM_choice_init_firn_GRL
    CHARACTER(LEN=256)                  :: SMB_IMAUITM_choice_init_firn_ANT
    REAL(dp)                            :: SMB_IMAUITM_initial_firn_thickness
    REAL(dp)                            :: SMB_IMAUITM_C_abl_constant_NAM
    REAL(dp)                            :: SMB_IMAUITM_C_abl_constant_EAS
    REAL(dp)                            :: SMB_IMAUITM_C_abl_constant_GRL
    REAL(dp)                            :: SMB_IMAUITM_C_abl_constant_ANT
    REAL(dp)                            :: SMB_IMAUITM_C_abl_Ts_NAM
    REAL(dp)                            :: SMB_IMAUITM_C_abl_Ts_EAS
    REAL(dp)                            :: SMB_IMAUITM_C_abl_Ts_GRL
    REAL(dp)                            :: SMB_IMAUITM_C_abl_Ts_ANT
    REAL(dp)                            :: SMB_IMAUITM_C_abl_Q_NAM
    REAL(dp)                            :: SMB_IMAUITM_C_abl_Q_EAS
    REAL(dp)                            :: SMB_IMAUITM_C_abl_Q_GRL
    REAL(dp)                            :: SMB_IMAUITM_C_abl_Q_ANT
    REAL(dp)                            :: SMB_IMAUITM_C_refr_NAM
    REAL(dp)                            :: SMB_IMAUITM_C_refr_EAS
    REAL(dp)                            :: SMB_IMAUITM_C_refr_GRL
    REAL(dp)                            :: SMB_IMAUITM_C_refr_ANT

    ! ISMIP-style (SMB + aSMB + dSMBdz + ST + aST + dSTdz) forcing
    ! ==============================================================

    CHARACTER(LEN=256)                  :: ISMIP_forcing_filename_SMB_baseline
    CHARACTER(LEN=256)                  :: ISMIP_forcing_filename_ST_baseline
    CHARACTER(LEN=256)                  :: ISMIP_forcing_foldername_aSMB
    CHARACTER(LEN=256)                  :: ISMIP_forcing_basefilename_aSMB
    CHARACTER(LEN=256)                  :: ISMIP_forcing_foldername_dSMBdz
    CHARACTER(LEN=256)                  :: ISMIP_forcing_basefilename_dSMBdz
    CHARACTER(LEN=256)                  :: ISMIP_forcing_foldername_aST
    CHARACTER(LEN=256)                  :: ISMIP_forcing_basefilename_aST
    CHARACTER(LEN=256)                  :: ISMIP_forcing_foldername_dSTdz
    CHARACTER(LEN=256)                  :: ISMIP_forcing_basefilename_dSTdz

    ! Basal mass balance - sub-shelf melt
    ! ===================================

    CHARACTER(LEN=256)                  :: choice_BMB_shelf_model
    CHARACTER(LEN=256)                  :: choice_idealised_BMB_shelf
    CHARACTER(LEN=256)                  :: choice_BMB_sheet_model
    REAL(dp)                            :: BMB_shelf_uniform
    REAL(dp)                            :: BMB_sheet_uniform
    CHARACTER(LEN=256)                  :: choice_BMB_subgrid
    LOGICAL                             :: do_asynchronous_BMB
    REAL(dp)                            :: BMB_max
    REAL(dp)                            :: BMB_min

    CHARACTER(LEN=256)                  :: choice_basin_scheme_NAM
    CHARACTER(LEN=256)                  :: choice_basin_scheme_EAS
    CHARACTER(LEN=256)                  :: choice_basin_scheme_GRL
    CHARACTER(LEN=256)                  :: choice_basin_scheme_ANT
    CHARACTER(LEN=256)                  :: filename_basins_NAM
    CHARACTER(LEN=256)                  :: filename_basins_EAS
    CHARACTER(LEN=256)                  :: filename_basins_GRL
    CHARACTER(LEN=256)                  :: filename_basins_ANT
    LOGICAL                             :: do_merge_basins_ANT
    LOGICAL                             :: do_merge_basins_GRL

    CHARACTER(LEN=256)                  :: choice_BMB_shelf_amplification
    INTEGER                             :: basin_BMB_amplification_n_ANT
    REAL(dp), DIMENSION(:), ALLOCATABLE :: basin_BMB_amplification_factor_ANT
    INTEGER                             :: basin_BMB_amplification_n_GRL
    REAL(dp), DIMENSION(:), ALLOCATABLE :: basin_BMB_amplification_factor_GRL

    ! Parameters for the three simple melt parameterisations from Favier et al. (2019)
    REAL(dp)                            :: BMB_Favier2019_lin_GammaT
    REAL(dp)                            :: BMB_Favier2019_quad_GammaT
    REAL(dp)                            :: BMB_Favier2019_Mplus_GammaT

    ! Parameters for the Lazeroms et al. (2018) plume-parameterisation BMB model
    REAL(dp)                            :: BMB_Lazeroms2018_GammaT
    CHARACTER(LEN=256)                  :: BMB_Lazeroms2018_find_GL_scheme

    ! Parameters for the PICO BMB model
    INTEGER                             :: BMB_PICO_nboxes
    REAL(dp)                            :: BMB_PICO_GammaTstar

    ! Parameters for the ANICE_legacy sub-shelf melt model
    REAL(dp)                            :: T_ocean_mean_PD_NAM
    REAL(dp)                            :: T_ocean_mean_PD_EAS
    REAL(dp)                            :: T_ocean_mean_PD_GRL
    REAL(dp)                            :: T_ocean_mean_PD_ANT
    REAL(dp)                            :: T_ocean_mean_cold_NAM
    REAL(dp)                            :: T_ocean_mean_cold_EAS
    REAL(dp)                            :: T_ocean_mean_cold_GRL
    REAL(dp)                            :: T_ocean_mean_cold_ANT
    REAL(dp)                            :: T_ocean_mean_warm_NAM
    REAL(dp)                            :: T_ocean_mean_warm_EAS
    REAL(dp)                            :: T_ocean_mean_warm_GRL
    REAL(dp)                            :: T_ocean_mean_warm_ANT

    REAL(dp)                            :: BMB_deepocean_PD_NAM
    REAL(dp)                            :: BMB_deepocean_PD_EAS
    REAL(dp)                            :: BMB_deepocean_PD_GRL
    REAL(dp)                            :: BMB_deepocean_PD_ANT
    REAL(dp)                            :: BMB_deepocean_cold_NAM
    REAL(dp)                            :: BMB_deepocean_cold_EAS
    REAL(dp)                            :: BMB_deepocean_cold_GRL
    REAL(dp)                            :: BMB_deepocean_cold_ANT
    REAL(dp)                            :: BMB_deepocean_warm_NAM
    REAL(dp)                            :: BMB_deepocean_warm_EAS
    REAL(dp)                            :: BMB_deepocean_warm_GRL
    REAL(dp)                            :: BMB_deepocean_warm_ANT

    REAL(dp)                            :: BMB_shelf_exposed_PD_NAM
    REAL(dp)                            :: BMB_shelf_exposed_PD_EAS
    REAL(dp)                            :: BMB_shelf_exposed_PD_GRL
    REAL(dp)                            :: BMB_shelf_exposed_PD_ANT
    REAL(dp)                            :: BMB_shelf_exposed_cold_NAM
    REAL(dp)                            :: BMB_shelf_exposed_cold_EAS
    REAL(dp)                            :: BMB_shelf_exposed_cold_GRL
    REAL(dp)                            :: BMB_shelf_exposed_cold_ANT
    REAL(dp)                            :: BMB_shelf_exposed_warm_NAM
    REAL(dp)                            :: BMB_shelf_exposed_warm_EAS
    REAL(dp)                            :: BMB_shelf_exposed_warm_GRL
    REAL(dp)                            :: BMB_shelf_exposed_warm_ANT

    REAL(dp)                            :: subshelf_melt_factor_NAM
    REAL(dp)                            :: subshelf_melt_factor_EAS
    REAL(dp)                            :: subshelf_melt_factor_GRL
    REAL(dp)                            :: subshelf_melt_factor_ANT

    REAL(dp)                            :: deep_ocean_threshold_depth_NAM
    REAL(dp)                            :: deep_ocean_threshold_depth_EAS
    REAL(dp)                            :: deep_ocean_threshold_depth_GRL
    REAL(dp)                            :: deep_ocean_threshold_depth_ANT

    ! Englacial isotope tracing
    ! ========================

    CHARACTER(LEN=256)                  :: choice_ice_isotopes_model
    REAL(dp)                            :: uniform_ice_d18O

    ! Sea level and GIA
    ! =================

    LOGICAL                             :: do_ocean_floodfill
    CHARACTER(LEN=256)                  :: choice_sealevel_model
    REAL(dp)                            :: fixed_sealevel
    CHARACTER(LEN=256)                  :: filename_sealevel_record
    INTEGER                             :: sealevel_record_length

    CHARACTER(LEN=256)                  :: choice_GIA_model
    REAL(dp)                            :: dx_GIA
    REAL(dp)                            :: ELRA_lithosphere_flex_rigidity
    REAL(dp)                            :: ELRA_bedrock_relaxation_time
    REAL(dp)                            :: ELRA_mantle_density

    ! SELEN
    ! =====

    LOGICAL                             :: SELEN_run_at_t_start
    INTEGER                             :: SELEN_n_TDOF_iterations
    INTEGER                             :: SELEN_n_recursion_iterations
    LOGICAL                             :: SELEN_use_rotational_feedback
    INTEGER                             :: SELEN_n_harmonics
    LOGICAL                             :: SELEN_display_progress

    CHARACTER(LEN=256)                  :: SELEN_dir
    CHARACTER(LEN=256)                  :: SELEN_global_topo_filename
    CHARACTER(LEN=256)                  :: SELEN_TABOO_init_filename
    CHARACTER(LEN=256)                  :: SELEN_LMJ_VALUES_filename

    INTEGER                             :: SELEN_irreg_time_n
    REAL(dp), DIMENSION(:), ALLOCATABLE :: SELEN_irreg_time_window

    REAL(dp)                            :: SELEN_lith_thickness
    INTEGER                             :: SELEN_visc_n
    REAL(dp), DIMENSION(:), ALLOCATABLE :: SELEN_visc_prof

    INTEGER                             :: SELEN_TABOO_CDE
    INTEGER                             :: SELEN_TABOO_TLOVE
    INTEGER                             :: SELEN_TABOO_DEG1
    REAL(dp)                            :: SELEN_TABOO_RCMB

    ! Some derived values
    INTEGER                             :: SELEN_i1, SELEN_i2           ! Parallelisation of loops over global grid pixels
    INTEGER                             :: SELEN_j1, SELEN_j2           ! Parallelisation of loops over harmonic degrees
    REAL(dp)                            :: SELEN_alfa
    INTEGER                             :: SELEN_jmax
    INTEGER                             :: SELEN_reg_time_n

    ! Which data fields will be written to the help_fields output file
    ! ================================================================

    CHARACTER(LEN=256)                  :: help_field_01
    CHARACTER(LEN=256)                  :: help_field_02
    CHARACTER(LEN=256)                  :: help_field_03
    CHARACTER(LEN=256)                  :: help_field_04
    CHARACTER(LEN=256)                  :: help_field_05
    CHARACTER(LEN=256)                  :: help_field_06
    CHARACTER(LEN=256)                  :: help_field_07
    CHARACTER(LEN=256)                  :: help_field_08
    CHARACTER(LEN=256)                  :: help_field_09
    CHARACTER(LEN=256)                  :: help_field_10
    CHARACTER(LEN=256)                  :: help_field_11
    CHARACTER(LEN=256)                  :: help_field_12
    CHARACTER(LEN=256)                  :: help_field_13
    CHARACTER(LEN=256)                  :: help_field_14
    CHARACTER(LEN=256)                  :: help_field_15
    CHARACTER(LEN=256)                  :: help_field_16
    CHARACTER(LEN=256)                  :: help_field_17
    CHARACTER(LEN=256)                  :: help_field_18
    CHARACTER(LEN=256)                  :: help_field_19
    CHARACTER(LEN=256)                  :: help_field_20
    CHARACTER(LEN=256)                  :: help_field_21
    CHARACTER(LEN=256)                  :: help_field_22
    CHARACTER(LEN=256)                  :: help_field_23
    CHARACTER(LEN=256)                  :: help_field_24
    CHARACTER(LEN=256)                  :: help_field_25
    CHARACTER(LEN=256)                  :: help_field_26
    CHARACTER(LEN=256)                  :: help_field_27
    CHARACTER(LEN=256)                  :: help_field_28
    CHARACTER(LEN=256)                  :: help_field_29
    CHARACTER(LEN=256)                  :: help_field_30
    CHARACTER(LEN=256)                  :: help_field_31
    CHARACTER(LEN=256)                  :: help_field_32
    CHARACTER(LEN=256)                  :: help_field_33
    CHARACTER(LEN=256)                  :: help_field_34
    CHARACTER(LEN=256)                  :: help_field_35
    CHARACTER(LEN=256)                  :: help_field_36
    CHARACTER(LEN=256)                  :: help_field_37
    CHARACTER(LEN=256)                  :: help_field_38
    CHARACTER(LEN=256)                  :: help_field_39
    CHARACTER(LEN=256)                  :: help_field_40
    CHARACTER(LEN=256)                  :: help_field_41
    CHARACTER(LEN=256)                  :: help_field_42
    CHARACTER(LEN=256)                  :: help_field_43
    CHARACTER(LEN=256)                  :: help_field_44
    CHARACTER(LEN=256)                  :: help_field_45
    CHARACTER(LEN=256)                  :: help_field_46
    CHARACTER(LEN=256)                  :: help_field_47
    CHARACTER(LEN=256)                  :: help_field_48
    CHARACTER(LEN=256)                  :: help_field_49
    CHARACTER(LEN=256)                  :: help_field_50

    ! Values to be filled into the total mask (used only for diagnostic output)
    ! ==========================================================================

    INTEGER                             :: type_land
    INTEGER                             :: type_ocean
    INTEGER                             :: type_lake
    INTEGER                             :: type_sheet
    INTEGER                             :: type_shelf
    INTEGER                             :: type_coast
    INTEGER                             :: type_margin
    INTEGER                             :: type_groundingline
    INTEGER                             :: type_calvingfront

    ! The output directory
    ! ====================

    CHARACTER(LEN=256)                  :: output_dir

  END TYPE constants_type




  ! Since some of the TABOO routines have variables named C (thanks, Giorgio...),
  ! we cannot use the regular config structure there. Collect the required config
  ! parameters into a smaller separate structure called C_TABOO
  TYPE constants_type_TABOO

    INTEGER                             :: IMODE            ! SELEN integration mode
    INTEGER                             :: NV               ! Number of viscoelastic layers
    REAL(dp), DIMENSION(:), ALLOCATABLE :: VSC              ! Viscosity profile
    INTEGER                             :: CDE              ! Code of the model (see taboo for explanation)
    INTEGER                             :: TLOVE            ! Tidal love numbers yes/no
    INTEGER                             :: DEG1             ! Tidal love numbers degree
    REAL(dp)                            :: LTH              ! Lithospheric thickness [km]
    REAL(dp)                            :: RCMB             ! Radius of CMB (km)

  END TYPE constants_type_TABOO


  ! ===============================================
  ! "C" is an instance of the "constants_type" type
  ! ===============================================

  TYPE(constants_type      ), SAVE :: C
  TYPE(constants_type_TABOO), SAVE :: C_TABOO

CONTAINS

  SUBROUTINE initialise_model_configuration( version_number)
    ! Initialise the C (configuration) structure from one or two external config text files,
    ! set up the output directory (either procedurally from the current date, or directly
    ! from the config-specified folder name), and copy the config file(s) there.

    ! In/output variables:
    CHARACTER(LEN=256),                  INTENT(IN)    :: version_number

    ! Local variables:
    INTEGER                                            :: ierr, process_rank, number_of_processes, p
    LOGICAL                                            :: master
    CHARACTER(LEN=256)                                 :: config_filename, template_filename, variation_filename, config_mode
    INTEGER                                            :: i,n
    CHARACTER(LEN=20)                                  :: output_dir_procedural
    LOGICAL                                            :: ex

    ! Get rank of current process and total number of processes
    ! (needed because the configuration_module cannot access the par structure)
    CALL MPI_COMM_RANK( MPI_COMM_WORLD, process_rank, ierr)
    CALL MPI_COMM_SIZE( MPI_COMM_WORLD, number_of_processes, ierr)
    master = (process_rank == 0)

  ! ===== Set up the config structure =====
  ! =======================================

    ! The name(s) of the config file(s) are provided as input arguments when calling the IMAU_ICE_program
    ! executable. After calling MPI_INIT, only the master process "sees" these arguments, so they need to be
    ! broadcast to the other processes.

    IF (master) THEN

      config_filename       = ''
      template_filename     = ''
      variation_filename    = ''
      config_mode           = ''

      IF     (iargc() == 0) THEN
        CALL crash('IMAU-ICE v' // TRIM( version_number) // ' needs at least one config file to run!')
      ELSEIF (iargc() == 1) THEN
        ! Run the model with a single config file

        CALL getarg( 1, config_filename)
        config_mode = 'single_config'

      ELSEIF (iargc() == 2) THEN
        ! Run the model with two config files (template+variation)

        CALL getarg( 1, template_filename )
        CALL getarg( 2, variation_filename)
        config_mode = 'template+variation'

      ELSE
        CALL crash('IMAU-ICE v' // TRIM( version_number) // ' can take either one or two config files to run!')
      END IF

    END IF ! IF (master) THEN

    CALL MPI_BCAST( config_filename,    256, MPI_CHAR, 0, MPI_COMM_WORLD, ierr)
    CALL MPI_BCAST( template_filename,  256, MPI_CHAR, 0, MPI_COMM_WORLD, ierr)
    CALL MPI_BCAST( variation_filename, 256, MPI_CHAR, 0, MPI_COMM_WORLD, ierr)
    CALL MPI_BCAST( config_mode,        256, MPI_CHAR, 0, MPI_COMM_WORLD, ierr)

    ! Let each of the processors read the config file in turns so there's no access conflicts
    IF (config_mode == 'single_config') THEN
      ! Read only a single config file

      DO p = 0, number_of_processes-1
        IF (p == process_rank) THEN

          ! Read the external file, use a Fortran NAMELIST to overwrite the default
          ! values of the XXX_config variables
          CALL read_config_file( config_filename)

          ! Copy values from the XXX_config variables to the C structure
          CALL copy_variables_to_struct

        END IF
        CALL MPI_BARRIER( MPI_COMM_WORLD, ierr)
      END DO

    ELSEIF (config_mode == 'template+variation') THEN
      ! Read two config file consecutively: one "template" and one "variation"

      DO p = 0, number_of_processes-1
        IF (p == process_rank) THEN

          ! Read the external file, use a Fortran NAMELIST to overwrite the default
          ! values of the XXX_config variables

          ! First the template, then the variation
          CALL read_config_file( template_filename)
          CALL read_config_file( variation_filename)

          ! Copy values from the XXX_config variables to the C structure
          CALL copy_variables_to_struct

        END IF
        CALL MPI_BARRIER( MPI_COMM_WORLD, ierr)
      END DO

    ELSE ! IF (config_mode == 'single_config') THEN
      CALL crash(' unknown config_mode "' // TRIM( config_mode) // '"!')
    END IF ! IF (config_mode == 'single_config') THEN

  ! ===== Set up the output directory =====
  ! =======================================

    ! First get the name of the output directory (either procedural, or provided in the config file)

    DO n = 1, 256
      C%output_dir(n:n) = ' '
    END DO

    IF (C%create_procedural_output_dir) THEN
      ! Automatically create an output directory with a procedural name (e.g. results_20210720_001/)

      IF (master) THEN
        CALL get_procedural_output_dir_name( output_dir_procedural)
        C%output_dir(1:21) = TRIM(output_dir_procedural) // '/'
      END IF
      CALL MPI_BCAST( C%output_dir, 256, MPI_CHAR, 0, MPI_COMM_WORLD, ierr)

    ELSE
      ! Use the provided name (return an error if this directory already exists)

      C%output_dir = TRIM(C%fixed_output_dir) // TRIM(C%fixed_output_dir_suffix) // '/'

      INQUIRE( FILE = TRIM(C%output_dir)//'/.', EXIST=ex)
      IF (ex) THEN
        CALL crash(' fixed_output_dir_config "' // TRIM( C%output_dir) // '" already exists!')
      END IF

    END IF

    ! Create the directory
    IF (master) THEN
      CALL system('mkdir ' // TRIM(C%output_dir))
      WRITE(0,*) ''
      WRITE(0,*) ' Output directory: ', TRIM(C%output_dir)
      WRITE(0,*) ''
    END IF
    CALL MPI_BARRIER( MPI_COMM_WORLD, ierr)

    ! Copy the config file to the output directory
    IF (master) THEN
      IF     (config_mode == 'single_config') THEN
        CALL system('cp ' // config_filename    // ' ' // TRIM(C%output_dir))
      ELSEIF (config_mode == 'template+variation') THEN
        CALL system('cp ' // template_filename  // ' ' // TRIM(C%output_dir))
        CALL system('cp ' // variation_filename // ' ' // TRIM(C%output_dir))
      ELSE
        CALL crash(' unknown config_mode "' // TRIM( config_mode) // '"!')
      END IF ! IF (config_mode == 'single_config') THEN
    END IF ! IF (master) THEN
    CALL MPI_BARRIER( MPI_COMM_WORLD, ierr)

    ! Set up the subroutine resource tracker
    ! ======================================

    ! Allocate space to track up to 1,000 subroutines. That should be enough for a while...
    n = 1000
    ALLOCATE( resource_tracker( n))

    ! Initialise values
    DO i = 1, n
      resource_tracker( i)%routine_path = 'subroutine_placeholder'
      resource_tracker( i)%tstart       = 0._dp
      resource_tracker( i)%tcomp       = 0._dp
    END DO

  END SUBROUTINE initialise_model_configuration

  SUBROUTINE read_config_file( config_filename)
    ! Use a NAMELIST containing all the "_config" variables to read
    ! an external config file, and overwrite the default values of
    ! the specified variables with the values from the file.

    IMPLICIT NONE

    ! In/output variables:
    CHARACTER(LEN=256),INTENT(IN) :: config_filename
<<<<<<< HEAD

    INTEGER, PARAMETER :: config_unit = 28
    INTEGER            :: ios

=======
    
    ! Local variables:
    CHARACTER(LEN=256)            :: namelist_filename
    INTEGER, PARAMETER            :: config_unit   = 1337
    INTEGER, PARAMETER            :: namelist_unit = 1338
    INTEGER                       :: ios, ierr, cerr
    
>>>>>>> f564e012
    ! The NAMELIST that's used to read the external config file.

    NAMELIST /CONFIG/start_time_of_run_config,                        &
                     end_time_of_run_config,                          &
                     dt_coupling_config,                              &
                     dt_max_config,                                   &
                     dt_thermo_config,                                &
                     dt_climate_config,                               &
                     dt_ocean_config,                                 &
                     dt_SMB_config,                                   &
                     dt_BMB_config,                                   &
                     dt_bedrock_ELRA_config,                          &
                     dt_SELEN_config,                                 &
                     dt_output_config,                                &
                     do_NAM_config,                                   &
                     do_EAS_config,                                   &
                     do_GRL_config,                                   &
                     do_ANT_config,                                   &
                     SSA_icestream_A_config,                          &
                     SSA_icestream_L_config,                          &
                     SSA_icestream_m_config,                          &
                     SSA_icestream_tantheta_config,                   &
                     SSA_icestream_H_config,                          &
                     ISMIP_HOM_L_config,                              &
                     ISMIP_HOM_E_Arolla_filename_config,              &
                     MISMIPplus_do_tune_A_for_GL_config,              &
                     MISMIPplus_xGL_target_config,                    &
                     MISMIPplus_A_flow_initial_config,                &
                     MISMIPplus_scenario_config,                      &
                     MISOMIP1_scenario_config,                        &
                     create_procedural_output_dir_config,             &
                     fixed_output_dir_config,                         &
                     fixed_output_dir_suffix_config,                  &
                     do_write_regional_scalar_output_config,          &
                     do_write_global_scalar_output_config,            &
                     do_write_debug_data_config,                      &
                     do_check_for_NaN_config,                         &
                     do_time_display_config,                          &
                     do_write_ISMIP_output_config,                    &
                     ISMIP_output_group_code_config,                  &
                     ISMIP_output_model_code_config,                  &
                     ISMIP_output_experiment_code_config,             &
                     ISMIP_output_basetime_config,                    &
                     lambda_M_NAM_config,                             &
                     phi_M_NAM_config,                                &
                     beta_stereo_NAM_config,                          &
                     xmin_NAM_config,                                 &
                     xmax_NAM_config,                                 &
                     ymin_NAM_config,                                 &
                     ymax_NAM_config,                                 &
                     dx_NAM_config,                                   &
                     lambda_M_EAS_config,                             &
                     phi_M_EAS_config,                                &
                     beta_stereo_EAS_config,                          &
                     xmin_EAS_config,                                 &
                     xmax_EAS_config,                                 &
                     ymin_EAS_config,                                 &
                     ymax_EAS_config,                                 &
                     dx_EAS_config,                                   &
                     lambda_M_GRL_config,                             &
                     phi_M_GRL_config,                                &
                     beta_stereo_GRL_config,                          &
                     xmin_GRL_config,                                 &
                     xmax_GRL_config,                                 &
                     ymin_GRL_config,                                 &
                     ymax_GRL_config,                                 &
                     dx_GRL_config,                                   &
                     lambda_M_ANT_config,                             &
                     phi_M_ANT_config,                                &
                     beta_stereo_ANT_config,                          &
                     xmin_ANT_config,                                 &
                     xmax_ANT_config,                                 &
                     ymin_ANT_config,                                 &
                     ymax_ANT_config,                                 &
                     dx_ANT_config,                                   &
                     nz_config,                                       &
                     zeta_config,                                     &
                     choice_refgeo_init_NAM_config,                   &
                     choice_refgeo_init_EAS_config,                   &
                     choice_refgeo_init_GRL_config,                   &
                     choice_refgeo_init_ANT_config,                   &
                     time_to_restart_from_NAM_config,                 &
                     time_to_restart_from_EAS_config,                 &
                     time_to_restart_from_GRL_config,                 &
                     time_to_restart_from_ANT_config,                 &
                     choice_refgeo_init_idealised_config,             &
                     filename_refgeo_init_NAM_config,                 &
                     filename_refgeo_init_EAS_config,                 &
                     filename_refgeo_init_GRL_config,                 &
                     filename_refgeo_init_ANT_config,                 &
                     choice_refgeo_PD_NAM_config,                     &
                     choice_refgeo_PD_EAS_config,                     &
                     choice_refgeo_PD_GRL_config,                     &
                     choice_refgeo_PD_ANT_config,                     &
                     choice_refgeo_PD_idealised_config,               &
                     filename_refgeo_PD_NAM_config,                   &
                     filename_refgeo_PD_EAS_config,                   &
                     filename_refgeo_PD_GRL_config,                   &
                     filename_refgeo_PD_ANT_config,                   &
                     choice_refgeo_GIAeq_NAM_config,                  &
                     choice_refgeo_GIAeq_EAS_config,                  &
                     choice_refgeo_GIAeq_GRL_config,                  &
                     choice_refgeo_GIAeq_ANT_config,                  &
                     choice_refgeo_GIAeq_idealised_config,            &
                     filename_refgeo_GIAeq_NAM_config,                &
                     filename_refgeo_GIAeq_EAS_config,                &
                     filename_refgeo_GIAeq_GRL_config,                &
                     filename_refgeo_GIAeq_ANT_config,                &
                     remove_Lake_Vostok_config,                       &
                     choice_forcing_method_config,                    &
                     choice_insolation_forcing_config,                &
                     static_insolation_time_config,                   &
                     filename_insolation_config,                      &
                     filename_CO2_record_config,                      &
                     CO2_record_length_config,                        &
                     filename_d18O_record_config,                     &
                     d18O_record_length_config,                       &
                     choice_geothermal_heat_flux_config,              &
                     constant_geothermal_heat_flux_config,            &
                     filename_geothermal_heat_flux_config,            &
                     do_calculate_benthic_d18O_config,                &
                     dT_deepwater_averaging_window_config,            &
                     dT_deepwater_dT_surf_ratio_config,               &
                     d18O_dT_deepwater_ratio_config,                  &
                     dT_glob_inverse_averaging_window_config,         &
                     inverse_d18O_to_dT_glob_scaling_config,          &
                     CO2_inverse_averaging_window_config,             &
                     inverse_d18O_to_CO2_scaling_config,              &
                     inverse_d18O_to_CO2_initial_CO2_config,          &
                     choice_ice_dynamics_config,                      &
                     n_flow_config,                                   &
                     m_enh_sheet_config,                              &
                     m_enh_shelf_config,                              &
                     choice_ice_margin_config,                        &
                     include_SSADIVA_crossterms_config,               &
                     do_GL_subgrid_friction_config,                   &
                     do_smooth_geometry_config,                       &
                     r_smooth_geometry_config,                        &
                     DIVA_visc_it_norm_dUV_tol_config,                &
                     DIVA_visc_it_nit_config,                         &
                     DIVA_visc_it_relax_config,                       &
                     DIVA_epsilon_sq_0_config,                        &
                     DIVA_visc_eff_min_config,                        &
                     DIVA_beta_max_config,                            &
                     DIVA_vel_max_config,                             &
                     DIVA_boundary_BC_u_west_config,                  &
                     DIVA_boundary_BC_u_east_config,                  &
                     DIVA_boundary_BC_u_south_config,                 &
                     DIVA_boundary_BC_u_north_config,                 &
                     DIVA_boundary_BC_v_west_config,                  &
                     DIVA_boundary_BC_v_east_config,                  &
                     DIVA_boundary_BC_v_south_config,                 &
                     DIVA_boundary_BC_v_north_config,                 &
                     DIVA_choice_matrix_solver_config,                &
                     DIVA_SOR_nit_config,                             &
                     DIVA_SOR_tol_config,                             &
                     DIVA_SOR_omega_config,                           &
                     DIVA_PETSc_rtol_config,                          &
                     DIVA_PETSc_abstol_config,                        &
                     choice_timestepping_config,                      &
                     choice_ice_integration_method_config,            &
                     dHi_choice_matrix_solver_config,                 &
                     dHi_SOR_nit_config,                              &
                     dHi_SOR_tol_config,                              &
                     dHi_SOR_omega_config,                            &
                     dHi_PETSc_rtol_config,                           &
                     dHi_PETSc_abstol_config,                         &
                     pc_epsilon_config,                               &
                     pc_k_I_config,                                   &
                     pc_k_p_config,                                   &
                     pc_eta_min_config,                               &
                     pc_max_timestep_iterations_config,               &
                     pc_redo_tol_config,                              &
                     dt_min_config,                                   &
                     ice_thickness_west_BC_config,                    &
                     ice_thickness_east_BC_config,                    &
                     ice_thickness_south_BC_config,                   &
                     ice_thickness_north_BC_config,                   &
                     choice_mask_noice_NAM_config,                    &
                     choice_mask_noice_EAS_config,                    &
                     choice_mask_noice_GRL_config,                    &
                     choice_mask_noice_ANT_config,                    &
                     fixed_shelf_geometry_config,                     &
                     fixed_sheet_geometry_config,                     &
                     fixed_grounding_line_config,                     &
                     choice_sliding_law_config,                       &
                     choice_idealised_sliding_law_config,             &
                     slid_delta_v_config,                             &
                     slid_Weertman_m_config,                          &
                     slid_Coulomb_reg_q_plastic_config,               &
                     slid_Coulomb_reg_u_threshold_config,             &
                     slid_ZI_ut_config,                               &
                     slid_ZI_p_config,                                &
                     include_basal_freezing_config,                   &
                     deltaT_basal_freezing_config,                    &
                     choice_basal_hydrology_config,                   &
                     Martin2011_hydro_Hb_min_config,                  &
                     Martin2011_hydro_Hb_max_config,                  &
                     choice_basal_roughness_config,                   &
                     uniform_Weertman_beta_sq_config,                 &
                     uniform_Coulomb_phi_fric_config,                 &
                     uniform_Tsai2015_alpha_sq_config,                &
                     uniform_Tsai2015_beta_sq_config,                 &
                     uniform_Schoof2005_alpha_sq_config,              &
                     uniform_Schoof2005_beta_sq_config,               &
                     choice_param_basal_roughness_config,             &
                     Martin2011till_phi_Hb_min_config,                &
                     Martin2011till_phi_Hb_max_config,                &
                     Martin2011till_phi_min_config,                   &
                     Martin2011till_phi_max_config,                   &
                     basal_roughness_filename_config,                 &
                     do_BIVgeo_config,                                &
                     BIVgeo_t_start_config,                           &
                     BIVgeo_t_end_config,                             &
                     choice_BIVgeo_method_config,                     &
                     BIVgeo_dt_config,                                &
                     BIVgeo_PDC2012_hinv_config,                      &
                     BIVgeo_Lipscomb2021_tauc_config,                 &
                     BIVgeo_Lipscomb2021_H0_config,                   &
                     BIVgeo_CISMplus_wH_config,                       &
                     BIVgeo_CISMplus_wu_config,                       &
                     BIVgeo_CISMplus_tauc_config,                     &
                     BIVgeo_CISMplus_H0_config,                       &
                     BIVgeo_CISMplus_u0_config,                       &
                     BIVgeo_Berends2022_tauc_config,                  &
                     BIVgeo_Berends2022_H0_config,                    &
                     BIVgeo_Berends2022_u0_config,                    &
                     BIVgeo_Berends2022_Hi_scale_config,              &
                     BIVgeo_Berends2022_u_scale_config,               &
                     BIVgeo_target_velocity_filename_config,          &
                     BIVgeo_filename_output_config,                   &
                     BIVgeo_Bernales2017_hinv_config,                 &
                     BIVgeo_Bernales2017_tol_diff_config,             &
                     BIVgeo_Bernales2017_tol_frac_config,             &
                     choice_calving_law_config,                       &
                     calving_threshold_thickness_config,              &
                     do_remove_shelves_config,                        &
                     remove_shelves_larger_than_PD_config,            &
                     continental_shelf_calving_config,                &
                     continental_shelf_min_height_config,             &
                     choice_initial_ice_temperature_config,           &
                     uniform_ice_temperature_config,                  &
                     choice_thermo_model_config,                      &
                     choice_ice_rheology_config,                      &
                     uniform_flow_factor_config,                      &
                     choice_ice_heat_capacity_config,                 &
                     uniform_ice_heat_capacity_config,                &
                     choice_ice_thermal_conductivity_config,          &
                     uniform_ice_thermal_conductivity_config,         &
                     choice_climate_model_config,                     &
                     choice_idealised_climate_config,                 &
                     filename_direct_global_climate_config,           &
                     filename_direct_regional_climate_NAM_config,     &
                     filename_direct_regional_climate_EAS_config,     &
                     filename_direct_regional_climate_GRL_config,     &
                     filename_direct_regional_climate_ANT_config,     &
                     filename_PD_obs_climate_config,                  &
                     filename_climate_snapshot_PI_config,             &
                     filename_climate_snapshot_warm_config,           &
                     filename_climate_snapshot_cold_config,           &
                     constant_lapserate_config,                       &
                     climate_matrix_CO2vsice_NAM_config,              &
                     climate_matrix_CO2vsice_EAS_config,              &
                     climate_matrix_CO2vsice_GRL_config,              &
                     climate_matrix_CO2vsice_ANT_config,              &
                     ocean_T_surf_per_basin_config,                   &
                     ocean_dT_dz_per_basin_config,                    &
                     matrix_high_CO2_level_config,                    &
                     matrix_low_CO2_level_config,                     &
                     matrix_warm_orbit_time_config,                   &
                     matrix_cold_orbit_time_config,                   &
                     climate_matrix_biascorrect_warm_config,          &
                     climate_matrix_biascorrect_cold_config,          &
                     switch_glacial_index_precip_config,              &
                     choice_ocean_model_config,                       &
                     choice_idealised_ocean_config,                   &
                     filename_PD_obs_ocean_config,                    &
                     name_ocean_temperature_config,                   &
                     name_ocean_salinity_config,                      &
                     filename_GCM_ocean_snapshot_PI_config,           &
                     filename_GCM_ocean_snapshot_warm_config,         &
                     filename_GCM_ocean_snapshot_cold_config,         &
                     ocean_temperature_PD_config,                     &
                     ocean_temperature_cold_config,                   &
                     ocean_temperature_warm_config,                   &
                     choice_ocean_vertical_grid_config,               &
                     ocean_vertical_grid_max_depth_config,            &
                     ocean_regular_grid_dz_config,                    &
                     ocean_extrap_dir_config,                         &
                     ocean_extrap_res_config,                         &
                     ocean_extrap_Gauss_sigma_config,                 &
                     ocean_extrap_hires_geo_filename_NAM_config,      &
                     ocean_extrap_hires_geo_filename_EAS_config,      &
                     ocean_extrap_hires_geo_filename_GRL_config,      &
                     ocean_extrap_hires_geo_filename_ANT_config,      &
                     ocean_w_tot_hist_averaging_window_config,        &
                     ocean_matrix_CO2vsice_NAM_config,                &
                     ocean_matrix_CO2vsice_EAS_config,                &
                     ocean_matrix_CO2vsice_GRL_config,                &
                     ocean_matrix_CO2vsice_ANT_config,                &
                     choice_SMB_model_config,                         &
                     choice_idealised_SMB_config,                     &
                     SMB_uniform_config,                              &
                     filename_direct_global_SMB_config,               &
                     filename_direct_regional_SMB_NAM_config,         &
                     filename_direct_regional_SMB_EAS_config,         &
                     filename_direct_regional_SMB_GRL_config,         &
                     filename_direct_regional_SMB_ANT_config,         &
                     SMB_IMAUITM_choice_init_firn_NAM_config,         &
                     SMB_IMAUITM_choice_init_firn_EAS_config,         &
                     SMB_IMAUITM_choice_init_firn_GRL_config,         &
                     SMB_IMAUITM_choice_init_firn_ANT_config,         &
                     SMB_IMAUITM_initial_firn_thickness_config,       &
                     SMB_IMAUITM_C_abl_constant_NAM_config,           &
                     SMB_IMAUITM_C_abl_constant_EAS_config,           &
                     SMB_IMAUITM_C_abl_constant_GRL_config,           &
                     SMB_IMAUITM_C_abl_constant_ANT_config,           &
                     SMB_IMAUITM_C_abl_Ts_NAM_config,                 &
                     SMB_IMAUITM_C_abl_Ts_EAS_config,                 &
                     SMB_IMAUITM_C_abl_Ts_GRL_config,                 &
                     SMB_IMAUITM_C_abl_Ts_ANT_config,                 &
                     SMB_IMAUITM_C_abl_Q_NAM_config,                  &
                     SMB_IMAUITM_C_abl_Q_EAS_config,                  &
                     SMB_IMAUITM_C_abl_Q_GRL_config,                  &
                     SMB_IMAUITM_C_abl_Q_ANT_config,                  &
                     SMB_IMAUITM_C_refr_NAM_config,                   &
                     SMB_IMAUITM_C_refr_EAS_config,                   &
                     SMB_IMAUITM_C_refr_GRL_config,                   &
                     SMB_IMAUITM_C_refr_ANT_config,                   &
                     ISMIP_forcing_filename_SMB_baseline_config,      &
                     ISMIP_forcing_filename_ST_baseline_config,       &
                     ISMIP_forcing_foldername_aSMB_config,            &
                     ISMIP_forcing_basefilename_aSMB_config,          &
                     ISMIP_forcing_foldername_dSMBdz_config,          &
                     ISMIP_forcing_basefilename_dSMBdz_config,        &
                     ISMIP_forcing_foldername_aST_config,             &
                     ISMIP_forcing_basefilename_aST_config,           &
                     ISMIP_forcing_foldername_dSTdz_config,           &
                     ISMIP_forcing_basefilename_dSTdz_config,         &
                     choice_BMB_shelf_model_config,                   &
                     choice_idealised_BMB_shelf_config,               &
                     choice_BMB_sheet_model_config,                   &
                     BMB_shelf_uniform_config,                        &
                     BMB_sheet_uniform_config,                        &
                     choice_BMB_subgrid_config,                       &
                     do_asynchronous_BMB_config,                      &
                     BMB_max_config,                                  &
                     BMB_min_config,                                  &
                     choice_basin_scheme_NAM_config,                  &
                     choice_basin_scheme_EAS_config,                  &
                     choice_basin_scheme_GRL_config,                  &
                     choice_basin_scheme_ANT_config,                  &
                     filename_basins_NAM_config,                      &
                     filename_basins_EAS_config,                      &
                     filename_basins_GRL_config,                      &
                     filename_basins_ANT_config,                      &
                     do_merge_basins_ANT_config,                      &
                     do_merge_basins_GRL_config,                      &
                     choice_BMB_shelf_amplification_config,           &
                     basin_BMB_amplification_n_ANT_config,            &
                     basin_BMB_amplification_factor_ANT_config,       &
                     basin_BMB_amplification_n_GRL_config,            &
                     basin_BMB_amplification_factor_GRL_config,       &
                     BMB_Favier2019_lin_GammaT_config,                &
                     BMB_Favier2019_quad_GammaT_config,               &
                     BMB_Favier2019_Mplus_GammaT_config,              &
                     BMB_Lazeroms2018_GammaT_config,                  &
                     BMB_Lazeroms2018_find_GL_scheme_config,          &
                     BMB_PICO_nboxes_config,                          &
                     BMB_PICO_GammaTstar_config,                      &
                     T_ocean_mean_PD_NAM_config,                      &
                     T_ocean_mean_PD_EAS_config,                      &
                     T_ocean_mean_PD_GRL_config,                      &
                     T_ocean_mean_PD_ANT_config,                      &
                     T_ocean_mean_cold_NAM_config,                    &
                     T_ocean_mean_cold_EAS_config,                    &
                     T_ocean_mean_cold_GRL_config,                    &
                     T_ocean_mean_cold_ANT_config,                    &
                     T_ocean_mean_warm_NAM_config,                    &
                     T_ocean_mean_warm_EAS_config,                    &
                     T_ocean_mean_warm_GRL_config,                    &
                     T_ocean_mean_warm_ANT_config,                    &
                     BMB_deepocean_PD_NAM_config,                     &
                     BMB_deepocean_PD_EAS_config,                     &
                     BMB_deepocean_PD_GRL_config,                     &
                     BMB_deepocean_PD_ANT_config,                     &
                     BMB_deepocean_cold_NAM_config,                   &
                     BMB_deepocean_cold_EAS_config,                   &
                     BMB_deepocean_cold_GRL_config,                   &
                     BMB_deepocean_cold_ANT_config,                   &
                     BMB_deepocean_warm_NAM_config,                   &
                     BMB_deepocean_warm_EAS_config,                   &
                     BMB_deepocean_warm_GRL_config,                   &
                     BMB_deepocean_warm_ANT_config,                   &
                     BMB_shelf_exposed_PD_NAM_config,                 &
                     BMB_shelf_exposed_PD_EAS_config,                 &
                     BMB_shelf_exposed_PD_GRL_config,                 &
                     BMB_shelf_exposed_PD_ANT_config,                 &
                     BMB_shelf_exposed_cold_NAM_config,               &
                     BMB_shelf_exposed_cold_EAS_config,               &
                     BMB_shelf_exposed_cold_GRL_config,               &
                     BMB_shelf_exposed_cold_ANT_config,               &
                     BMB_shelf_exposed_warm_NAM_config,               &
                     BMB_shelf_exposed_warm_EAS_config,               &
                     BMB_shelf_exposed_warm_GRL_config,               &
                     BMB_shelf_exposed_warm_ANT_config,               &
                     subshelf_melt_factor_NAM_config,                 &
                     subshelf_melt_factor_EAS_config,                 &
                     subshelf_melt_factor_GRL_config,                 &
                     subshelf_melt_factor_ANT_config,                 &
                     deep_ocean_threshold_depth_NAM_config,           &
                     deep_ocean_threshold_depth_EAS_config,           &
                     deep_ocean_threshold_depth_GRL_config,           &
                     deep_ocean_threshold_depth_ANT_config,           &
                     choice_ice_isotopes_model_config,                &
                     uniform_ice_d18O_config,                         &
                     do_ocean_floodfill_config,                       &
                     choice_sealevel_model_config,                    &
                     fixed_sealevel_config,                           &
                     filename_sealevel_record_config,                 &
                     sealevel_record_length_config,                   &
                     choice_GIA_model_config,                         &
                     dx_GIA_config,                                   &
                     ELRA_lithosphere_flex_rigidity_config,           &
                     ELRA_bedrock_relaxation_time_config,             &
                     ELRA_mantle_density_config,                      &
                     SELEN_run_at_t_start_config,                     &
                     SELEN_n_TDOF_iterations_config,                  &
                     SELEN_n_recursion_iterations_config,             &
                     SELEN_use_rotational_feedback_config,            &
                     SELEN_n_harmonics_config,                        &
                     SELEN_display_progress_config,                   &
                     SELEN_dir_config,                                &
                     SELEN_global_topo_filename_config,               &
                     SELEN_TABOO_init_filename_config,                &
                     SELEN_LMJ_VALUES_filename_config,                &
                     SELEN_irreg_time_n_config,                       &
                     SELEN_irreg_time_window_config,                  &
                     SELEN_lith_thickness_config,                     &
                     SELEN_visc_n_config,                             &
                     SELEN_visc_prof_config,                          &
                     SELEN_TABOO_CDE_config,                          &
                     SELEN_TABOO_TLOVE_config,                        &
                     SELEN_TABOO_DEG1_config,                         &
                     SELEN_TABOO_RCMB_config,                         &
                     help_field_01_config,                            &
                     help_field_02_config,                            &
                     help_field_03_config,                            &
                     help_field_04_config,                            &
                     help_field_05_config,                            &
                     help_field_06_config,                            &
                     help_field_07_config,                            &
                     help_field_08_config,                            &
                     help_field_09_config,                            &
                     help_field_10_config,                            &
                     help_field_11_config,                            &
                     help_field_12_config,                            &
                     help_field_13_config,                            &
                     help_field_14_config,                            &
                     help_field_15_config,                            &
                     help_field_16_config,                            &
                     help_field_17_config,                            &
                     help_field_18_config,                            &
                     help_field_19_config,                            &
                     help_field_20_config,                            &
                     help_field_21_config,                            &
                     help_field_22_config,                            &
                     help_field_23_config,                            &
                     help_field_24_config,                            &
                     help_field_25_config,                            &
                     help_field_26_config,                            &
                     help_field_27_config,                            &
                     help_field_28_config,                            &
                     help_field_29_config,                            &
                     help_field_30_config,                            &
                     help_field_31_config,                            &
                     help_field_32_config,                            &
                     help_field_33_config,                            &
                     help_field_34_config,                            &
                     help_field_35_config,                            &
                     help_field_36_config,                            &
                     help_field_37_config,                            &
                     help_field_38_config,                            &
                     help_field_39_config,                            &
                     help_field_40_config,                            &
                     help_field_41_config,                            &
                     help_field_42_config,                            &
                     help_field_43_config,                            &
                     help_field_44_config,                            &
                     help_field_45_config,                            &
                     help_field_46_config,                            &
                     help_field_47_config,                            &
                     help_field_48_config,                            &
                     help_field_49_config,                            &
                     help_field_50_config

    IF (config_filename == '') RETURN
<<<<<<< HEAD

    OPEN(UNIT=config_unit, FILE=TRIM(config_filename), STATUS='OLD', ACTION='READ', iostat=ios)
    IF(ios /= 0) THEN
      WRITE(UNIT=*, FMT='(/3A/)') 'read_config_file - ERROR: could not open the configuration file: ', TRIM(config_filename)
      STOP
    END IF

    ! In the following statement the entire configuration file is read, using the namelist (NML=CONFIG)
    READ(UNIT=config_unit, NML=CONFIG, IOSTAT=ios)
    CLOSE(UNIT=config_unit)

    IF(ios /= 0) THEN
      WRITE(UNIT=*, FMT='(/3A)') 'read_config_file - ERROR while reading configuration file: ', TRIM(config_filename)
      STOP
    END IF
=======
    
    ! Write the CONFIG namelist to a temporary file
    namelist_filename = 'config_namelist_temp.txt'
    OPEN(  UNIT = namelist_unit, FILE = TRIM( namelist_filename))
    WRITE( UNIT = namelist_unit, NML  = CONFIG)
    CLOSE( UNIT = namelist_unit)
    
    ! Check the config file for validity
    CALL check_config_file_validity( config_filename, namelist_filename)
    
    ! Delete the temporary CONFIG namelist file
    CALL system('rm -f ' // TRIM( namelist_filename))
    
    ! Open the config file
    OPEN(  UNIT = config_unit, FILE = TRIM( config_filename), STATUS = 'OLD', ACTION = 'READ', IOSTAT = ios)
    IF (ios /= 0) THEN
      WRITE(0,'(A,A,A)') colour_string('ERROR: config file "' // TRIM( config_filename),'red') // '" not found!'
      CALL MPI_ABORT( MPI_COMM_WORLD, cerr, ierr)
    END IF

    ! Read the config file using the CONFIG namelist
    READ(  UNIT = config_unit, NML = CONFIG, IOSTAT = ios)
    IF (ios /= 0) THEN
      WRITE(0,'(A,A,A)') colour_string('ERROR: error while reading config file "' // TRIM( config_filename),'red') // '"!'
      CALL MPI_ABORT( MPI_COMM_WORLD, cerr, ierr)
    END IF
    
    ! Close the config file
    CLOSE( UNIT = config_unit)
>>>>>>> f564e012

  END SUBROUTINE read_config_file
  
  SUBROUTINE check_config_file_validity( config_filename, namelist_filename)
    ! Check if the provided config file is valid
    ! 
    ! Do this by reading one line at a time of the config file, determining the name of the variable
    ! declared in that line, and checking if that variable also exists in the namelist file
    ! 
    ! Assumes that the CONFIG namelist has already been written to the specified file.
    
    IMPLICIT NONE

    ! In/output variables:
    CHARACTER(LEN=256),INTENT(IN) :: config_filename, namelist_filename

    ! Local variables:
    INTEGER, PARAMETER            :: config_unit   = 1337
    INTEGER, PARAMETER            :: namelist_unit = 1338
    INTEGER                       :: ios, ierr, cerr
    LOGICAL                       :: found_end_of_file_config, found_end_of_file_namelist
    CHARACTER(256)                :: single_line_config      , single_line_namelist
    INTEGER                       :: line_counter_config     , line_counter_namelist
    LOGICAL                       :: found_match, found_mismatch

    ! Open the config and namelist files
    OPEN( UNIT = config_unit, FILE = config_filename, IOSTAT = ios)
    IF (ios /= 0) THEN
      WRITE(0,'(A)') colour_string('ERROR','red') // ': config file "' // TRIM( config_filename) // '" not found!'
      CALL MPI_ABORT( MPI_COMM_WORLD, cerr, ierr)
    END IF
    
    ! Read one line at a time of the config file, determine the name of the variable
    ! declared in that line, and check if that variable also exists in the namelist file
    
    found_end_of_file_config = .FALSE.
    line_counter_config      = 0
    found_mismatch           = .FALSE.
    
    DO WHILE (.NOT. found_end_of_file_config)
    
      line_counter_config = line_counter_config + 1
      
      ! Read a single line from the config file
      READ( UNIT = config_unit, FMT = '(A)', IOSTAT = ios) single_line_config
      
      ! If we've reached the end of the file before finding the terminating forward slash, this config file is not valid.
      IF (ios < 0) THEN
        WRITE(0,'(A)') colour_string('ERROR','red') // ': config file "' // TRIM( config_filename) // '" is not terminated with a forward slash!'
        CALL MPI_ABORT( MPI_COMM_WORLD, cerr, ierr)
      END IF
      
      ! Remove all leading spaces
      CALL remove_leading_spaces( single_line_config)
      
      ! The variable name is the part of the string left of the first (, =, or space.
      single_line_config = single_line_config( 1:SCAN( single_line_config, '( =')-1)
      
      ! Get config variable in all caps for case-insensitive comparison
      CALL capitalise_string( single_line_config)

      ! The forward slash at the end terminates the config file
      IF (single_line_config == '/') THEN
        found_end_of_file_config = .TRUE.
      END IF
      
      ! Disregard empty lines, commented lines, and the header line
      IF (single_line_config == '' .OR. single_line_config == '&CONFIG' .OR. single_line_config( 1:1) == '!') THEN
        CYCLE
      END IF
      
      ! Open the namelist file
      OPEN( UNIT = namelist_unit, FILE = namelist_filename)
      IF (ios /= 0) THEN
        WRITE(0,'(A)') colour_string('ERROR','red') // ': namelist file "' // TRIM( namelist_filename) // '" not found!'
        CALL MPI_ABORT( MPI_COMM_WORLD, cerr, ierr)
      END IF
      
      ! Read all variables from the namelist file and check if any of them match the current config variable
      
      found_end_of_file_namelist = .FALSE.
      line_counter_namelist      = 0
      found_match                = .FALSE.
      
      DO WHILE ((.NOT. found_end_of_file_namelist) .AND. (.NOT. found_match))
        
        line_counter_namelist = line_counter_namelist + 1
      
        ! Read a single line from the namelist file
        READ( UNIT = namelist_unit, FMT = '(A)', IOSTAT = ios) single_line_namelist
        
        ! If we've reached the end of the file before finding the terminating forward slash, this namelist file is not valid.
        IF (ios < 0) THEN
          WRITE(0,'(A)') colour_string('ERROR','red') // ': namelist file "' // TRIM( namelist_filename) // '" is not terminated with a forward slash!'
          CALL MPI_ABORT( MPI_COMM_WORLD, cerr, ierr)
        END IF
        
        ! Remove all leading spaces
        CALL remove_leading_spaces( single_line_namelist)
        
        ! The variable name is the part of the string left of the first (, =, or space.
        single_line_namelist = single_line_namelist( 1:SCAN( single_line_namelist, '( =')-1)
        
        ! Get namelist variable in all caps for case-insensitive comparison
        CALL capitalise_string( single_line_namelist)
  
        ! The forward slash at the end terminates the config file
        IF (single_line_namelist == '/') THEN
          found_end_of_file_namelist = .TRUE.
        END IF
        
        ! Disregard empty lines, commented lines, and the header line
        IF (single_line_namelist == '' .OR. single_line_namelist == '&CONFIG' .OR. single_line_namelist( 1:1) == '!') THEN
          CYCLE
        END IF
        
        ! Check if this namelist variable matches the config variable
        IF (single_line_namelist == single_line_config) THEN
          found_match = .TRUE.
        END IF
        
      END DO ! DO WHILE ((.NOT. found_end_of_file_namelist) .AND. (.NOT. found_match))
      
      ! If no matching variable was found in the namelist file, print an error
      IF (.NOT. found_match) THEN
        WRITE(0,'(A,I4)') colour_string('ERROR','red') // ': invalid config variable "' // TRIM( single_line_config) // &
          '" in file "' // TRIM( config_filename) // '", line ', line_counter_config
        found_mismatch = .TRUE.
      END IF

      ! Close the namelist file
      CLOSE( UNIT = namelist_unit)
     
    END DO ! DO WHILE (.NOT. found_end_of_file_config)

    ! Close the config file
    CLOSE( UNIT = config_unit)
    
    ! If an invalid config variable was found, crash.
    IF (found_mismatch) CALL MPI_ABORT( MPI_COMM_WORLD, cerr, ierr)
    
  END SUBROUTINE check_config_file_validity

  SUBROUTINE copy_variables_to_struct
    ! Overwrite the values in the fields of the "C" type with the values
    ! of the "_config" variables, some which by now have had their default
    ! values overwritten by the values specified in the external config file.

    IMPLICIT NONE

   ! Time steps and range
   !=====================

    C%start_time_of_run                        = start_time_of_run_config
    C%end_time_of_run                          = end_time_of_run_config
    C%dt_coupling                              = dt_coupling_config
    C%dt_max                                   = dt_max_config
    C%dt_thermo                                = dt_thermo_config
    C%dt_climate                               = dt_climate_config
    C%dt_ocean                                 = dt_ocean_config
    C%dt_SMB                                   = dt_SMB_config
    C%dt_BMB                                   = dt_BMB_config
    C%dt_bedrock_ELRA                          = dt_bedrock_ELRA_config
    C%dt_SELEN                                 = dt_SELEN_config
    C%dt_output                                = dt_output_config

    ! Which ice sheets do we simulate?
    ! ================================

    C%do_NAM                                   = do_NAM_config
    C%do_EAS                                   = do_EAS_config
    C%do_GRL                                   = do_GRL_config
    C%do_ANT                                   = do_ANT_config

    ! Benchmark experiments
    ! =====================

    ! SSA_icestream (see Schoof 2006, and also Bueler and Brown 2009)
    C%SSA_icestream_A                          = SSA_icestream_A_config
    C%SSA_icestream_L                          = SSA_icestream_L_config
    C%SSA_icestream_m                          = SSA_icestream_m_config
    C%SSA_icestream_tantheta                   = SSA_icestream_tantheta_config
    C%SSA_icestream_H                          = SSA_icestream_H_config

    ! ISMIP-HOM (see Pattyn et al. 2008)
    C%ISMIP_HOM_L                              = ISMIP_HOM_L_config
    C%ISMIP_HOM_E_Arolla_filename              = ISMIP_HOM_E_Arolla_filename_config

    ! MISMIP+ (see Asay-Davis et al., 2016)
    C%MISMIPplus_do_tune_A_for_GL              = MISMIPplus_do_tune_A_for_GL_config
    C%MISMIPplus_xGL_target                    = MISMIPplus_xGL_target_config
    C%MISMIPplus_A_flow_initial                = MISMIPplus_A_flow_initial_config
    C%MISMIPplus_scenario                      = MISMIPplus_scenario_config

    ! MISOMIP1 (see Asay-Davis et al., 2016)
    C%MISOMIP1_scenario                        = MISOMIP1_scenario_config

    ! Whether or not to let IMAU_ICE dynamically create its own output folder
    ! =======================================================================

    C%create_procedural_output_dir             = create_procedural_output_dir_config
    C%fixed_output_dir                         = fixed_output_dir_config
    C%fixed_output_dir_suffix                  = fixed_output_dir_suffix_config
    C%do_write_regional_scalar_output          = do_write_regional_scalar_output_config
    C%do_write_global_scalar_output            = do_write_global_scalar_output_config

    ! Debugging
    ! =========

    C%do_write_debug_data                      = do_write_debug_data_config
    C%do_check_for_NaN                         = do_check_for_NaN_config
    C%do_time_display                          = do_time_display_config

    ! ISMIP-style output
    ! ==================

    C%do_write_ISMIP_output                    = do_write_ISMIP_output_config
    C%ISMIP_output_group_code                  = ISMIP_output_group_code_config
    C%ISMIP_output_model_code                  = ISMIP_output_model_code_config
    C%ISMIP_output_experiment_code             = ISMIP_output_experiment_code_config
    C%ISMIP_output_basetime                    = ISMIP_output_basetime_config

    ! Grids
    ! =====

    ! North America
    C%lambda_M_NAM                             = lambda_M_NAM_config
    C%phi_M_NAM                                = phi_M_NAM_config
    C%beta_stereo_NAM                          = beta_stereo_NAM_config
    C%xmin_NAM                                 = xmin_NAM_config
    C%xmax_NAM                                 = xmax_NAM_config
    C%ymin_NAM                                 = ymin_NAM_config
    C%ymax_NAM                                 = ymax_NAM_config
    C%dx_NAM                                   = dx_NAM_config

    ! Eurasia
    C%lambda_M_EAS                             = lambda_M_EAS_config
    C%phi_M_EAS                                = phi_M_EAS_config
    C%beta_stereo_EAS                          = beta_stereo_EAS_config
    C%xmin_EAS                                 = xmin_EAS_config
    C%xmax_EAS                                 = xmax_EAS_config
    C%ymin_EAS                                 = ymin_EAS_config
    C%ymax_EAS                                 = ymax_EAS_config
    C%dx_EAS                                   = dx_EAS_config

    ! Greenland
    C%lambda_M_GRL                             = lambda_M_GRL_config
    C%phi_M_GRL                                = phi_M_GRL_config
    C%beta_stereo_GRL                          = beta_stereo_GRL_config
    C%xmin_GRL                                 = xmin_GRL_config
    C%xmax_GRL                                 = xmax_GRL_config
    C%ymin_GRL                                 = ymin_GRL_config
    C%ymax_GRL                                 = ymax_GRL_config
    C%dx_GRL                                   = dx_GRL_config

    ! Antarctica
    C%lambda_M_ANT                             = lambda_M_ANT_config
    C%phi_M_ANT                                = phi_M_ANT_config
    C%beta_stereo_ANT                          = beta_stereo_ANT_config
    C%xmin_ANT                                 = xmin_ANT_config
    C%xmax_ANT                                 = xmax_ANT_config
    C%ymin_ANT                                 = ymin_ANT_config
    C%ymax_ANT                                 = ymax_ANT_config
    C%dx_ANT                                   = dx_ANT_config

    ! Scaled vertical coordinate zeta
    ! ===============================

    C%nz                                       = nz_config
    ALLOCATE( C%zeta( C%nz))
    C%zeta                                     = zeta_config( 1:C%nz)

    ! Reference geometries (initial, present-day, and GIA equilibrium)
    ! ================================================================

    ! Initial geometry
    C%choice_refgeo_init_NAM                   = choice_refgeo_init_NAM_config
    C%choice_refgeo_init_EAS                   = choice_refgeo_init_EAS_config
    C%choice_refgeo_init_GRL                   = choice_refgeo_init_GRL_config
    C%choice_refgeo_init_ANT                   = choice_refgeo_init_ANT_config
    C%time_to_restart_from_NAM                 = time_to_restart_from_NAM_config
    C%time_to_restart_from_EAS                 = time_to_restart_from_EAS_config
    C%time_to_restart_from_GRL                 = time_to_restart_from_GRL_config
    C%time_to_restart_from_ANT                 = time_to_restart_from_ANT_config
    C%choice_refgeo_init_idealised             = choice_refgeo_init_idealised_config
    C%filename_refgeo_init_NAM                 = filename_refgeo_init_NAM_config
    C%filename_refgeo_init_EAS                 = filename_refgeo_init_EAS_config
    C%filename_refgeo_init_GRL                 = filename_refgeo_init_GRL_config
    C%filename_refgeo_init_ANT                 = filename_refgeo_init_ANT_config

    ! Present-day geometry
    C%choice_refgeo_PD_NAM                     = choice_refgeo_PD_NAM_config
    C%choice_refgeo_PD_EAS                     = choice_refgeo_PD_EAS_config
    C%choice_refgeo_PD_GRL                     = choice_refgeo_PD_GRL_config
    C%choice_refgeo_PD_ANT                     = choice_refgeo_PD_ANT_config
    C%choice_refgeo_PD_idealised               = choice_refgeo_PD_idealised_config
    C%filename_refgeo_PD_NAM                   = filename_refgeo_PD_NAM_config
    C%filename_refgeo_PD_EAS                   = filename_refgeo_PD_EAS_config
    C%filename_refgeo_PD_GRL                   = filename_refgeo_PD_GRL_config
    C%filename_refgeo_PD_ANT                   = filename_refgeo_PD_ANT_config

    ! GIA equilibrium geometry
    C%choice_refgeo_GIAeq_NAM                  = choice_refgeo_GIAeq_NAM_config
    C%choice_refgeo_GIAeq_EAS                  = choice_refgeo_GIAeq_EAS_config
    C%choice_refgeo_GIAeq_GRL                  = choice_refgeo_GIAeq_GRL_config
    C%choice_refgeo_GIAeq_ANT                  = choice_refgeo_GIAeq_ANT_config
    C%choice_refgeo_GIAeq_idealised            = choice_refgeo_GIAeq_idealised_config
    C%filename_refgeo_GIAeq_NAM                = filename_refgeo_GIAeq_NAM_config
    C%filename_refgeo_GIAeq_EAS                = filename_refgeo_GIAeq_EAS_config
    C%filename_refgeo_GIAeq_GRL                = filename_refgeo_GIAeq_GRL_config
    C%filename_refgeo_GIAeq_ANT                = filename_refgeo_GIAeq_ANT_config

    C%remove_Lake_Vostok                       = remove_Lake_Vostok_config

    ! Global forcing (insolation, CO2, d18O, geothermal heat flux)
    ! ============================================================

    C%choice_forcing_method                    = choice_forcing_method_config

    ! Insolation forcing (NetCDF)
    C%choice_insolation_forcing                = choice_insolation_forcing_config
    C%static_insolation_time                   = static_insolation_time_config
    C%filename_insolation                      = filename_insolation_config

    ! CO2 record (ASCII text file, so the number of rows needs to be specified)
    C%filename_CO2_record                      = filename_CO2_record_config
    C%CO2_record_length                        = CO2_record_length_config

    ! d18O record (ASCII text file, so the number of rows needs to be specified)
    C%filename_d18O_record                     = filename_d18O_record_config
    C%d18O_record_length                       = d18O_record_length_config

    ! Geothermal heat flux
    C%choice_geothermal_heat_flux              = choice_geothermal_heat_flux_config
    C%constant_geothermal_heat_flux            = constant_geothermal_heat_flux_config
    C%filename_geothermal_heat_flux            = filename_geothermal_heat_flux_config

    ! Parameters for calculating modelled benthic d18O
    C%do_calculate_benthic_d18O                = do_calculate_benthic_d18O_config
    C%dT_deepwater_averaging_window            = dT_deepwater_averaging_window_config
    C%dT_deepwater_dT_surf_ratio               = dT_deepwater_dT_surf_ratio_config
    C%d18O_dT_deepwater_ratio                  = d18O_dT_deepwater_ratio_config

    ! Parameters for the inverse routine
    C%dT_glob_inverse_averaging_window         = dT_glob_inverse_averaging_window_config
    C%inverse_d18O_to_dT_glob_scaling          = inverse_d18O_to_dT_glob_scaling_config
    C%CO2_inverse_averaging_window             = CO2_inverse_averaging_window_config
    C%inverse_d18O_to_CO2_scaling              = inverse_d18O_to_CO2_scaling_config
    C%inverse_d18O_to_CO2_initial_CO2          = inverse_d18O_to_CO2_initial_CO2_config

    ! Ice dynamics - velocity
    ! =======================

    C%choice_ice_dynamics                      = choice_ice_dynamics_config
    C%n_flow                                   = n_flow_config
    C%m_enh_sheet                              = m_enh_sheet_config
    C%m_enh_shelf                              = m_enh_shelf_config
    C%choice_ice_margin                        = choice_ice_margin_config
    C%include_SSADIVA_crossterms               = include_SSADIVA_crossterms_config
    C%do_GL_subgrid_friction                   = do_GL_subgrid_friction_config
    C%do_smooth_geometry                       = do_smooth_geometry_config
    C%r_smooth_geometry                        = r_smooth_geometry_config

    ! Some parameters for numerically solving the SSA/DIVA
    C%DIVA_visc_it_norm_dUV_tol                = DIVA_visc_it_norm_dUV_tol_config
    C%DIVA_visc_it_nit                         = DIVA_visc_it_nit_config
    C%DIVA_visc_it_relax                       = DIVA_visc_it_relax_config
    C%DIVA_epsilon_sq_0                        = DIVA_epsilon_sq_0_config
    C%DIVA_visc_eff_min                        = DIVA_visc_eff_min_config
    C%DIVA_beta_max                            = DIVA_beta_max_config
    C%DIVA_vel_max                             = DIVA_vel_max_config
    C%DIVA_boundary_BC_u_west                  = DIVA_boundary_BC_u_west_config
    C%DIVA_boundary_BC_u_east                  = DIVA_boundary_BC_u_east_config
    C%DIVA_boundary_BC_u_south                 = DIVA_boundary_BC_u_south_config
    C%DIVA_boundary_BC_u_north                 = DIVA_boundary_BC_u_north_config
    C%DIVA_boundary_BC_v_west                  = DIVA_boundary_BC_v_west_config
    C%DIVA_boundary_BC_v_east                  = DIVA_boundary_BC_v_east_config
    C%DIVA_boundary_BC_v_south                 = DIVA_boundary_BC_v_south_config
    C%DIVA_boundary_BC_v_north                 = DIVA_boundary_BC_v_north_config
    C%DIVA_choice_matrix_solver                = DIVA_choice_matrix_solver_config
    C%DIVA_SOR_nit                             = DIVA_SOR_nit_config
    C%DIVA_SOR_tol                             = DIVA_SOR_tol_config
    C%DIVA_SOR_omega                           = DIVA_SOR_omega_config
    C%DIVA_PETSc_rtol                          = DIVA_PETSc_rtol_config
    C%DIVA_PETSc_abstol                        = DIVA_PETSc_abstol_config

    ! Ice dynamics - time integration
    ! ===============================

    C%choice_timestepping                      = choice_timestepping_config
    C%choice_ice_integration_method            = choice_ice_integration_method_config
    C%dHi_choice_matrix_solver                 = dHi_choice_matrix_solver_config
    C%dHi_SOR_nit                              = dHi_SOR_nit_config
    C%dHi_SOR_tol                              = dHi_SOR_tol_config
    C%dHi_SOR_omega                            = dHi_SOR_omega_config
    C%dHi_PETSc_rtol                           = dHi_PETSc_rtol_config
    C%dHi_PETSc_abstol                         = dHi_PETSc_abstol_config

    ! Predictor-corrector ice-thickness update
    C%pc_epsilon                               = pc_epsilon_config
    C%pc_k_I                                   = pc_k_I_config
    C%pc_k_p                                   = pc_k_p_config
    C%pc_eta_min                               = pc_eta_min_config
    C%pc_max_timestep_iterations               = pc_max_timestep_iterations_config
    C%pc_redo_tol                              = pc_redo_tol_config
    C%dt_min                                   = dt_min_config

    ! Ice thickness boundary conditions
    C%ice_thickness_west_BC                    = ice_thickness_west_BC_config
    C%ice_thickness_east_BC                    = ice_thickness_east_BC_config
    C%ice_thickness_south_BC                   = ice_thickness_south_BC_config
    C%ice_thickness_north_BC                   = ice_thickness_north_BC_config
    C%choice_mask_noice_NAM                    = choice_mask_noice_NAM_config
    C%choice_mask_noice_EAS                    = choice_mask_noice_EAS_config
    C%choice_mask_noice_GRL                    = choice_mask_noice_GRL_config
    C%choice_mask_noice_ANT                    = choice_mask_noice_ANT_config

    ! Partially fixed geometry, useful for initialisation and inversion runs
    C%fixed_shelf_geometry                     = fixed_shelf_geometry_config
    C%fixed_sheet_geometry                     = fixed_sheet_geometry_config
    C%fixed_grounding_line                     = fixed_grounding_line_config

    ! Ice dynamics - basal conditions and sliding
    ! ===========================================

    ! Sliding laws
    C%choice_sliding_law                       = choice_sliding_law_config
    C%choice_idealised_sliding_law             = choice_idealised_sliding_law_config
    C%slid_delta_v                             = slid_delta_v_config
    C%slid_Weertman_m                          = slid_Weertman_m_config
    C%slid_Coulomb_reg_q_plastic               = slid_Coulomb_reg_q_plastic_config
    C%slid_Coulomb_reg_u_threshold             = slid_Coulomb_reg_u_threshold_config
    C%slid_ZI_ut                               = slid_ZI_ut_config
    C%slid_ZI_p                                = slid_ZI_p_config
    C%include_basal_freezing                   = include_basal_freezing_config
    C%deltaT_basal_freezing                    = deltaT_basal_freezing_config

    ! Basal hydrology
    C%choice_basal_hydrology                   = choice_basal_hydrology_config
    C%Martin2011_hydro_Hb_min                  = Martin2011_hydro_Hb_min_config
    C%Martin2011_hydro_Hb_max                  = Martin2011_hydro_Hb_max_config

    ! Basal roughness / friction
    C%choice_basal_roughness                   = choice_basal_roughness_config
    C%uniform_Weertman_beta_sq                 = uniform_Weertman_beta_sq_config
    C%uniform_Coulomb_phi_fric                 = uniform_Coulomb_phi_fric_config
    C%uniform_Tsai2015_alpha_sq                = uniform_Tsai2015_alpha_sq_config
    C%uniform_Tsai2015_beta_sq                 = uniform_Tsai2015_beta_sq_config
    C%uniform_Schoof2005_alpha_sq              = uniform_Schoof2005_alpha_sq_config
    C%uniform_Schoof2005_beta_sq               = uniform_Schoof2005_beta_sq_config
    C%choice_param_basal_roughness             = choice_param_basal_roughness_config
    C%Martin2011till_phi_Hb_min                = Martin2011till_phi_Hb_min_config
    C%Martin2011till_phi_Hb_max                = Martin2011till_phi_Hb_max_config
    C%Martin2011till_phi_min                   = Martin2011till_phi_min_config
    C%Martin2011till_phi_max                   = Martin2011till_phi_max_config
    C%basal_roughness_filename                 = basal_roughness_filename_config

    ! Basal inversion
    C%do_BIVgeo                                = do_BIVgeo_config
    C%BIVgeo_t_start                           = BIVgeo_t_start_config
    C%BIVgeo_t_end                             = BIVgeo_t_end_config
    C%choice_BIVgeo_method                     = choice_BIVgeo_method_config
    C%BIVgeo_dt                                = BIVgeo_dt_config
    C%BIVgeo_PDC2012_hinv                      = BIVgeo_PDC2012_hinv_config
    C%BIVgeo_Lipscomb2021_tauc                 = BIVgeo_Lipscomb2021_tauc_config
    C%BIVgeo_Lipscomb2021_H0                   = BIVgeo_Lipscomb2021_H0_config
    C%BIVgeo_CISMplus_wH                       = BIVgeo_CISMplus_wH_config
    C%BIVgeo_CISMplus_wu                       = BIVgeo_CISMplus_wu_config
    C%BIVgeo_CISMplus_tauc                     = BIVgeo_CISMplus_tauc_config
    C%BIVgeo_CISMplus_H0                       = BIVgeo_CISMplus_H0_config
    C%BIVgeo_CISMplus_u0                       = BIVgeo_CISMplus_u0_config
    C%BIVgeo_Berends2022_tauc                  = BIVgeo_Berends2022_tauc_config
    C%BIVgeo_Berends2022_H0                    = BIVgeo_Berends2022_H0_config
    C%BIVgeo_Berends2022_u0                    = BIVgeo_Berends2022_u0_config
    C%BIVgeo_Berends2022_Hi_scale              = BIVgeo_Berends2022_Hi_scale_config
    C%BIVgeo_Berends2022_u_scale               = BIVgeo_Berends2022_u_scale_config
    C%BIVgeo_target_velocity_filename          = BIVgeo_target_velocity_filename_config
    C%BIVgeo_filename_output                   = BIVgeo_filename_output_config
    C%BIVgeo_Bernales2017_hinv                 = BIVgeo_Bernales2017_hinv_config
    C%BIVgeo_Bernales2017_tol_diff             = BIVgeo_Bernales2017_tol_diff_config
    C%BIVgeo_Bernales2017_tol_frac             = BIVgeo_Bernales2017_tol_frac_config

    ! Ice dynamics - calving
    ! ======================

    C%choice_calving_law                       = choice_calving_law_config
    C%calving_threshold_thickness              = calving_threshold_thickness_config
    C%do_remove_shelves                        = do_remove_shelves_config
    C%remove_shelves_larger_than_PD            = remove_shelves_larger_than_PD_config
    C%continental_shelf_calving                = continental_shelf_calving_config
    C%continental_shelf_min_height             = continental_shelf_min_height_config

    ! Thermodynamics and rheology
    ! ===========================

    C%choice_initial_ice_temperature           = choice_initial_ice_temperature_config
    C%uniform_ice_temperature                  = uniform_ice_temperature_config
    C%choice_thermo_model                      = choice_thermo_model_config
    C%choice_ice_rheology                      = choice_ice_rheology_config
    C%uniform_flow_factor                      = uniform_flow_factor_config
    C%choice_ice_heat_capacity                 = choice_ice_heat_capacity_config
    C%uniform_ice_heat_capacity                = uniform_ice_heat_capacity_config
    C%choice_ice_thermal_conductivity          = choice_ice_thermal_conductivity_config
    C%uniform_ice_thermal_conductivity         = uniform_ice_thermal_conductivity_config

    ! Climate
    ! =======

    C%choice_climate_model                     = choice_climate_model_config
    C%choice_idealised_climate                 = choice_idealised_climate_config

    ! NetCDF files containing direct global/regional climate forcing
    C%filename_direct_global_climate           = filename_direct_global_climate_config
    C%filename_direct_regional_climate_NAM     = filename_direct_regional_climate_NAM_config
    C%filename_direct_regional_climate_EAS     = filename_direct_regional_climate_EAS_config
    C%filename_direct_regional_climate_GRL     = filename_direct_regional_climate_GRL_config
    C%filename_direct_regional_climate_ANT     = filename_direct_regional_climate_ANT_config

    ! NetCDF file containing the present-day observed climate (e.g. ERA40)
    C%filename_PD_obs_climate                  = filename_PD_obs_climate_config

    ! GCM snapshots in the matrix_warm_cold option
    C%filename_climate_snapshot_PI             = filename_climate_snapshot_PI_config
    C%filename_climate_snapshot_warm           = filename_climate_snapshot_warm_config
    C%filename_climate_snapshot_cold           = filename_climate_snapshot_cold_config

    C%constant_lapserate                       = constant_lapserate_config

    ! Scaling factor for CO2 vs ice weights
    C%climate_matrix_CO2vsice_NAM              = climate_matrix_CO2vsice_NAM_config
    C%climate_matrix_CO2vsice_EAS              = climate_matrix_CO2vsice_EAS_config
    C%climate_matrix_CO2vsice_GRL              = climate_matrix_CO2vsice_GRL_config
    C%climate_matrix_CO2vsice_ANT              = climate_matrix_CO2vsice_ANT_config

    ! Orbit time and CO2 concentration of the warm and cold snapshots
    C%matrix_high_CO2_level                    = matrix_high_CO2_level_config
    C%matrix_low_CO2_level                     = matrix_low_CO2_level_config
    C%matrix_warm_orbit_time                   = matrix_warm_orbit_time_config
    C%matrix_cold_orbit_time                   = matrix_cold_orbit_time_config

    ! Whether or not to apply a bias correction to the GCM snapshots
    C%climate_matrix_biascorrect_warm          = climate_matrix_biascorrect_warm_config
    C%climate_matrix_biascorrect_cold          = climate_matrix_biascorrect_cold_config

    C%switch_glacial_index_precip              = switch_glacial_index_precip_config

    ! Ocean
    ! =====

    C%choice_ocean_model                       = choice_ocean_model_config
    C%choice_idealised_ocean                   = choice_idealised_ocean_config

    ! NetCDF file containing the present-day observed ocean (WOA18) (NetCDF)
    C%filename_PD_obs_ocean                    = filename_PD_obs_ocean_config
    C%name_ocean_temperature                   = name_ocean_temperature_config
    C%name_ocean_salinity                      = name_ocean_salinity_config

    ! GCM snapshots in the matrix_warm_cold option
    C%filename_GCM_ocean_snapshot_PI           = filename_GCM_ocean_snapshot_PI_config
    C%filename_GCM_ocean_snapshot_warm         = filename_GCM_ocean_snapshot_warm_config
    C%filename_GCM_ocean_snapshot_cold         = filename_GCM_ocean_snapshot_cold_config

    ! Uniform ocean temperature values used when choice_ocean_model = "uniform_warm_cold"
    C%ocean_temperature_PD                     = ocean_temperature_PD_config
    C%ocean_temperature_cold                   = ocean_temperature_cold_config
    C%ocean_temperature_warm                   = ocean_temperature_warm_config

    ! Parameters used when choice_ocean_model = "matrix_warm_cold"
    C%choice_ocean_vertical_grid               = choice_ocean_vertical_grid_config
    C%ocean_vertical_grid_max_depth            = ocean_vertical_grid_max_depth_config
    C%ocean_regular_grid_dz                    = ocean_regular_grid_dz_config
    C%ocean_extrap_dir                         = ocean_extrap_dir_config
    C%ocean_extrap_res                         = ocean_extrap_res_config
    C%ocean_extrap_Gauss_sigma                 = ocean_extrap_Gauss_sigma_config
    C%ocean_extrap_hires_geo_filename_NAM      = ocean_extrap_hires_geo_filename_NAM_config
    C%ocean_extrap_hires_geo_filename_EAS      = ocean_extrap_hires_geo_filename_EAS_config
    C%ocean_extrap_hires_geo_filename_GRL      = ocean_extrap_hires_geo_filename_GRL_config
    C%ocean_extrap_hires_geo_filename_ANT      = ocean_extrap_hires_geo_filename_ANT_config
    C%ocean_w_tot_hist_averaging_window        = ocean_w_tot_hist_averaging_window_config

    ! Scaling factor for CO2 vs ice weights
    C%ocean_matrix_CO2vsice_NAM                = ocean_matrix_CO2vsice_NAM_config
    C%ocean_matrix_CO2vsice_EAS                = ocean_matrix_CO2vsice_EAS_config
    C%ocean_matrix_CO2vsice_GRL                = ocean_matrix_CO2vsice_GRL_config
    C%ocean_matrix_CO2vsice_ANT                = ocean_matrix_CO2vsice_ANT_config

    ! Basin-dependent linear temperature profiles (used when choice_idealised_ocean = "linear_per_basin")
    C%ocean_T_surf_per_basin                   = ocean_T_surf_per_basin_config
    C%ocean_dT_dz_per_basin                    = ocean_dT_dz_per_basin_config

    ! Surface mass balance
    ! ====================

    C%choice_SMB_model                         = choice_SMB_model_config
    C%choice_idealised_SMB                     = choice_idealised_SMB_config
    C%SMB_uniform                              = SMB_uniform_config

    ! NetCDF file containing direct global/regional SMB forcing
    C%filename_direct_global_SMB               = filename_direct_global_SMB_config
    C%filename_direct_regional_SMB_NAM         = filename_direct_regional_SMB_NAM_config
    C%filename_direct_regional_SMB_EAS         = filename_direct_regional_SMB_EAS_config
    C%filename_direct_regional_SMB_GRL         = filename_direct_regional_SMB_GRL_config
    C%filename_direct_regional_SMB_ANT         = filename_direct_regional_SMB_ANT_config

    ! Tuning parameters for the IMAU-ITM SMB model
    C%SMB_IMAUITM_choice_init_firn_NAM         = SMB_IMAUITM_choice_init_firn_NAM_config
    C%SMB_IMAUITM_choice_init_firn_EAS         = SMB_IMAUITM_choice_init_firn_EAS_config
    C%SMB_IMAUITM_choice_init_firn_GRL         = SMB_IMAUITM_choice_init_firn_GRL_config
    C%SMB_IMAUITM_choice_init_firn_ANT         = SMB_IMAUITM_choice_init_firn_ANT_config
    C%SMB_IMAUITM_initial_firn_thickness       = SMB_IMAUITM_initial_firn_thickness_config
    C%SMB_IMAUITM_C_abl_constant_NAM           = SMB_IMAUITM_C_abl_constant_NAM_config
    C%SMB_IMAUITM_C_abl_constant_EAS           = SMB_IMAUITM_C_abl_constant_EAS_config
    C%SMB_IMAUITM_C_abl_constant_GRL           = SMB_IMAUITM_C_abl_constant_GRL_config
    C%SMB_IMAUITM_C_abl_constant_ANT           = SMB_IMAUITM_C_abl_constant_ANT_config
    C%SMB_IMAUITM_C_abl_Ts_NAM                 = SMB_IMAUITM_C_abl_Ts_NAM_config
    C%SMB_IMAUITM_C_abl_Ts_EAS                 = SMB_IMAUITM_C_abl_Ts_EAS_config
    C%SMB_IMAUITM_C_abl_Ts_GRL                 = SMB_IMAUITM_C_abl_Ts_GRL_config
    C%SMB_IMAUITM_C_abl_Ts_ANT                 = SMB_IMAUITM_C_abl_Ts_ANT_config
    C%SMB_IMAUITM_C_abl_Q_NAM                  = SMB_IMAUITM_C_abl_Q_NAM_config
    C%SMB_IMAUITM_C_abl_Q_EAS                  = SMB_IMAUITM_C_abl_Q_EAS_config
    C%SMB_IMAUITM_C_abl_Q_GRL                  = SMB_IMAUITM_C_abl_Q_GRL_config
    C%SMB_IMAUITM_C_abl_Q_ANT                  = SMB_IMAUITM_C_abl_Q_ANT_config
    C%SMB_IMAUITM_C_refr_NAM                   = SMB_IMAUITM_C_refr_NAM_config
    C%SMB_IMAUITM_C_refr_EAS                   = SMB_IMAUITM_C_refr_EAS_config
    C%SMB_IMAUITM_C_refr_GRL                   = SMB_IMAUITM_C_refr_GRL_config
    C%SMB_IMAUITM_C_refr_ANT                   = SMB_IMAUITM_C_refr_ANT_config

    ! ISMIP-style (SMB + aSMB + dSMBdz + ST + aST + dSTdz) forcing
    ! ==============================================================

    C%ISMIP_forcing_filename_SMB_baseline      = ISMIP_forcing_filename_SMB_baseline_config
    C%ISMIP_forcing_filename_ST_baseline       = ISMIP_forcing_filename_ST_baseline_config
    C%ISMIP_forcing_foldername_aSMB            = ISMIP_forcing_foldername_aSMB_config
    C%ISMIP_forcing_basefilename_aSMB          = ISMIP_forcing_basefilename_aSMB_config
    C%ISMIP_forcing_foldername_dSMBdz          = ISMIP_forcing_foldername_dSMBdz_config
    C%ISMIP_forcing_basefilename_dSMBdz        = ISMIP_forcing_basefilename_dSMBdz_config
    C%ISMIP_forcing_foldername_aST             = ISMIP_forcing_foldername_aST_config
    C%ISMIP_forcing_basefilename_aST           = ISMIP_forcing_basefilename_aST_config
    C%ISMIP_forcing_foldername_dSTdz           = ISMIP_forcing_foldername_dSTdz_config
    C%ISMIP_forcing_basefilename_dSTdz         = ISMIP_forcing_basefilename_dSTdz_config

    ! Basal mass balance - sub-shelf melt
    ! ===================================

    C%choice_BMB_shelf_model                   = choice_BMB_shelf_model_config
    C%choice_idealised_BMB_shelf               = choice_idealised_BMB_shelf_config
    C%choice_BMB_sheet_model                   = choice_BMB_sheet_model_config
    C%BMB_shelf_uniform                        = BMB_shelf_uniform_config
    C%BMB_sheet_uniform                        = BMB_sheet_uniform_config
    C%choice_BMB_subgrid                       = choice_BMB_subgrid_config
    C%do_asynchronous_BMB                      = do_asynchronous_BMB_config
    C%BMB_max                                  = BMB_max_config
    C%BMB_min                                  = BMB_min_config

    C%choice_basin_scheme_NAM                  = choice_basin_scheme_NAM_config
    C%choice_basin_scheme_EAS                  = choice_basin_scheme_EAS_config
    C%choice_basin_scheme_GRL                  = choice_basin_scheme_GRL_config
    C%choice_basin_scheme_ANT                  = choice_basin_scheme_ANT_config
    C%filename_basins_NAM                      = filename_basins_NAM_config
    C%filename_basins_EAS                      = filename_basins_EAS_config
    C%filename_basins_GRL                      = filename_basins_GRL_config
    C%filename_basins_ANT                      = filename_basins_ANT_config
    C%do_merge_basins_ANT                      = do_merge_basins_ANT_config
    C%do_merge_basins_GRL                      = do_merge_basins_GRL_config

    C%choice_BMB_shelf_amplification           = choice_BMB_shelf_amplification_config
    C%basin_BMB_amplification_n_ANT            = basin_BMB_amplification_n_ANT_config
    ALLOCATE( C%basin_BMB_amplification_factor_ANT( C%basin_BMB_amplification_n_ANT))
    C%basin_BMB_amplification_factor_ANT       = basin_BMB_amplification_factor_ANT_config( 1:C%basin_BMB_amplification_n_ANT)
    C%basin_BMB_amplification_n_GRL            = basin_BMB_amplification_n_GRL_config
    ALLOCATE( C%basin_BMB_amplification_factor_GRL( C%basin_BMB_amplification_n_GRL))
    C%basin_BMB_amplification_factor_GRL       = basin_BMB_amplification_factor_GRL_config( 1:C%basin_BMB_amplification_n_GRL)

    ! Parameters for the three simple melt parameterisations from Favier et al. (2019)
    C%BMB_Favier2019_lin_GammaT                = BMB_Favier2019_lin_GammaT_config
    C%BMB_Favier2019_quad_GammaT               = BMB_Favier2019_quad_GammaT_config
    C%BMB_Favier2019_Mplus_GammaT              = BMB_Favier2019_Mplus_GammaT_config

    ! Parameters for the Lazeroms et al. (2018) plume-parameterisation BMB model
    C%BMB_Lazeroms2018_GammaT                  = BMB_Lazeroms2018_GammaT_config
    C%BMB_Lazeroms2018_find_GL_scheme          = BMB_Lazeroms2018_find_GL_scheme_config

    ! Parameters for the PICO BMB model
    C%BMB_PICO_nboxes                          = BMB_PICO_nboxes_config
    C%BMB_PICO_GammaTstar                      = BMB_PICO_GammaTstar_config

    ! Parameters for the ANICE_legacy sub-shelf melt model
    C%T_ocean_mean_PD_NAM                      = T_ocean_mean_PD_NAM_config
    C%T_ocean_mean_PD_EAS                      = T_ocean_mean_PD_EAS_config
    C%T_ocean_mean_PD_GRL                      = T_ocean_mean_PD_GRL_config
    C%T_ocean_mean_PD_ANT                      = T_ocean_mean_PD_ANT_config
    C%T_ocean_mean_cold_NAM                    = T_ocean_mean_cold_NAM_config
    C%T_ocean_mean_cold_EAS                    = T_ocean_mean_cold_EAS_config
    C%T_ocean_mean_cold_GRL                    = T_ocean_mean_cold_GRL_config
    C%T_ocean_mean_cold_ANT                    = T_ocean_mean_cold_ANT_config
    C%T_ocean_mean_warm_NAM                    = T_ocean_mean_warm_NAM_config
    C%T_ocean_mean_warm_EAS                    = T_ocean_mean_warm_EAS_config
    C%T_ocean_mean_warm_GRL                    = T_ocean_mean_warm_GRL_config
    C%T_ocean_mean_warm_ANT                    = T_ocean_mean_warm_ANT_config

    C%BMB_deepocean_PD_NAM                     = BMB_deepocean_PD_NAM_config
    C%BMB_deepocean_PD_EAS                     = BMB_deepocean_PD_EAS_config
    C%BMB_deepocean_PD_GRL                     = BMB_deepocean_PD_GRL_config
    C%BMB_deepocean_PD_ANT                     = BMB_deepocean_PD_ANT_config
    C%BMB_deepocean_cold_NAM                   = BMB_deepocean_cold_NAM_config
    C%BMB_deepocean_cold_EAS                   = BMB_deepocean_cold_EAS_config
    C%BMB_deepocean_cold_GRL                   = BMB_deepocean_cold_GRL_config
    C%BMB_deepocean_cold_ANT                   = BMB_deepocean_cold_ANT_config
    C%BMB_deepocean_warm_NAM                   = BMB_deepocean_warm_NAM_config
    C%BMB_deepocean_warm_EAS                   = BMB_deepocean_warm_EAS_config
    C%BMB_deepocean_warm_GRL                   = BMB_deepocean_warm_GRL_config
    C%BMB_deepocean_warm_ANT                   = BMB_deepocean_warm_ANT_config

    C%BMB_shelf_exposed_PD_NAM                 = BMB_shelf_exposed_PD_NAM_config
    C%BMB_shelf_exposed_PD_EAS                 = BMB_shelf_exposed_PD_EAS_config
    C%BMB_shelf_exposed_PD_GRL                 = BMB_shelf_exposed_PD_GRL_config
    C%BMB_shelf_exposed_PD_ANT                 = BMB_shelf_exposed_PD_ANT_config
    C%BMB_shelf_exposed_cold_NAM               = BMB_shelf_exposed_cold_NAM_config
    C%BMB_shelf_exposed_cold_EAS               = BMB_shelf_exposed_cold_EAS_config
    C%BMB_shelf_exposed_cold_GRL               = BMB_shelf_exposed_cold_GRL_config
    C%BMB_shelf_exposed_warm_NAM               = BMB_shelf_exposed_warm_NAM_config
    C%BMB_shelf_exposed_cold_ANT               = BMB_shelf_exposed_cold_ANT_config
    C%BMB_shelf_exposed_warm_EAS               = BMB_shelf_exposed_warm_EAS_config
    C%BMB_shelf_exposed_warm_GRL               = BMB_shelf_exposed_warm_GRL_config
    C%BMB_shelf_exposed_warm_ANT               = BMB_shelf_exposed_warm_ANT_config

    C%subshelf_melt_factor_NAM                 = subshelf_melt_factor_NAM_config
    C%subshelf_melt_factor_EAS                 = subshelf_melt_factor_EAS_config
    C%subshelf_melt_factor_GRL                 = subshelf_melt_factor_GRL_config
    C%subshelf_melt_factor_ANT                 = subshelf_melt_factor_ANT_config

    C%deep_ocean_threshold_depth_NAM           = deep_ocean_threshold_depth_NAM_config
    C%deep_ocean_threshold_depth_EAS           = deep_ocean_threshold_depth_EAS_config
    C%deep_ocean_threshold_depth_GRL           = deep_ocean_threshold_depth_GRL_config
    C%deep_ocean_threshold_depth_ANT           = deep_ocean_threshold_depth_ANT_config

    ! Englacial isotope tracing
    ! ========================

    C%choice_ice_isotopes_model                = choice_ice_isotopes_model_config
    C%uniform_ice_d18O                         = uniform_ice_d18O_config

    ! Sea level and GIA
    ! =================

    C%do_ocean_floodfill                       = do_ocean_floodfill_config
    C%choice_sealevel_model                    = choice_sealevel_model_config
    C%fixed_sealevel                           = fixed_sealevel_config
    C%filename_sealevel_record                 = filename_sealevel_record_config
    C%sealevel_record_length                   = sealevel_record_length_config

    C%choice_GIA_model                         = choice_GIA_model_config
    C%dx_GIA                                   = dx_GIA_config
    C%ELRA_lithosphere_flex_rigidity           = ELRA_lithosphere_flex_rigidity_config
    C%ELRA_bedrock_relaxation_time             = ELRA_bedrock_relaxation_time_config
    C%ELRA_mantle_density                      = ELRA_mantle_density_config

    ! SELEN
    ! =====

    C%SELEN_run_at_t_start                     = SELEN_run_at_t_start_config
    C%SELEN_n_TDOF_iterations                  = SELEN_n_TDOF_iterations_config
    C%SELEN_n_recursion_iterations             = SELEN_n_recursion_iterations_config
    C%SELEN_use_rotational_feedback            = SELEN_use_rotational_feedback_config
    C%SELEN_n_harmonics                        = SELEN_n_harmonics_config
    C%SELEN_display_progress                   = SELEN_display_progress_config

    C%SELEN_dir                                = SELEN_dir_config
    C%SELEN_global_topo_filename               = SELEN_global_topo_filename_config
    C%SELEN_TABOO_init_filename                = SELEN_TABOO_init_filename_config
    C%SELEN_LMJ_VALUES_filename                = SELEN_LMJ_VALUES_filename_config

    C%SELEN_irreg_time_n                       = SELEN_irreg_time_n_config
    ALLOCATE( C%SELEN_irreg_time_window( C%SELEN_irreg_time_n))
    C%SELEN_irreg_time_window                  = SELEN_irreg_time_window_config( 1:C%SELEN_irreg_time_n)

    C%SELEN_lith_thickness                     = SELEN_lith_thickness_config
    C%SELEN_visc_n                             = SELEN_visc_n_config
    ALLOCATE( C%SELEN_visc_prof( C%SELEN_visc_n))
    C%SELEN_visc_prof      = SELEN_visc_prof_config( 1:C%SELEN_visc_n)

    C%SELEN_TABOO_CDE                          = SELEN_TABOO_CDE_config
    C%SELEN_TABOO_TLOVE                        = SELEN_TABOO_TLOVE_config
    C%SELEN_TABOO_DEG1                         = SELEN_TABOO_DEG1_config
    C%SELEN_TABOO_RCMB                         = SELEN_TABOO_RCMB_config

    ! Fill in some derived values
    C%SELEN_jmax       = (C%SELEN_n_harmonics + 1) * (C%SELEN_n_harmonics + 2) / 2
    C%SELEN_reg_time_n = MAX(1, INT(SUM(C%SELEN_irreg_time_window( 1:C%SELEN_irreg_time_n)))) * INT(1000. / C%dt_SELEN)

    CALL initialize_TABOO_config

    ! Which data fields will be written to the help_fields output file
    ! ================================================================

    C%help_field_01                            = help_field_01_config
    C%help_field_02                            = help_field_02_config
    C%help_field_03                            = help_field_03_config
    C%help_field_04                            = help_field_04_config
    C%help_field_05                            = help_field_05_config
    C%help_field_06                            = help_field_06_config
    C%help_field_07                            = help_field_07_config
    C%help_field_08                            = help_field_08_config
    C%help_field_09                            = help_field_09_config
    C%help_field_10                            = help_field_10_config
    C%help_field_11                            = help_field_11_config
    C%help_field_12                            = help_field_12_config
    C%help_field_13                            = help_field_13_config
    C%help_field_14                            = help_field_14_config
    C%help_field_15                            = help_field_15_config
    C%help_field_16                            = help_field_16_config
    C%help_field_17                            = help_field_17_config
    C%help_field_18                            = help_field_18_config
    C%help_field_19                            = help_field_19_config
    C%help_field_20                            = help_field_20_config
    C%help_field_21                            = help_field_21_config
    C%help_field_22                            = help_field_22_config
    C%help_field_23                            = help_field_23_config
    C%help_field_24                            = help_field_24_config
    C%help_field_25                            = help_field_25_config
    C%help_field_26                            = help_field_26_config
    C%help_field_27                            = help_field_27_config
    C%help_field_28                            = help_field_28_config
    C%help_field_29                            = help_field_29_config
    C%help_field_30                            = help_field_30_config
    C%help_field_31                            = help_field_31_config
    C%help_field_32                            = help_field_32_config
    C%help_field_33                            = help_field_33_config
    C%help_field_34                            = help_field_34_config
    C%help_field_35                            = help_field_35_config
    C%help_field_36                            = help_field_36_config
    C%help_field_37                            = help_field_37_config
    C%help_field_38                            = help_field_38_config
    C%help_field_39                            = help_field_39_config
    C%help_field_40                            = help_field_40_config
    C%help_field_41                            = help_field_41_config
    C%help_field_42                            = help_field_42_config
    C%help_field_43                            = help_field_43_config
    C%help_field_44                            = help_field_44_config
    C%help_field_45                            = help_field_45_config
    C%help_field_46                            = help_field_46_config
    C%help_field_47                            = help_field_47_config
    C%help_field_48                            = help_field_48_config
    C%help_field_49                            = help_field_49_config
    C%help_field_50                            = help_field_50_config

    ! Values to be filled into the total mask (used only for diagnostic output)
    ! ==========================================================================

    C%type_land                                = 0
    C%type_ocean                               = 1
    C%type_lake                                = 2
    C%type_sheet                               = 3
    C%type_shelf                               = 4
    C%type_coast                               = 5
    C%type_margin                              = 6
    C%type_groundingline                       = 7
    C%type_calvingfront                        = 8

  END SUBROUTINE copy_variables_to_struct

  SUBROUTINE initialize_TABOO_config

    ! Taboo settings
    C_TABOO%IMODE            = 1
    C_TABOO%NV               = C%SELEN_visc_n
    ALLOCATE( C_TABOO%VSC( C%SELEN_visc_n))
    C_TABOO%VSC              = C%SELEN_visc_prof
    C_TABOO%CDE              = C%SELEN_TABOO_CDE
    C_TABOO%TLOVE            = C%SELEN_TABOO_TLOVE
    C_TABOO%DEG1             = C%SELEN_TABOO_DEG1
    C_TABOO%LTH              = C%SELEN_lith_thickness
    C_TABOO%RCMB             = C%SELEN_TABOO_RCMB

  END SUBROUTINE initialize_TABOO_config

  SUBROUTINE get_procedural_output_dir_name( output_dir)
    ! Generate a procedural output directory for the current date (e.g. results_20210721_001)
    ! Keep increasing the counter at the end until a directory is available.

    IMPLICIT NONE

    ! In/output variables:
    CHARACTER(20),                       INTENT(INOUT) :: output_dir

    ! Local variables:
    INTEGER,  DIMENSION(8)                             :: values
    LOGICAL                                            :: ex

    CALL date_and_time(VALUES=values)

    ! Get proper year (assume we're still in the 21st century...)
    output_dir(1:10) = 'results_20'
    SELECT CASE( FLOOR(REAL(values(1))/10._dp)-200)
    CASE(0)
      output_dir(11:11) = '0'
    CASE(1)
      output_dir(11:11) = '1'
    CASE(2)
      output_dir(11:11) = '2'
    CASE(3)
      output_dir(11:11) = '3'
    CASE(4)
      output_dir(11:11) = '4'
    CASE(5)
      output_dir(11:11) = '5'
    CASE(6)
      output_dir(11:11) = '6'
    CASE(7)
      output_dir(11:11) = '7'
    CASE(8)
      output_dir(11:11) = '8'
    CASE(9)
      output_dir(11:11) = '9'
    CASE DEFAULT
      WRITE(0,*) 'get_procedural_output_dir: ERROR retrieving date and time!'
    END SELECT

    SELECT CASE( MOD(values(1),10))
    CASE(0)
      output_dir(12:12) = '0'
    CASE(1)
      output_dir(12:12) = '1'
    CASE(2)
      output_dir(12:12) = '2'
    CASE(3)
      output_dir(12:12) = '3'
    CASE(4)
      output_dir(12:12) = '4'
    CASE(5)
      output_dir(12:12) = '5'
    CASE(6)
      output_dir(12:12) = '6'
    CASE(7)
      output_dir(12:12) = '7'
    CASE(8)
      output_dir(12:12) = '8'
    CASE(9)
      output_dir(12:12) = '9'
    CASE DEFAULT
      WRITE(0,*) 'get_procedural_output_dir: ERROR retrieving date and time!'
    END SELECT

    SELECT CASE( values(2))
    CASE(1)
      output_dir(13:14) = '01'
    CASE(2)
      output_dir(13:14) = '02'
    CASE(3)
      output_dir(13:14) = '03'
    CASE(4)
      output_dir(13:14) = '04'
    CASE(5)
      output_dir(13:14) = '05'
    CASE(6)
      output_dir(13:14) = '06'
    CASE(7)
      output_dir(13:14) = '07'
    CASE(8)
      output_dir(13:14) = '08'
    CASE(9)
      output_dir(13:14) = '09'
    CASE(10)
      output_dir(13:14) = '10'
    CASE(11)
      output_dir(13:14) = '11'
    CASE(12)
      output_dir(13:14) = '12'
    CASE DEFAULT
      WRITE(0,*) 'get_procedural_output_dir: ERROR retrieving date and time!'
    END SELECT

    SELECT CASE( FLOOR(REAL(values(3))/10._dp))
    CASE(0)
      output_dir(15:15) = '0'
    CASE(1)
      output_dir(15:15) = '1'
    CASE(2)
      output_dir(15:15) = '2'
    CASE(3)
      output_dir(15:15) = '3'
    CASE DEFAULT
      WRITE(0,*) 'get_procedural_output_dir: ERROR retrieving date and time!'
    END SELECT

    SELECT CASE( MOD(values(3),10))
    CASE(0)
      output_dir(16:16) = '0'
    CASE(1)
      output_dir(16:16) = '1'
    CASE(2)
      output_dir(16:16) = '2'
    CASE(3)
      output_dir(16:16) = '3'
    CASE(4)
      output_dir(16:16) = '4'
    CASE(5)
      output_dir(16:16) = '5'
    CASE(6)
      output_dir(16:16) = '6'
    CASE(7)
      output_dir(16:16) = '7'
    CASE(8)
      output_dir(16:16) = '8'
    CASE(9)
      output_dir(16:16) = '9'
    CASE DEFAULT
      WRITE(0,*) 'get_procedural_output_dir: ERROR retrieving date and time!'
    END SELECT

    output_dir(17:20) = '_001'

    INQUIRE( FILE = TRIM(output_dir)//'/.', EXIST=ex )

    DO WHILE (ex)

     IF      (output_dir(20:20) == '0') THEN
       output_dir(20:20) = '1'
     ELSE IF (output_dir(20:20) == '1') THEN
       output_dir(20:20) = '2'
     ELSE IF (output_dir(20:20) == '2') THEN
       output_dir(20:20) = '3'
     ELSE IF (output_dir(20:20) == '3') THEN
       output_dir(20:20) = '4'
     ELSE IF (output_dir(20:20) == '4') THEN
       output_dir(20:20) = '5'
     ELSE IF (output_dir(20:20) == '5') THEN
       output_dir(20:20) = '6'
     ELSE IF (output_dir(20:20) == '6') THEN
       output_dir(20:20) = '7'
     ELSE IF (output_dir(20:20) == '7') THEN
       output_dir(20:20) = '8'
     ELSE IF (output_dir(20:20) == '8') THEN
       output_dir(20:20) = '9'
     ELSE IF (output_dir(20:20) == '9') THEN
       output_dir(20:20) = '0'

       IF      (output_dir(19:19) == '0') THEN
         output_dir(19:19) = '1'
       ELSE IF (output_dir(19:19) == '1') THEN
         output_dir(19:19) = '2'
       ELSE IF (output_dir(19:19) == '2') THEN
         output_dir(19:19) = '3'
       ELSE IF (output_dir(19:19) == '3') THEN
         output_dir(19:19) = '4'
       ELSE IF (output_dir(19:19) == '4') THEN
         output_dir(19:19) = '5'
       ELSE IF (output_dir(19:19) == '5') THEN
         output_dir(19:19) = '6'
       ELSE IF (output_dir(19:19) == '6') THEN
         output_dir(19:19) = '7'
       ELSE IF (output_dir(19:19) == '7') THEN
         output_dir(19:19) = '8'
       ELSE IF (output_dir(19:19) == '8') THEN
         output_dir(19:19) = '9'
       ELSE IF (output_dir(19:19) == '9') THEN
         output_dir(19:19) = '0'

         IF      (output_dir(18:18) == '0') THEN
           output_dir(18:18) = '1'
         ELSE IF (output_dir(18:18) == '1') THEN
           output_dir(18:18) = '2'
         ELSE IF (output_dir(18:18) == '2') THEN
           output_dir(18:18) = '3'
         ELSE IF (output_dir(18:18) == '3') THEN
           output_dir(18:18) = '4'
         ELSE IF (output_dir(18:18) == '4') THEN
           output_dir(18:18) = '5'
         ELSE IF (output_dir(18:18) == '5') THEN
           output_dir(18:18) = '6'
         ELSE IF (output_dir(18:18) == '6') THEN
           output_dir(18:18) = '7'
         ELSE IF (output_dir(18:18) == '7') THEN
           output_dir(18:18) = '8'
         ELSE IF (output_dir(18:18) == '8') THEN
           output_dir(18:18) = '9'
         ELSE IF (output_dir(18:18) == '9') THEN
           output_dir(18:18) = '0'
         END IF

       END IF

     END IF

     INQUIRE( FILE=TRIM(output_dir)//'/.', EXIST=ex )

    END DO

  END SUBROUTINE get_procedural_output_dir_name

  SUBROUTINE write_total_model_time_to_screen( tstart, tstop)

    IMPLICIT NONE

    ! In/output variables:
    REAL(dp),                            INTENT(IN)    :: tstart, tstop

    ! Local variables
    REAL(dp)                                           :: dt
    INTEGER                                            :: nr, ns, nm, nh, nd

    dt = tstop - tstart

    ns = CEILING(dt)

    nr = MOD(ns, 60*60*24)
    nd = (ns - nr) / (60*60*24)
    ns = ns - (nd*60*60*24)

    nr = MOD(ns, 60*60)
    nh = (ns - nr) / (60*60)
    ns = ns - (nh*60*60)

    nr = MOD(ns, 60)
    nm = (ns - nr) / (60)
    ns = ns - (nm*60)

    WRITE(0,'(A)') ''
    WRITE(0,'(A)') ' ================================================================================'
    WRITE(0,'(A,I2,A,I2,A,I2,A,I2,A)') ' ===== Simulation finished in ', nd, ' days, ', nh, ' hours, ', nm, ' minutes and ', ns, ' seconds! ====='
    WRITE(0,'(A)') ' ================================================================================'
    WRITE(0,'(A)') ''

  END SUBROUTINE write_total_model_time_to_screen

  ! Routines for the extended error messaging / debugging system
  SUBROUTINE init_routine( routine_name)
    ! Initialise an IMAU-ICE subroutine; update the routine path

    IMPLICIT NONE

    ! In/output variables:
    CHARACTER(LEN=256),                  INTENT(IN)    :: routine_name

    ! Local variables:
    INTEGER                                            :: len_path_tot, len_path_used, len_name
    INTEGER                                            :: ierr, cerr
    INTEGER                                            :: i

    ! Check if routine_name has enough memory
    len_path_tot  = LEN(      routine_path)
    len_path_used = LEN_TRIM( routine_path)
    len_name      = LEN_TRIM( routine_name)

    IF (len_path_used + 1 + len_name > len_path_tot) THEN
      WRITE(0,*) 'init_routine - ERROR: routine_path = "', TRIM( routine_path), '", no more space to append routine_name = "', TRIM( routine_name), '"!'
      CALL MPI_ABORT( MPI_COMM_WORLD, cerr, ierr)
    END IF

    ! Append this routine to the routine path
    routine_path = TRIM( routine_path) // '/' // TRIM( routine_name)

    ! Initialise the computation time tracker
    CALL find_subroutine_in_resource_tracker( i)
    resource_tracker( i)%tstart = MPI_WTIME()

    ! Check maximum MPI window at the start of the routine
    resource_tracker( i)%n_MPI_windows_init = n_MPI_windows

  END SUBROUTINE init_routine
  SUBROUTINE finalise_routine( routine_name)
    ! Finalise; remove the current routine name from the routine path

    IMPLICIT NONE

    ! In/output variables:
    CHARACTER(LEN=256),                  INTENT(IN)    :: routine_name

    ! Local variables:
    INTEGER                                            :: len_path_tot, i, ii
    INTEGER                                            :: ierr, cerr
    REAL(dp)                                           :: dt

    ! Add computation time to the resource tracker
    CALL find_subroutine_in_resource_tracker( i)
    dt = MPI_WTIME() - resource_tracker( i)%tstart
    resource_tracker( i)%tcomp = resource_tracker( i)%tcomp + dt

    ! Check maximum MPI window at the end of the routine
    resource_tracker( i)%n_MPI_windows_final = n_MPI_windows

    ! If it is larger than at the start, mention this
    ii = INDEX( routine_path, 'IMAU_ICE_program/initialise_')
    IF (ii == 0 .AND. resource_tracker( i)%n_MPI_windows_final > resource_tracker( i)%n_MPI_windows_init) THEN
      CALL warning('shared memory was allocated but not freed, possibly memory leak!')
    END IF

    ! Find where in the string exactly the current routine name is located
    len_path_tot = LEN( routine_path)
    i = INDEX( routine_path, routine_name)

    IF (i == 0) THEN
      WRITE(0,*) 'finalise_routine - ERROR: routine_name = "', TRIM( routine_name), '" not found in routine_path = "', TRIM( routine_path), '"!'
      CALL MPI_ABORT( MPI_COMM_WORLD, cerr, ierr)
    END IF

    ! Remove the current routine name from the routine path
    routine_path( i-1:len_path_tot) = ' '

  END SUBROUTINE finalise_routine
  SUBROUTINE find_subroutine_in_resource_tracker( i)
    ! Find the current subroutine in the resource tracker. If it's not there yet, add it.

    IMPLICIT NONE

    ! In/output variables:
    INTEGER,                             INTENT(OUT)   :: i

    ! Local variables:
    INTEGER                                            :: n

    n = SIZE( resource_tracker)

    DO i = 1, n
      IF     (resource_tracker( i)%routine_path == routine_path) THEN
        ! The current subroutine is listed at this position in the resource tracker
        RETURN
      ELSEIF (resource_tracker( i)%routine_path == 'subroutine_placeholder') THEN
        ! We've checked all listed subroutines and haven't found the current one; add it
        resource_tracker( i)%routine_path = routine_path
        RETURN
      END IF
    END DO

    ! If we've reached this point, then the resource tracker is overflowing
    CALL crash('Resource tracker overflows! Allocate more memory for it in initialise_model_configuration.')

  END SUBROUTINE find_subroutine_in_resource_tracker
  SUBROUTINE reset_computation_times
    ! Reset the computation times in the resource tracker

    IMPLICIT NONE

    ! Local variables:
    INTEGER                                            :: i,n

    n = SIZE( resource_tracker)

    DO i = 1, n
      resource_tracker( i)%tstart = 0._dp
      resource_tracker( i)%tcomp  = 0._dp
    END DO

  END SUBROUTINE reset_computation_times
  SUBROUTINE crash( err_msg, int_01, int_02, int_03, int_04, int_05, int_06, int_07, int_08, int_09, int_10, &
                              dp_01,  dp_02,  dp_03,  dp_04,  dp_05,  dp_06,  dp_07,  dp_08,  dp_09,  dp_10)
    ! Crash the model, write the error message to the screen

    IMPLICIT NONE

    ! In/output variables:
    CHARACTER(LEN=*),                    INTENT(IN)    :: err_msg
    INTEGER,  INTENT(IN), OPTIONAL                     :: int_01, int_02, int_03, int_04, int_05, int_06, int_07, int_08, int_09, int_10
    REAL(dp), INTENT(IN), OPTIONAL                     ::  dp_01,  dp_02,  dp_03,  dp_04,  dp_05,  dp_06,  dp_07,  dp_08,  dp_09,  dp_10

    ! Local variables:
    CHARACTER(LEN=1024)                                :: err_msg_loc
    INTEGER                                            :: ierr, cerr, pari, parn, nc
    CHARACTER(LEN=9)                                   :: fmt
    CHARACTER(LEN=:), ALLOCATABLE                      :: process_str

    ! Get local, edit-able copy of error message string
    err_msg_loc = err_msg

    ! Get rank of current process and total number of processes
    ! (needed because the configuration_module cannot access the par structure)
    CALL MPI_COMM_RANK( MPI_COMM_WORLD, pari, ierr)
    CALL MPI_COMM_SIZE( MPI_COMM_WORLD, parn, ierr)

    ! Set the process string (e.g. "05/16")
    IF     (parn < 10) THEN
      nc = 1
    ELSEIF (parn < 100) THEN
      nc = 2
    ELSEIF (parn < 1000) THEN
      nc = 3
    ELSEIF (parn < 10000) THEN
      nc = 4
    ELSE
      nc = 5
    END IF

    WRITE( fmt,'(A,I1,A,I1,A)') '(I', nc, ',A,I', nc, ')'
    ALLOCATE(CHARACTER(2*nc+1) :: process_str)
    WRITE( process_str,fmt) pari, '/', parn

    ! Insert numbers into string if needed
    IF (PRESENT( int_01)) CALL insert_val_into_string_int( err_msg_loc, '{int_01}', int_01)
    IF (PRESENT( int_02)) CALL insert_val_into_string_int( err_msg_loc, '{int_02}', int_02)
    IF (PRESENT( int_03)) CALL insert_val_into_string_int( err_msg_loc, '{int_03}', int_03)
    IF (PRESENT( int_04)) CALL insert_val_into_string_int( err_msg_loc, '{int_04}', int_04)
    IF (PRESENT( int_05)) CALL insert_val_into_string_int( err_msg_loc, '{int_05}', int_05)
    IF (PRESENT( int_06)) CALL insert_val_into_string_int( err_msg_loc, '{int_06}', int_06)
    IF (PRESENT( int_07)) CALL insert_val_into_string_int( err_msg_loc, '{int_07}', int_07)
    IF (PRESENT( int_08)) CALL insert_val_into_string_int( err_msg_loc, '{int_08}', int_08)
    IF (PRESENT( int_09)) CALL insert_val_into_string_int( err_msg_loc, '{int_09}', int_09)
    IF (PRESENT( int_10)) CALL insert_val_into_string_int( err_msg_loc, '{int_10}', int_10)

    IF (PRESENT( dp_01 )) CALL insert_val_into_string_dp(  err_msg_loc, '{dp_01}' , dp_01 )
    IF (PRESENT( dp_02 )) CALL insert_val_into_string_dp(  err_msg_loc, '{dp_02}' , dp_02 )
    IF (PRESENT( dp_03 )) CALL insert_val_into_string_dp(  err_msg_loc, '{dp_03}' , dp_03 )
    IF (PRESENT( dp_04 )) CALL insert_val_into_string_dp(  err_msg_loc, '{dp_04}' , dp_04 )
    IF (PRESENT( dp_05 )) CALL insert_val_into_string_dp(  err_msg_loc, '{dp_05}' , dp_05 )
    IF (PRESENT( dp_06 )) CALL insert_val_into_string_dp(  err_msg_loc, '{dp_06}' , dp_06 )
    IF (PRESENT( dp_07 )) CALL insert_val_into_string_dp(  err_msg_loc, '{dp_07}' , dp_07 )
    IF (PRESENT( dp_08 )) CALL insert_val_into_string_dp(  err_msg_loc, '{dp_08}' , dp_08 )
    IF (PRESENT( dp_09 )) CALL insert_val_into_string_dp(  err_msg_loc, '{dp_09}' , dp_09 )
    IF (PRESENT( dp_10 )) CALL insert_val_into_string_dp(  err_msg_loc, '{dp_10}' , dp_10 )

    ! Write the error to the screen
    WRITE(0,'(A,A,A,A,A,A)') colour_string('ERROR: ' // TRIM( err_msg_loc),'red') // ' in ' // colour_string( TRIM(routine_path),'light blue') // &
      ' on process ', colour_string( process_str,'light blue'), ' (0 = master)'

    ! Stop the program
    CALL MPI_ABORT( MPI_COMM_WORLD, cerr, ierr)

  END SUBROUTINE crash
  SUBROUTINE warning( err_msg, int_01, int_02, int_03, int_04, int_05, int_06, int_07, int_08, int_09, int_10, &
                                dp_01,  dp_02,  dp_03,  dp_04,  dp_05,  dp_06,  dp_07,  dp_08,  dp_09,  dp_10)
    ! Write the warning message to the screen, but don't crash the model

    IMPLICIT NONE

    ! In/output variables:
    CHARACTER(LEN=*),                    INTENT(IN)    :: err_msg
    INTEGER,  INTENT(IN), OPTIONAL                     :: int_01, int_02, int_03, int_04, int_05, int_06, int_07, int_08, int_09, int_10
    REAL(dp), INTENT(IN), OPTIONAL                     ::  dp_01,  dp_02,  dp_03,  dp_04,  dp_05,  dp_06,  dp_07,  dp_08,  dp_09,  dp_10

    ! Local variables:
    CHARACTER(LEN=1024)                                :: err_msg_loc
    INTEGER                                            :: ierr, pari, parn, nc
    CHARACTER(LEN=9)                                   :: fmt
    CHARACTER(LEN=:), ALLOCATABLE                      :: process_str

    ! Get local, edit-able copy of error message string
    err_msg_loc = err_msg

    ! Get rank of current process and total number of processes
    ! (needed because the configuration_module cannot access the par structure)
    CALL MPI_COMM_RANK( MPI_COMM_WORLD, pari, ierr)
    CALL MPI_COMM_SIZE( MPI_COMM_WORLD, parn, ierr)

    ! Set the process string (e.g. "05/16")
    IF     (parn < 10) THEN
      nc = 1
    ELSEIF (parn < 100) THEN
      nc = 2
    ELSEIF (parn < 1000) THEN
      nc = 3
    ELSEIF (parn < 10000) THEN
      nc = 4
    ELSE
      nc = 5
    END IF

    WRITE( fmt,'(A,I1,A,I1,A)') '(I', nc, ',A,I', nc, ')'
    ALLOCATE(CHARACTER(2*nc+1) :: process_str)
    WRITE( process_str,fmt) pari, '/', parn

    ! Insert numbers into string if needed
    IF (PRESENT( int_01)) CALL insert_val_into_string_int( err_msg_loc, '{int_01}', int_01)
    IF (PRESENT( int_02)) CALL insert_val_into_string_int( err_msg_loc, '{int_02}', int_02)
    IF (PRESENT( int_03)) CALL insert_val_into_string_int( err_msg_loc, '{int_03}', int_03)
    IF (PRESENT( int_04)) CALL insert_val_into_string_int( err_msg_loc, '{int_04}', int_04)
    IF (PRESENT( int_05)) CALL insert_val_into_string_int( err_msg_loc, '{int_05}', int_05)
    IF (PRESENT( int_06)) CALL insert_val_into_string_int( err_msg_loc, '{int_06}', int_06)
    IF (PRESENT( int_07)) CALL insert_val_into_string_int( err_msg_loc, '{int_07}', int_07)
    IF (PRESENT( int_08)) CALL insert_val_into_string_int( err_msg_loc, '{int_08}', int_08)
    IF (PRESENT( int_09)) CALL insert_val_into_string_int( err_msg_loc, '{int_09}', int_09)
    IF (PRESENT( int_10)) CALL insert_val_into_string_int( err_msg_loc, '{int_10}', int_10)

    IF (PRESENT( dp_01 )) CALL insert_val_into_string_dp(  err_msg_loc, '{dp_01}' , dp_01 )
    IF (PRESENT( dp_02 )) CALL insert_val_into_string_dp(  err_msg_loc, '{dp_02}' , dp_02 )
    IF (PRESENT( dp_03 )) CALL insert_val_into_string_dp(  err_msg_loc, '{dp_03}' , dp_03 )
    IF (PRESENT( dp_04 )) CALL insert_val_into_string_dp(  err_msg_loc, '{dp_04}' , dp_04 )
    IF (PRESENT( dp_05 )) CALL insert_val_into_string_dp(  err_msg_loc, '{dp_05}' , dp_05 )
    IF (PRESENT( dp_06 )) CALL insert_val_into_string_dp(  err_msg_loc, '{dp_06}' , dp_06 )
    IF (PRESENT( dp_07 )) CALL insert_val_into_string_dp(  err_msg_loc, '{dp_07}' , dp_07 )
    IF (PRESENT( dp_08 )) CALL insert_val_into_string_dp(  err_msg_loc, '{dp_08}' , dp_08 )
    IF (PRESENT( dp_09 )) CALL insert_val_into_string_dp(  err_msg_loc, '{dp_09}' , dp_09 )
    IF (PRESENT( dp_10 )) CALL insert_val_into_string_dp(  err_msg_loc, '{dp_10}' , dp_10 )

    ! Write the error to the screen
    WRITE(0,'(A,A,A,A,A,A)') colour_string('WARNING: ' // TRIM( err_msg_loc),'yellow') // ' in ' // colour_string( TRIM(routine_path),'light blue') // &
      ' on process ', colour_string( process_str,'light blue'), ' (0 = master)'

    ! Clean up after yourself
    DEALLOCATE( process_str)

  END SUBROUTINE warning
  FUNCTION colour_string( str, col) RESULT( str_col)
    ! Add colour to a string for writing to the terminal

    IMPLICIT NONE

    ! Input variables:
    CHARACTER(LEN=*),                    INTENT(IN)    :: str, col

    ! Result variables:
    CHARACTER(LEN=:), ALLOCATABLE                      :: str_col

    ALLOCATE(CHARACTER(LEN(str)+9) :: str_col)       ! The +9 is just enough to store the color characters

    ! The 91m gives red, 0m sets the default back
    ! Available colors: 90:gray, 91:red, 92:green, 93:yellow, 94:blue, 95:pink, 96:light blue
    IF     (col == 'gray') THEN
      str_col = achar(27)//'[90m'//str//achar(27)//'[0m'
    ELSEIF (col == 'red') THEN
      str_col = achar(27)//'[91m'//str//achar(27)//'[0m'
    ELSEIF (col == 'green') THEN
      str_col = achar(27)//'[92m'//str//achar(27)//'[0m'
    ELSEIF (col == 'yellow') THEN
      str_col = achar(27)//'[93m'//str//achar(27)//'[0m'
    ELSEIF (col == 'blue') THEN
      str_col = achar(27)//'[94m'//str//achar(27)//'[0m'
    ELSEIF (col == 'pink') THEN
      str_col = achar(27)//'[95m'//str//achar(27)//'[0m'
    ELSEIF (col == 'light blue') THEN
      str_col = achar(27)//'[96m'//str//achar(27)//'[0m'
    ELSE
      WRITE(0,*) ''
    END IF

  END FUNCTION colour_string
  SUBROUTINE insert_val_into_string_int( str, marker, val)
    ! Replace marker in str with val (where val is an integer)
    !
    ! Example: str    = 'Johnny has {int_01} apples.'
    !          marker = '{int_01}'
    !          val    = 5
    !
    ! This returns: str = 'Johnny has 5 apples'

    IMPLICIT NONE

    ! In/output variables:
    CHARACTER(LEN=*),                    INTENT(INOUT) :: str
    CHARACTER(LEN=*),                    INTENT(IN)    :: marker
    INTEGER,                             INTENT(IN)    :: val

    ! Local variables:
    INTEGER                                            :: ci
    INTEGER                                            :: nc
    CHARACTER(LEN=4)                                   :: fmt
    CHARACTER(LEN=:), ALLOCATABLE                      :: val_str
    INTEGER                                            :: len_str, len_marker

    ! Find position ci in str where i_str occurs
    ci = INDEX( str, marker)

    ! Safety
    IF (ci == 0) CALL crash('insert_val_into_string_int: couldnt find marker "' // TRIM( marker) // '" in string "' // TRIM( str) // '"!')

    ! Write val to a string
    IF     (ABS( val) < 10) THEN
      nc = 1
    ELSEIF (ABS( val) < 100) THEN
      nc = 2
    ELSEIF (ABS( val) < 1000) THEN
      nc = 3
    ELSEIF (ABS( val) < 10000) THEN
      nc = 4
    ELSEIF (ABS( val) < 100000) THEN
      nc = 5
    ELSEIF (ABS( val) < 1000000) THEN
      nc = 6
    ELSEIF (ABS( val) < 10000000) THEN
      nc = 7
    ELSEIF (ABS( val) < 100000000) THEN
      nc = 8
    ELSE
      nc = 9
    END IF
    ! Add room for a minus sign if needed
    IF (val < 0) nc = nc + 1

    WRITE( fmt,'(A,I1,A)') '(I', nc, ')'
    ALLOCATE(CHARACTER(nc) :: val_str)
    WRITE( val_str,fmt) val

    ! Find total string length right now
    len_str    = LEN( str)
    len_marker = LEN( marker)

    ! Insert the integer string into the string
    str = str(1:ci-1) // val_str // str(ci+len_marker:len_str)

    ! Clean up after yourself
    DEALLOCATE( val_str)

  END SUBROUTINE insert_val_into_string_int
  SUBROUTINE insert_val_into_string_dp( str, marker, val)
    ! Replace marker in str with val (where val is a double-precision number)
    !
    ! Example: str    = 'Johnny weighs {dp_01} kg.'
    !          marker = '{dp_01}'
    !          val    = 57.098
    !
    ! This returns: str = 'Johnny weighs 57.098 kg'

    IMPLICIT NONE

    ! In/output variables:
    CHARACTER(LEN=*),                    INTENT(INOUT) :: str
    CHARACTER(LEN=*),                    INTENT(IN)    :: marker
    REAL(dp),                            INTENT(IN)    :: val

    ! Local variables:
    INTEGER                                            :: ci
    CHARACTER(LEN=11)                                  :: val_str
    INTEGER                                            :: len_str, len_marker

    ! Find position ci in str where i_str occurs
    ci = INDEX( str, marker)

    ! Safety
    IF (ci == 0) CALL crash('insert_val_into_string_dp: couldnt find marker "' // TRIM( marker) // '" in string "' // TRIM( str) // '"!')

    ! Write val to a string
    WRITE( val_str,'(E11.5)') val

    ! Find total string length right now
    len_str    = LEN( str)
    len_marker = LEN( marker)

    ! Insert the integer string into the string
    str = str(1:ci-1) // val_str // str(ci+len_marker:len_str)

  END SUBROUTINE insert_val_into_string_dp
<<<<<<< HEAD

=======
  SUBROUTINE capitalise_string( str)
    ! Changes a string which contains lower case letters to a string with upper case letters
    ! Useful for case-insensitive string comparison
    
    IMPLICIT NONE

    ! In/output variables:
    CHARACTER(LEN=256),                   INTENT(INOUT) :: str

    ! Local variables:
    INTEGER                                             :: i, index_cap

    CHARACTER(26), PARAMETER                            :: cap = 'ABCDEFGHIJKLMNOPQRSTUVWXYZ'
    CHARACTER(26), PARAMETER                            :: low = 'abcdefghijklmnopqrstuvwxyz'
    
    DO i = 1, LEN_TRIM( str)
      index_cap = INDEX( low, str( i:i))
      IF (index_cap > 0) str( i:i) = cap( index_cap:index_cap)
    END DO
    
  END SUBROUTINE capitalise_string
  SUBROUTINE remove_leading_spaces( str)
    ! Changes a string which contains lower case letters to a string with upper case letters
    ! Useful for case-insensitive string comparison
    
    IMPLICIT NONE

    ! In/output variables:
    CHARACTER(LEN=256),                   INTENT(INOUT) :: str

    ! Local variables:
    INTEGER                                             :: lstr
    
    DO WHILE (str( 1:1) == ' ' .AND. LEN_TRIM( str) > 0)
      lstr = LEN_TRIM( str)
      str( 1:lstr-1) = str( 2:lstr)
      str( lstr:lstr) = ' '
    END DO
    
  END SUBROUTINE remove_leading_spaces
  
>>>>>>> f564e012

END MODULE configuration_module<|MERGE_RESOLUTION|>--- conflicted
+++ resolved
@@ -1712,20 +1712,12 @@
 
     ! In/output variables:
     CHARACTER(LEN=256),INTENT(IN) :: config_filename
-<<<<<<< HEAD
-
-    INTEGER, PARAMETER :: config_unit = 28
-    INTEGER            :: ios
-
-=======
-    
     ! Local variables:
     CHARACTER(LEN=256)            :: namelist_filename
     INTEGER, PARAMETER            :: config_unit   = 1337
     INTEGER, PARAMETER            :: namelist_unit = 1338
     INTEGER                       :: ios, ierr, cerr
-    
->>>>>>> f564e012
+
     ! The NAMELIST that's used to read the external config file.
 
     NAMELIST /CONFIG/start_time_of_run_config,                        &
@@ -2223,36 +2215,19 @@
                      help_field_50_config
 
     IF (config_filename == '') RETURN
-<<<<<<< HEAD
-
-    OPEN(UNIT=config_unit, FILE=TRIM(config_filename), STATUS='OLD', ACTION='READ', iostat=ios)
-    IF(ios /= 0) THEN
-      WRITE(UNIT=*, FMT='(/3A/)') 'read_config_file - ERROR: could not open the configuration file: ', TRIM(config_filename)
-      STOP
-    END IF
-
-    ! In the following statement the entire configuration file is read, using the namelist (NML=CONFIG)
-    READ(UNIT=config_unit, NML=CONFIG, IOSTAT=ios)
-    CLOSE(UNIT=config_unit)
-
-    IF(ios /= 0) THEN
-      WRITE(UNIT=*, FMT='(/3A)') 'read_config_file - ERROR while reading configuration file: ', TRIM(config_filename)
-      STOP
-    END IF
-=======
-    
+
     ! Write the CONFIG namelist to a temporary file
     namelist_filename = 'config_namelist_temp.txt'
     OPEN(  UNIT = namelist_unit, FILE = TRIM( namelist_filename))
     WRITE( UNIT = namelist_unit, NML  = CONFIG)
     CLOSE( UNIT = namelist_unit)
-    
+
     ! Check the config file for validity
     CALL check_config_file_validity( config_filename, namelist_filename)
-    
+
     ! Delete the temporary CONFIG namelist file
     CALL system('rm -f ' // TRIM( namelist_filename))
-    
+
     ! Open the config file
     OPEN(  UNIT = config_unit, FILE = TRIM( config_filename), STATUS = 'OLD', ACTION = 'READ', IOSTAT = ios)
     IF (ios /= 0) THEN
@@ -2266,21 +2241,20 @@
       WRITE(0,'(A,A,A)') colour_string('ERROR: error while reading config file "' // TRIM( config_filename),'red') // '"!'
       CALL MPI_ABORT( MPI_COMM_WORLD, cerr, ierr)
     END IF
-    
+
     ! Close the config file
     CLOSE( UNIT = config_unit)
->>>>>>> f564e012
 
   END SUBROUTINE read_config_file
-  
+
   SUBROUTINE check_config_file_validity( config_filename, namelist_filename)
     ! Check if the provided config file is valid
-    ! 
+    !
     ! Do this by reading one line at a time of the config file, determining the name of the variable
     ! declared in that line, and checking if that variable also exists in the namelist file
-    ! 
+    !
     ! Assumes that the CONFIG namelist has already been written to the specified file.
-    
+
     IMPLICIT NONE
 
     ! In/output variables:
@@ -2301,33 +2275,33 @@
       WRITE(0,'(A)') colour_string('ERROR','red') // ': config file "' // TRIM( config_filename) // '" not found!'
       CALL MPI_ABORT( MPI_COMM_WORLD, cerr, ierr)
     END IF
-    
+
     ! Read one line at a time of the config file, determine the name of the variable
     ! declared in that line, and check if that variable also exists in the namelist file
-    
+
     found_end_of_file_config = .FALSE.
     line_counter_config      = 0
     found_mismatch           = .FALSE.
-    
+
     DO WHILE (.NOT. found_end_of_file_config)
-    
+
       line_counter_config = line_counter_config + 1
-      
+
       ! Read a single line from the config file
       READ( UNIT = config_unit, FMT = '(A)', IOSTAT = ios) single_line_config
-      
+
       ! If we've reached the end of the file before finding the terminating forward slash, this config file is not valid.
       IF (ios < 0) THEN
         WRITE(0,'(A)') colour_string('ERROR','red') // ': config file "' // TRIM( config_filename) // '" is not terminated with a forward slash!'
         CALL MPI_ABORT( MPI_COMM_WORLD, cerr, ierr)
       END IF
-      
+
       ! Remove all leading spaces
       CALL remove_leading_spaces( single_line_config)
-      
+
       ! The variable name is the part of the string left of the first (, =, or space.
       single_line_config = single_line_config( 1:SCAN( single_line_config, '( =')-1)
-      
+
       ! Get config variable in all caps for case-insensitive comparison
       CALL capitalise_string( single_line_config)
 
@@ -2335,64 +2309,64 @@
       IF (single_line_config == '/') THEN
         found_end_of_file_config = .TRUE.
       END IF
-      
+
       ! Disregard empty lines, commented lines, and the header line
       IF (single_line_config == '' .OR. single_line_config == '&CONFIG' .OR. single_line_config( 1:1) == '!') THEN
         CYCLE
       END IF
-      
+
       ! Open the namelist file
       OPEN( UNIT = namelist_unit, FILE = namelist_filename)
       IF (ios /= 0) THEN
         WRITE(0,'(A)') colour_string('ERROR','red') // ': namelist file "' // TRIM( namelist_filename) // '" not found!'
         CALL MPI_ABORT( MPI_COMM_WORLD, cerr, ierr)
       END IF
-      
+
       ! Read all variables from the namelist file and check if any of them match the current config variable
-      
+
       found_end_of_file_namelist = .FALSE.
       line_counter_namelist      = 0
       found_match                = .FALSE.
-      
+
       DO WHILE ((.NOT. found_end_of_file_namelist) .AND. (.NOT. found_match))
-        
+
         line_counter_namelist = line_counter_namelist + 1
-      
+
         ! Read a single line from the namelist file
         READ( UNIT = namelist_unit, FMT = '(A)', IOSTAT = ios) single_line_namelist
-        
+
         ! If we've reached the end of the file before finding the terminating forward slash, this namelist file is not valid.
         IF (ios < 0) THEN
           WRITE(0,'(A)') colour_string('ERROR','red') // ': namelist file "' // TRIM( namelist_filename) // '" is not terminated with a forward slash!'
           CALL MPI_ABORT( MPI_COMM_WORLD, cerr, ierr)
         END IF
-        
+
         ! Remove all leading spaces
         CALL remove_leading_spaces( single_line_namelist)
-        
+
         ! The variable name is the part of the string left of the first (, =, or space.
         single_line_namelist = single_line_namelist( 1:SCAN( single_line_namelist, '( =')-1)
-        
+
         ! Get namelist variable in all caps for case-insensitive comparison
         CALL capitalise_string( single_line_namelist)
-  
+
         ! The forward slash at the end terminates the config file
         IF (single_line_namelist == '/') THEN
           found_end_of_file_namelist = .TRUE.
         END IF
-        
+
         ! Disregard empty lines, commented lines, and the header line
         IF (single_line_namelist == '' .OR. single_line_namelist == '&CONFIG' .OR. single_line_namelist( 1:1) == '!') THEN
           CYCLE
         END IF
-        
+
         ! Check if this namelist variable matches the config variable
         IF (single_line_namelist == single_line_config) THEN
           found_match = .TRUE.
         END IF
-        
+
       END DO ! DO WHILE ((.NOT. found_end_of_file_namelist) .AND. (.NOT. found_match))
-      
+
       ! If no matching variable was found in the namelist file, print an error
       IF (.NOT. found_match) THEN
         WRITE(0,'(A,I4)') colour_string('ERROR','red') // ': invalid config variable "' // TRIM( single_line_config) // &
@@ -2402,15 +2376,15 @@
 
       ! Close the namelist file
       CLOSE( UNIT = namelist_unit)
-     
+
     END DO ! DO WHILE (.NOT. found_end_of_file_config)
 
     ! Close the config file
     CLOSE( UNIT = config_unit)
-    
+
     ! If an invalid config variable was found, crash.
     IF (found_mismatch) CALL MPI_ABORT( MPI_COMM_WORLD, cerr, ierr)
-    
+
   END SUBROUTINE check_config_file_validity
 
   SUBROUTINE copy_variables_to_struct
@@ -3799,13 +3773,11 @@
     str = str(1:ci-1) // val_str // str(ci+len_marker:len_str)
 
   END SUBROUTINE insert_val_into_string_dp
-<<<<<<< HEAD
-
-=======
+
   SUBROUTINE capitalise_string( str)
     ! Changes a string which contains lower case letters to a string with upper case letters
     ! Useful for case-insensitive string comparison
-    
+
     IMPLICIT NONE
 
     ! In/output variables:
@@ -3816,17 +3788,17 @@
 
     CHARACTER(26), PARAMETER                            :: cap = 'ABCDEFGHIJKLMNOPQRSTUVWXYZ'
     CHARACTER(26), PARAMETER                            :: low = 'abcdefghijklmnopqrstuvwxyz'
-    
+
     DO i = 1, LEN_TRIM( str)
       index_cap = INDEX( low, str( i:i))
       IF (index_cap > 0) str( i:i) = cap( index_cap:index_cap)
     END DO
-    
+
   END SUBROUTINE capitalise_string
   SUBROUTINE remove_leading_spaces( str)
     ! Changes a string which contains lower case letters to a string with upper case letters
     ! Useful for case-insensitive string comparison
-    
+
     IMPLICIT NONE
 
     ! In/output variables:
@@ -3834,15 +3806,13 @@
 
     ! Local variables:
     INTEGER                                             :: lstr
-    
+
     DO WHILE (str( 1:1) == ' ' .AND. LEN_TRIM( str) > 0)
       lstr = LEN_TRIM( str)
       str( 1:lstr-1) = str( 2:lstr)
       str( lstr:lstr) = ' '
     END DO
-    
+
   END SUBROUTINE remove_leading_spaces
-  
->>>>>>> f564e012
 
 END MODULE configuration_module