MODULE configuration_module

  ! The way it's done right now:
  ! Each config variable has two versions: one with the "_config" extension, which is
  ! an actual variable in this module only, and one without the extension, which is
  ! a field in the "C" type. The "_config" variables are used to create a NAMELIST,
  ! which makes reading an external config file really easy - anything in the file that
  ! matches a variable in the namelist overwrites the default value. After that's done,
  ! the fields in the "C" type are replaced with the values of the "_config" variables,
  ! which now have either the default values, or those specified in the external config
  ! file.
  !
  ! While this is certainly very convenient when running the model (allowing for very
  ! short config files, where only the non-default variables are listed), it does make
  ! adding new config parameters a bit tedious - you have to add the "_config" variable,
  ! add it as a field in the "C" type, add it to the namelist, and let the "C" type field
  ! be overwritten in the end.
  !
  ! Some day I'll figure out a more elegant solution for this...

  USE mpi

  IMPLICIT NONE

  INTEGER, PARAMETER  :: dp  = KIND(1.0D0)  ! Kind of double precision numbers. Reals should be declared as: REAL(dp) :: example

  ! === Error messaging / debugging / profiling system ===

  CHARACTER(LEN=1024) :: routine_path
  INTEGER             :: n_MPI_windows

  TYPE subroutine_resource_tracker
    ! Track the resource use (computation time, memory) of a single subroutine
    CHARACTER(LEN = 1024) :: routine_path
    REAL(dp)              :: tstart, tcomp
    INTEGER               :: n_MPI_windows_init, n_MPI_windows_final
  END TYPE subroutine_resource_tracker

  TYPE( subroutine_resource_tracker), DIMENSION(:), ALLOCATABLE :: resource_tracker


  ! ===================================================================================
  ! "_config  variables, which will be collected into a NAMELIST, and possibly replaced
  ! by the values in the external config file. Remember the "_config" extension!
  ! ===================================================================================

  ! Time steps and range
  ! ====================

  REAL(dp)            :: start_time_of_run_config                    = 0.0_dp                           ! Start time (in years) of the simulations
  REAL(dp)            :: end_time_of_run_config                      = 50000.0_dp                       ! End   time (in years) of the simulations
  REAL(dp)            :: dt_coupling_config                          = 100._dp                          ! Interval of coupling (in years) between the four ice-sheets
  REAL(dp)            :: dt_max_config                               = 10.0_dp                          ! Maximum time step (in years) of the ice model
  REAL(dp)            :: dt_min_config                               = 0.01_dp                          ! Smallest allowed time step [yr]
  REAL(dp)            :: dt_startup_phase_config                     = 10._dp                           ! Length of time window (in years) after start_time and before end_time when dt = dt_min, to ensure smooth restarts
  REAL(dp)            :: dt_thermo_config                            = 10.0_dp                          ! Time step (in years) for updating thermodynamics
  REAL(dp)            :: dt_climate_config                           = 10._dp                           ! Time step (in years) for updating the climate
  REAL(dp)            :: dt_ocean_config                             = 10._dp                           ! Time step (in years) for updating the ocean
  REAL(dp)            :: dt_SMB_config                               = 10._dp                           ! Time step (in years) for updating the SMB
  REAL(dp)            :: dt_BMB_config                               = 10._dp                           ! Time step (in years) for updating the BMB
  REAL(dp)            :: dt_bedrock_ELRA_config                      = 100._dp                          ! Time step (in years) for updating the bedrock deformation rate with the ELRA model
  REAL(dp)            :: dt_SELEN_config                             = 1000._dp                         ! Time step (in years) for calling SELEN
  REAL(dp)            :: dt_output_config                            = 5000.0_dp                        ! Time step (in years) for writing output

  ! Which ice sheets do we simulate?
  ! ================================

  LOGICAL             :: do_NAM_config                               = .FALSE.                          ! North America
  LOGICAL             :: do_EAS_config                               = .FALSE.                          ! Eurasia
  LOGICAL             :: do_GRL_config                               = .FALSE.                          ! Greenland
  LOGICAL             :: do_ANT_config                               = .TRUE.                           ! Antarctica

  ! Benchmark experiments
  ! =====================

  ! SSA_icestream (see Schoof 2006, and also Bueler and Brown 2009)
  REAL(dp)            :: SSA_icestream_A_config                      = 1.0E-17_dp                       ! Glen's flow law factor (Pa yr^-1)
  REAL(dp)            :: SSA_icestream_L_config                      = 100000._dp                       ! Ice-stream half-width (m)
  REAL(dp)            :: SSA_icestream_m_config                      = 0.5_dp                           ! Determines the "smoothness" of the transition between the low-friction ice stream centre and the high-friction margin areas; low value (~0.5) = gradual, high value ( ~10) = sudden
  REAL(dp)            :: SSA_icestream_tantheta_config               = 0.0003_dp                        ! Slope
  REAL(dp)            :: SSA_icestream_H_config                      = 2000._dp                         ! Ice thickness (m)

  ! ISMIP-HOM (see Pattyn et al. 2008)
  REAL(dp)            :: ISMIP_HOM_L_config                          = 160000.0                         ! Domain size of the ISMIP-HOM benchmarks
  CHARACTER(LEN=256)  :: ISMIP_HOM_E_Arolla_filename_config          = 'arolla100.dat'                  ! Path to the Haut Glacier d'Arolla input file

  ! MISMIP+ (see Asay-Davis et al., 2016)
  LOGICAL             :: MISMIPplus_do_tune_A_for_GL_config          = .FALSE.                          ! Whether or not the flow factor A should be tuned for the GL position
  REAL(dp)            :: MISMIPplus_xGL_target_config                = 450000._dp                       ! Mid-channel GL position to tune the flow factor A for
  REAL(dp)            :: MISMIPplus_A_flow_initial_config            = 2.0E-17_dp                       ! Initial flow factor before tuning (or throughout the run when tuning is not used)
  CHARACTER(LEN=256)  :: MISMIPplus_scenario_config                  = ''                               ! Choose between the five MISMIP+  scenarios from Cornford   et al. (2020): ice0, ice1ra, ice1rr, ice2ra, ice2rr

  ! MISOMIP1 (see Asay-Davis et al., 2016)
  CHARACTER(LEN=256)  :: MISOMIP1_scenario_config                    = ''                               ! Choose between the four MISOMIP+ scenarios from Asay-Davis et al. (2016): IceOcean1ra, IceOcean1rr, IceOcean2ra, IceOcean2rr

  ! Whether or not to let IMAU_ICE dynamically create its own output folder.
  ! This works fine locally, on LISA its better to use a fixed folder name.
  ! =======================================================================

  LOGICAL             :: create_procedural_output_dir_config         = .TRUE.                           ! Automatically create an output directory with a procedural name (e.g. results_20210720_001/)
  CHARACTER(LEN=256)  :: fixed_output_dir_config                     = 'results_IMAU_ICE'               ! If not, create a directory with this name instead (stops the program if this directory already exists)
  CHARACTER(LEN=256)  :: fixed_output_dir_suffix_config              = ''                               ! Suffix to put after the fixed output directory name, useful when doing ensemble runs with the template+variation set-up
  LOGICAL             :: do_write_regional_scalar_output_config      = .TRUE.
  LOGICAL             :: do_write_global_scalar_output_config        = .TRUE.

  ! Debugging
  ! =========

  LOGICAL             :: do_check_for_NaN_config                     = .FALSE.                          ! Whether or not fields should be checked for NaN values
  LOGICAL             :: do_time_display_config                      = .FALSE.                          ! Print current model time to screen

  ! ISMIP-style output
  ! ==================

  LOGICAL             :: do_write_ISMIP_output_config                = .FALSE.                          ! Whether or not to create a set of ISMIP output files
  CHARACTER(LEN=256)  :: ISMIP_output_group_code_config              = 'IMAU'                           ! Code for the group      name in the ISMIP output file names
  CHARACTER(LEN=256)  :: ISMIP_output_model_code_config              = 'IMAUICE'                        ! Code for the model      name in the ISMIP output file names
  CHARACTER(LEN=256)  :: ISMIP_output_experiment_code_config         = 'test'                           ! Code for the experiment name in the ISMIP output file names
  CHARACTER(LEN=256)  :: ISMIP_output_basetime_config                = 'YYYY-MM-DD'                     ! Basetime for the ISMIP output files (e.g. '1900-01-01')

  ! Grids
  ! =====

  ! North America
  REAL(dp)            :: lambda_M_NAM_config                         = 265._dp                          ! Longitude of the pole of the stereographic projection for the North America domain [degrees east]
  REAL(dp)            :: phi_M_NAM_config                            = 62._dp                           ! Latitude  of the pole of the stereographic projection for the North America domain [degrees north]
  REAL(dp)            :: beta_stereo_NAM_config                      = 71._dp                           ! Standard parallel     of the stereographic projection for the North America domain [degrees]
  REAL(dp)            :: xmin_NAM_config                             = -3600000._dp                     ! Western  boundary        of the North America domain [m]
  REAL(dp)            :: xmax_NAM_config                             =  3600000._dp                     ! Eastern  boundary     of the North America domain [m]
  REAL(dp)            :: ymin_NAM_config                             = -2400000._dp                     ! Southern boundary     of the North America domain [m]
  REAL(dp)            :: ymax_NAM_config                             =  2400000._dp                     ! Northern boundary     of the North America domain [m]
  REAL(dp)            :: dx_NAM_config                               = 40000._dp                        ! Horizontal resolution of the North America domain [m]

  ! Eurasia
  REAL(dp)            :: lambda_M_EAS_config                         = 40._dp                           ! Longitude of the pole of the stereographic projection for the Eurasia domain [degrees east]
  REAL(dp)            :: phi_M_EAS_config                            = 70._dp                           ! Latitude  of the pole of the stereographic projection for the Eurasia domain [degrees north]
  REAL(dp)            :: beta_stereo_EAS_config                      = 71._dp                           ! Standard parallel     of the stereographic projection for the Eurasia domain [degrees]
  REAL(dp)            :: xmin_EAS_config                             = -3400000._dp                     ! Western  boundary     of the Eurasia domain [m]
  REAL(dp)            :: xmax_EAS_config                             =  3400000._dp                     ! Eastern  boundary     of the Eurasia domain [m]
  REAL(dp)            :: ymin_EAS_config                             = -2080000._dp                     ! Southern boundary     of the Eurasia domain [m]
  REAL(dp)            :: ymax_EAS_config                             =  2080000._dp                     ! Northern boundary     of the Eurasia domain [m]
  REAL(dp)            :: dx_EAS_config                               = 40000._dp                        ! Horizontal resolution of the Eurasia domain [m]

  ! Greenland
  REAL(dp)            :: lambda_M_GRL_config                         = -45._dp                          ! Longitude of the pole of the stereographic projection for the Greenland domain [degrees east]
  REAL(dp)            :: phi_M_GRL_config                            = 90._dp                           ! Latitude  of the pole of the stereographic projection for the Greenland domain [degrees north]
  REAL(dp)            :: beta_stereo_GRL_config                      = 70._dp                           ! Standard parallel     of the stereographic projection for the Greenland domain [degrees]
  REAL(dp)            :: xmin_GRL_config                             =  -720000._dp                     ! Western  boundary     of the Greenland domain [m]
  REAL(dp)            :: xmax_GRL_config                             =   960000._dp                     ! Eastern  boundary     of the Greenland domain [m]
  REAL(dp)            :: ymin_GRL_config                             = -3450000._dp                     ! Southern boundary     of the Greenland domain [m]
  REAL(dp)            :: ymax_GRL_config                             =  -570000._dp                     ! Northern boundary     of the Greenland domain [m]
  REAL(dp)            :: dx_GRL_config                               = 20000._dp                        ! Horizontal resolution of the Greenland domain [m]

  ! Antarctica
  REAL(dp)            :: lambda_M_ANT_config                         = 0._dp                            ! Longitude of the pole of the stereographic projection for the Antarctica domain [degrees east]
  REAL(dp)            :: phi_M_ANT_config                            = -90._dp                          ! Latitude  of the pole of the stereographic projection for the Antarctica domain [degrees north]
  REAL(dp)            :: beta_stereo_ANT_config                      = 71._dp                           ! Standard parallel     of the stereographic projection for the Antarctica domain [degrees]
  REAL(dp)            :: xmin_ANT_config                             = -3300000._dp                     ! Western  boundary     of the Antarctica domain [m]
  REAL(dp)            :: xmax_ANT_config                             =  3300000._dp                     ! Eastern  boundary     of the Antarctica domain [m]
  REAL(dp)            :: ymin_ANT_config                             = -3300000._dp                     ! Southern boundary     of the Antarctica domain [m]
  REAL(dp)            :: ymax_ANT_config                             =  3300000._dp                     ! Northern boundary     of the Antarctica domain [m]
  REAL(dp)            :: dx_ANT_config                               = 40000._dp                        ! Horizontal resolution of the Antarctica domain [m]

  ! The scaled vertical coordinate zeta, used mainly in thermodynamics
  ! ==================================================================

  INTEGER                        :: nz_config                        = 15
  REAL(dp), DIMENSION(210), SAVE :: zeta_config                      = &
   (/0.00_dp, 0.10_dp, 0.20_dp, 0.30_dp, 0.40_dp, 0.50_dp, 0.60_dp, 0.70_dp, 0.80_dp, 0.90_dp, 0.925_dp, 0.95_dp, 0.975_dp, 0.99_dp, 1.00_dp, &
     0.00_dp, 0.00_dp, 0.00_dp, 0.00_dp, 0.00_dp, 0.00_dp, 0.00_dp, 0.00_dp, 0.00_dp, 0.00_dp, 0.00_dp,  0.00_dp, 0.00_dp,  0.00_dp, 0.00_dp, &
     0.00_dp, 0.00_dp, 0.00_dp, 0.00_dp, 0.00_dp, 0.00_dp, 0.00_dp, 0.00_dp, 0.00_dp, 0.00_dp, 0.00_dp,  0.00_dp, 0.00_dp,  0.00_dp, 0.00_dp, &
     0.00_dp, 0.00_dp, 0.00_dp, 0.00_dp, 0.00_dp, 0.00_dp, 0.00_dp, 0.00_dp, 0.00_dp, 0.00_dp, 0.00_dp,  0.00_dp, 0.00_dp,  0.00_dp, 0.00_dp, &
     0.00_dp, 0.00_dp, 0.00_dp, 0.00_dp, 0.00_dp, 0.00_dp, 0.00_dp, 0.00_dp, 0.00_dp, 0.00_dp, 0.00_dp,  0.00_dp, 0.00_dp,  0.00_dp, 0.00_dp, &
     0.00_dp, 0.00_dp, 0.00_dp, 0.00_dp, 0.00_dp, 0.00_dp, 0.00_dp, 0.00_dp, 0.00_dp, 0.00_dp, 0.00_dp,  0.00_dp, 0.00_dp,  0.00_dp, 0.00_dp, &
     0.00_dp, 0.00_dp, 0.00_dp, 0.00_dp, 0.00_dp, 0.00_dp, 0.00_dp, 0.00_dp, 0.00_dp, 0.00_dp, 0.00_dp,  0.00_dp, 0.00_dp,  0.00_dp, 0.00_dp, &
     0.00_dp, 0.00_dp, 0.00_dp, 0.00_dp, 0.00_dp, 0.00_dp, 0.00_dp, 0.00_dp, 0.00_dp, 0.00_dp, 0.00_dp,  0.00_dp, 0.00_dp,  0.00_dp, 0.00_dp, &
     0.00_dp, 0.00_dp, 0.00_dp, 0.00_dp, 0.00_dp, 0.00_dp, 0.00_dp, 0.00_dp, 0.00_dp, 0.00_dp, 0.00_dp,  0.00_dp, 0.00_dp,  0.00_dp, 0.00_dp, &
     0.00_dp, 0.00_dp, 0.00_dp, 0.00_dp, 0.00_dp, 0.00_dp, 0.00_dp, 0.00_dp, 0.00_dp, 0.00_dp, 0.00_dp,  0.00_dp, 0.00_dp,  0.00_dp, 0.00_dp, &
     0.00_dp, 0.00_dp, 0.00_dp, 0.00_dp, 0.00_dp, 0.00_dp, 0.00_dp, 0.00_dp, 0.00_dp, 0.00_dp, 0.00_dp,  0.00_dp, 0.00_dp,  0.00_dp, 0.00_dp, &
     0.00_dp, 0.00_dp, 0.00_dp, 0.00_dp, 0.00_dp, 0.00_dp, 0.00_dp, 0.00_dp, 0.00_dp, 0.00_dp, 0.00_dp,  0.00_dp, 0.00_dp,  0.00_dp, 0.00_dp, &
     0.00_dp, 0.00_dp, 0.00_dp, 0.00_dp, 0.00_dp, 0.00_dp, 0.00_dp, 0.00_dp, 0.00_dp, 0.00_dp, 0.00_dp,  0.00_dp, 0.00_dp,  0.00_dp, 0.00_dp, &
     0.00_dp, 0.00_dp, 0.00_dp, 0.00_dp, 0.00_dp, 0.00_dp, 0.00_dp, 0.00_dp, 0.00_dp, 0.00_dp, 0.00_dp,  0.00_dp, 0.00_dp,  0.00_dp, 0.00_dp  /)

  ! Reference geometries (initial, present-day, and GIA equilibrium)
  ! ================================================================

  ! Initial geometry
  CHARACTER(LEN=256)  :: choice_refgeo_init_NAM_config               = 'realistic'                      ! Choice of initial geometry for North America; can be "idealised", "realistic", or "restart"
  CHARACTER(LEN=256)  :: choice_refgeo_init_EAS_config               = 'realistic'                      ! Choice of initial geometry for Eurasia      ; can be "idealised", "realistic", or "restart"
  CHARACTER(LEN=256)  :: choice_refgeo_init_GRL_config               = 'realistic'                      ! Choice of initial geometry for Greenland    ; can be "idealised", "realistic", or "restart"
  CHARACTER(LEN=256)  :: choice_refgeo_init_ANT_config               = 'realistic'                      ! Choice of initial geometry for Antarctica   ; can be "idealised", "realistic", or "restart"
  REAL(dp)            :: time_to_restart_from_NAM_config             = 0._dp                            ! Can be different from C%start_time_of_run, though this will issue a warning
  REAL(dp)            :: time_to_restart_from_EAS_config             = 0._dp
  REAL(dp)            :: time_to_restart_from_GRL_config             = 0._dp
  REAL(dp)            :: time_to_restart_from_ANT_config             = 0._dp
  CHARACTER(LEN=256)  :: choice_refgeo_init_idealised_config         = 'flatearth'                      ! Choice of schematic initial geometry; see "generate_idealised_geometry" in reference_fields_module for options
  CHARACTER(LEN=256)  :: filename_refgeo_init_NAM_config             = '/Users/berends/Documents/Datasets/ETOPO1/NorthAmerica_ETOPO1_5km.nc'
  CHARACTER(LEN=256)  :: filename_refgeo_init_EAS_config             = '/Users/berends/Documents/Datasets/ETOPO1/Eurasia_ETOPO1_5km.nc'
  CHARACTER(LEN=256)  :: filename_refgeo_init_GRL_config             = '/Users/berends/Documents/Datasets/Bedmachine_Greenland_v4/BedMachineGreenland-2021-04-20.nc'
  CHARACTER(LEN=256)  :: filename_refgeo_init_ANT_config             = '/Users/berends/Documents/Datasets/Bedmachine_Antarctica/Bedmachine_v1_Antarctica_5km.nc'

  ! Present-day geometry
  CHARACTER(LEN=256)  :: choice_refgeo_PD_NAM_config                 = 'realistic'                      ! Choice of present-day geometry for North America; can be "idealised", "realistic", or "restart"
  CHARACTER(LEN=256)  :: choice_refgeo_PD_EAS_config                 = 'realistic'                      ! Choice of present-day geometry for Eurasia      ; can be "idealised", "realistic", or "restart"
  CHARACTER(LEN=256)  :: choice_refgeo_PD_GRL_config                 = 'realistic'                      ! Choice of present-day geometry for Greenland    ; can be "idealised", "realistic", or "restart"
  CHARACTER(LEN=256)  :: choice_refgeo_PD_ANT_config                 = 'realistic'                      ! Choice of present-day geometry for Antarctica   ; can be "idealised", "realistic", or "restart"
  CHARACTER(LEN=256)  :: choice_refgeo_PD_idealised_config           = 'flatearth'                      ! Choice of schematic present-day geometry; see "generate_idealised_geometry" in reference_fields_module for options
  CHARACTER(LEN=256)  :: filename_refgeo_PD_NAM_config               = '/Users/berends/Documents/Datasets/ETOPO1/NorthAmerica_ETOPO1_5km.nc'
  CHARACTER(LEN=256)  :: filename_refgeo_PD_EAS_config               = '/Users/berends/Documents/Datasets/ETOPO1/Eurasia_ETOPO1_5km.nc'
  CHARACTER(LEN=256)  :: filename_refgeo_PD_GRL_config               = '/Users/berends/Documents/Datasets/Bedmachine_Greenland_v4/BedMachineGreenland-2021-04-20.nc'
  CHARACTER(LEN=256)  :: filename_refgeo_PD_ANT_config               = '/Users/berends/Documents/Datasets/Bedmachine_Antarctica/Bedmachine_v1_Antarctica_5km.nc'

  ! GIA equilibrium geometry
  CHARACTER(LEN=256)  :: choice_refgeo_GIAeq_NAM_config              = 'realistic'                      ! Choice of GIA equilibrium geometry for North America; can be "idealised", "realistic", or "restart"
  CHARACTER(LEN=256)  :: choice_refgeo_GIAeq_EAS_config              = 'realistic'                      ! Choice of GIA equilibrium geometry for Eurasia      ; can be "idealised", "realistic", or "restart"
  CHARACTER(LEN=256)  :: choice_refgeo_GIAeq_GRL_config              = 'realistic'                      ! Choice of GIA equilibrium geometry for Greenland    ; can be "idealised", "realistic", or "restart"
  CHARACTER(LEN=256)  :: choice_refgeo_GIAeq_ANT_config              = 'realistic'                      ! Choice of GIA equilibrium geometry for Antarctica   ; can be "idealised", "realistic", or "restart"
  CHARACTER(LEN=256)  :: choice_refgeo_GIAeq_idealised_config        = 'flatearth'                      ! Choice of schematic GIA equilibrium geometry; see "generate_idealised_geometry" in reference_fields_module for options
  CHARACTER(LEN=256)  :: filename_refgeo_GIAeq_NAM_config            = '/Users/berends/Documents/Datasets/ETOPO1/NorthAmerica_ETOPO1_5km.nc'
  CHARACTER(LEN=256)  :: filename_refgeo_GIAeq_EAS_config            = '/Users/berends/Documents/Datasets/ETOPO1/Eurasia_ETOPO1_5km.nc'
  CHARACTER(LEN=256)  :: filename_refgeo_GIAeq_GRL_config            = '/Users/berends/Documents/Datasets/Bedmachine_Greenland_v4/BedMachineGreenland-2021-04-20.nc'
  CHARACTER(LEN=256)  :: filename_refgeo_GIAeq_ANT_config            = '/Users/berends/Documents/Datasets/Bedmachine_Antarctica/Bedmachine_v1_Antarctica_5km.nc'

  LOGICAL             :: remove_Lake_Vostok_config                   = .TRUE.

  ! Global forcing (insolation, CO2, d18O, geothermal heat flux)
  ! ============================================================

  ! Possible choice_forcing_method options:
  ! 'none'                 : No global forcing used at all; climate or SMB are fully parameterised or directly prescribed
  ! 'd18O_inverse_dT_glob' : Use the inverse routine with the specified d18O record to calculate a global temperature offset (e.g. de Boer et al., 2013)
  ! 'CO2_direct'           : Use the specified CO2 record to force the climate matrix (e.g. Berends et al., 2018)
  ! 'd18O_inverse_CO2'     : Use the inverse routine with the specified d18O record to calculate CO2 and then force the climate matrix (e.g. Berends et al., 2019)
  CHARACTER(LEN=256)  :: choice_forcing_method_config                = 'd18O_inverse_dT_glob'

  ! Insolation forcing (NetCDF)
  CHARACTER(LEN=256)  :: choice_insolation_forcing_config            = 'realistic'                      ! Choice of insolation forcing: "none", "static", "realistic"
  REAL(dp)            :: static_insolation_time_config               = 0._dp                            ! Keep insolation values fixed to this time when choice_insolation_forcing = 'static'
  CHARACTER(LEN=256)  :: filename_insolation_config                  = '/Users/berends/Documents/Datasets/Insolation/Laskar_etal_2004_insolation.nc'

  ! CO2 record (ASCII text file in kyr, so the number of rows needs to be specified)
  CHARACTER(LEN=256)  :: filename_CO2_record_config                  = '/Users/berends/Documents/Datasets/CO2/EPICA_CO2_Bereiter_2015_100yr.dat'
  INTEGER             :: CO2_record_length_config                    = 8001

  ! d18O record (ASCII text file, so the number of rows needs to be specified)
  CHARACTER(LEN=256)  :: filename_d18O_record_config                 = '/Users/berends/Documents/Datasets/d18O/Ahn2017_d18O.dat'
  INTEGER             :: d18O_record_length_config                   = 2051

  ! Geothermal heat flux
  CHARACTER(LEN=256)  :: choice_geothermal_heat_flux_config          = 'spatial'                        ! Choice of geothermal heat flux; can be 'constant' or 'spatial'
  REAL(dp)            :: constant_geothermal_heat_flux_config        = 1.72E06_dp                       ! Geothermal Heat flux [J m^-2 yr^-1] Sclater et al. (1980)
  CHARACTER(LEN=256)  :: filename_geothermal_heat_flux_config        = '/Users/berends/Documents/Datasets/GHF/geothermal_heatflux_ShapiroRitzwoller2004_global_1x1_deg.nc'

  ! Parameters for calculating modelled benthic d18O
  LOGICAL             :: do_calculate_benthic_d18O_config            = .FALSE.                           ! Whether or not to calculate modelled benthic d18O (set to .FALSE. for e.g. idealised-geometry experiments, future projections)
  REAL(dp)            :: dT_deepwater_averaging_window_config        = 3000                             ! Time window (in yr) over which global mean temperature anomaly is averaged to find the deep-water temperature anomaly
  REAL(dp)            :: dT_deepwater_dT_surf_ratio_config           = 0.25_dp                          ! Ratio between global mean surface temperature change and deep-water temperature change
  REAL(dp)            :: d18O_dT_deepwater_ratio_config              = -0.28_dp                         ! Ratio between deep-water temperature change and benthic d18O change

  ! Parameters for the inverse routine
  REAL(dp)            :: dT_glob_inverse_averaging_window_config     = 2000._dp                         ! Time window (in yr) over which global mean temperature anomaly is averaged before changing it with the inverse routine
  REAL(dp)            :: inverse_d18O_to_dT_glob_scaling_config      = 20._dp                           ! Scaling factor between modelled d18O anomaly and prescribed temperature anomaly change (value from de Boer et al., 2013)
  REAL(dp)            :: CO2_inverse_averaging_window_config         = 2000._dp                         ! Time window (in yr) over which CO2                             is averaged before changing it with the inverse routine
  REAL(dp)            :: inverse_d18O_to_CO2_scaling_config          = 68._dp                           ! Scaling factor between modelled d18O anomaly and modelled CO2 change (value from Berends et al., 2019)
  REAL(dp)            :: inverse_d18O_to_CO2_initial_CO2_config      = 280._dp                          ! CO2 value at the start of the simulation when using the inverse method to calculate CO2

  ! Ice dynamics - velocity
  ! =======================

  CHARACTER(LEN=256)  :: choice_ice_dynamics_config                  = 'DIVA'                           ! Choice of ice-dynamica approximation: "none" (= fixed geometry), "SIA", "SSA", "SIA/SSA", "DIVA"
  REAL(dp)            :: n_flow_config                               = 3.0_dp                           ! Exponent in Glen's flow law
  REAL(dp)            :: m_enh_sheet_config                          = 1.0_dp                           ! Ice flow enhancement factor for grounded ice
  REAL(dp)            :: m_enh_shelf_config                          = 1.0_dp                           ! Ice flow enhancement factor for floating ice
  CHARACTER(LEN=256)  :: choice_ice_margin_config                    = 'infinite_slab'                  ! Choice of ice margin boundary conditions: "BC", "infinite_slab"
  LOGICAL             :: include_SSADIVA_crossterms_config           = .TRUE.                           ! Whether or not to include the "cross-terms" of the SSA/DIVA
  LOGICAL             :: do_GL_subgrid_friction_config               = .TRUE.                           ! Whether or not to scale basal friction with the sub-grid grounded fraction (needed to get proper GL migration; only turn this off for showing the effect on the MISMIP_mod results!)
  LOGICAL             :: do_smooth_geometry_config                   = .FALSE.                          ! Whether or not to smooth the model geometry (bedrock + initial ice thickness)
  REAL(dp)            :: r_smooth_geometry_config                    = 0.5_dp                           ! Geometry smoothing radius (in number of grid cells)

  ! Some parameters for numerically solving the SSA/DIVA
  REAL(dp)            :: DIVA_visc_it_norm_dUV_tol_config            = 1E-2_dp                          ! Successive solutions of UV in the effective viscosity iteration must not differ by more than this amount (on average)
  INTEGER             :: DIVA_visc_it_nit_config                     = 50                               ! Maximum number of effective viscosity iterations
  REAL(dp)            :: DIVA_visc_it_relax_config                   = 0.4_dp                           ! Relaxation parameter for subsequent viscosity iterations (for improved stability)
  REAL(dp)            :: DIVA_epsilon_sq_0_config                    = 1E-15_dp                         ! Normalisation term so that zero velocity gives non-zero viscosity
  REAL(dp)            :: DIVA_visc_eff_min_config                    = 1E3_dp                           ! Minimum value for effective viscosity
  REAL(dp)            :: DIVA_beta_max_config                        = 1E20_dp                          ! Maximum value for effective basal friction
  REAL(dp)            :: DIVA_beta_min_thin_ice_config               = 0.0_dp                           ! Minimum value for effective basal friction over thin-ice areas
  REAL(dp)            :: DIVA_beta_min_thin_ice_H0_config            = 1E20_dp                          ! Threshold thinness below which a minimum beta limit starts to apply
  REAL(dp)            :: DIVA_vel_max_config                         = 5000._dp                         ! DIVA velocities are limited to this value
  CHARACTER(LEN=256)  :: DIVA_boundary_BC_u_west_config              = 'infinite'                       ! Boundary conditions for the ice velocity field at the domain boundary in the DIVA
  CHARACTER(LEN=256)  :: DIVA_boundary_BC_u_east_config              = 'infinite'                       ! Allowed choices: "infinite", "periodic", "zero"
  CHARACTER(LEN=256)  :: DIVA_boundary_BC_u_south_config             = 'infinite'
  CHARACTER(LEN=256)  :: DIVA_boundary_BC_u_north_config             = 'infinite'
  CHARACTER(LEN=256)  :: DIVA_boundary_BC_v_west_config              = 'infinite'                       ! Boundary conditions for the ice velocity field at the domain boundary in the DIVA
  CHARACTER(LEN=256)  :: DIVA_boundary_BC_v_east_config              = 'infinite'
  CHARACTER(LEN=256)  :: DIVA_boundary_BC_v_south_config             = 'infinite'
  CHARACTER(LEN=256)  :: DIVA_boundary_BC_v_north_config             = 'infinite'
  CHARACTER(LEN=256)  :: DIVA_choice_matrix_solver_config            = 'PETSc'                          ! Choice of matrix solver for the ice velocity equations: "SOR", "PETSc"
  INTEGER             :: DIVA_SOR_nit_config                         = 10000                            ! DIVA SOR   solver - maximum number of iterations
  REAL(dp)            :: DIVA_SOR_tol_config                         = 2.5_dp                           ! DIVA SOR   solver - stop criterion, absolute difference
  REAL(dp)            :: DIVA_SOR_omega_config                       = 1.3_dp                           ! DIVA SOR   solver - over-relaxation parameter
  REAL(dp)            :: DIVA_PETSc_rtol_config                      = 0.01_dp                          ! DIVA PETSc solver - stop criterion, relative difference (iteration stops if rtol OR abstol is reached)
  REAL(dp)            :: DIVA_PETSc_abstol_config                    = 2.5_dp                           ! DIVA PETSc solver - stop criterion, absolute difference
  LOGICAL             :: do_read_velocities_from_restart_config      = .FALSE.                          ! Whether or not to read velocities from restart file to initialise model

  ! Ice dynamics - time integration
  ! ===============================

  CHARACTER(LEN=256)  :: choice_timestepping_config                  = 'pc'                             ! Choice of timestepping method: "direct", "pc" (NOTE: 'direct' does not work with DIVA ice dynamcis!)
  CHARACTER(LEN=256)  :: choice_ice_integration_method_config        = 'explicit'                       ! Choice of ice thickness integration scheme: "none" (i.e. unchanging geometry), "explicit", "semi-implicit"
  CHARACTER(LEN=256)  :: dHi_choice_matrix_solver_config             = 'SOR'                            ! Choice of matrix solver for the semi-implicit ice thickness equation: "SOR", "PETSc"
  INTEGER             :: dHi_SOR_nit_config                          = 3000                             ! dHi SOR   solver - maximum number of iterations
  REAL(dp)            :: dHi_SOR_tol_config                          = 2.5_dp                           ! dHi SOR   solver - stop criterion, absolute difference
  REAL(dp)            :: dHi_SOR_omega_config                        = 1.3_dp                           ! dHi SOR   solver - over-relaxation parameter
  REAL(dp)            :: dHi_PETSc_rtol_config                       = 0.001_dp                         ! dHi PETSc solver - stop criterion, relative difference (iteration stops if rtol OR abstol is reached)
  REAL(dp)            :: dHi_PETSc_abstol_config                     = 0.001_dp                         ! dHi PETSc solver - stop criterion, absolute difference

  ! Predictor-corrector ice-thickness update
  REAL(dp)            :: pc_epsilon_config                           = 0.5_dp                           ! Target truncation error in dHi_dt [m/yr] (epsilon in Robinson et al., 2020, Eq. 33)
  REAL(dp)            :: pc_k_I_config                               = 0.2_dp                           ! Exponent k_I in  Robinson et al., 2020, Eq. 33
  REAL(dp)            :: pc_k_p_config                               = 0.2_dp                           ! Exponent k_p in  Robinson et al., 2020, Eq. 33
  REAL(dp)            :: pc_eta_min_config                           = 1E-8_dp                          ! Normalisation term in estimation of the truncation error (Robinson et al., Eq. 32)
  INTEGER             :: pc_max_timestep_iterations_config           = 5                                ! Maximum number of iterations of each time step
  REAL(dp)            :: pc_redo_tol_config                          = 10._dp                           ! Maximum allowed truncation error (any higher and the timestep is decreased)

  ! Ice thickness boundary conditions
  CHARACTER(LEN=256)  :: ice_thickness_west_BC_config                = 'zero'                           ! Choice of boundary conditions for ice thickness at the domain boundary: "infinite", "periodic", "zero", "fixed"
  CHARACTER(LEN=256)  :: ice_thickness_east_BC_config                = 'zero'
  CHARACTER(LEN=256)  :: ice_thickness_south_BC_config               = 'zero'
  CHARACTER(LEN=256)  :: ice_thickness_north_BC_config               = 'zero'
  CHARACTER(LEN=256)  :: choice_mask_noice_NAM_config                = 'NAM_remove_GRL'                 ! Choice of mask_noice configuration
  CHARACTER(LEN=256)  :: choice_mask_noice_EAS_config                = 'EAS_remove_GRL'
  CHARACTER(LEN=256)  :: choice_mask_noice_GRL_config                = 'GRL_remove_Ellesmere'
  CHARACTER(LEN=256)  :: choice_mask_noice_ANT_config                = 'none'                           ! For Antarctica, additional choices are included for certain idealised-geometry experiments: "MISMIP_mod", "MISMIP+"

  ! Fixed/delayed ice thickness evolution
  REAL(dp)            :: fixed_sheet_geometry_config                 = 0.0_dp                           ! Fix (1), release (0), or delay grounded ice geometry evolution
  REAL(dp)            :: fixed_shelf_geometry_config                 = 0.0_dp                           ! Fix (1), release (0), or delay floating ice geometry evolution
  REAL(dp)            :: fixed_grounding_line_g_config               = 0.0_dp                           ! Fix (1), release (0), or delay GL geometry evolution (grounded side)
  REAL(dp)            :: fixed_grounding_line_f_config               = 0.0_dp                           ! Fix (1), release (0), or delay GL geometry evolution (floating side)
  REAL(dp)            :: fixed_decay_t_start_config                  = 0.0_dp                           ! Start time of linear transition between fixed/delayed and free evolution
  REAL(dp)            :: fixed_decay_t_end_config                    = 0.0_dp                           ! End   time of linear transition between fixed/delayed and free evolution

  ! Ice dynamics - basal conditions and sliding
  ! ===========================================

  ! Sliding laws
  CHARACTER(LEN=256)  :: choice_sliding_law_config                   = 'Coulomb_regularised'            ! Choice of sliding law: "no_sliding", "idealised", "Coulomb", "Coulomb_regularised", "Weertman", "Tsai2015", "Schoof2005", "Zoet-Iverson"
  CHARACTER(LEN=256)  :: choice_idealised_sliding_law_config         = ''                               ! "ISMIP_HOM_C", "ISMIP_HOM_D", "ISMIP_HOM_E", "ISMIP_HOM_F"
  REAL(dp)            :: slid_delta_v_config                         = 1.0E-3_dp                        ! Normalisation parameter to prevent errors when velocity is zero
  REAL(dp)            :: slid_Weertman_m_config                      = 3._dp                            ! Exponent in Weertman sliding law
  REAL(dp)            :: slid_Coulomb_reg_q_plastic_config           = 0.3_dp                           ! Scaling exponent   in regularised Coulomb sliding law
  REAL(dp)            :: slid_Coulomb_reg_u_threshold_config         = 100._dp                          ! Threshold velocity in regularised Coulomb sliding law
  REAL(dp)            :: slid_ZI_ut_config                           = 200._dp                          ! (uniform) transition velocity used in the Zoet-Iverson sliding law [m/yr]
  REAL(dp)            :: slid_ZI_p_config                            = 5._dp                            ! Velocity exponent             used in the Zoet-Iverson sliding law
  LOGICAL             :: include_basal_freezing_config               = .TRUE.                           ! If .TRUE., no basal sliding is allowed when the basal temperature is more than [deltaT_basal_freezing] below the pressure melting point
  REAL(dp)            :: deltaT_basal_freezing_config                = 2._dp                            ! See above.

  ! Basal hydrology
  CHARACTER(LEN=256)  :: choice_basal_hydrology_config               = 'Martin2011'                     ! Choice of basal conditions: "saturated", "Martin2011"
  REAL(dp)            :: Martin2011_hydro_Hb_min_config              = 0._dp                            ! Martin et al. (2011) basal hydrology model: low-end  Hb  value of bedrock-dependent pore-water pressure
  REAL(dp)            :: Martin2011_hydro_Hb_max_config              = 1000._dp                         ! Martin et al. (2011) basal hydrology model: high-end Hb  value of bedrock-dependent pore-water pressure

  ! Basal roughness / friction
  CHARACTER(LEN=256)  :: choice_basal_roughness_config               = 'parameterised'                  ! "uniform"", parameterised", "prescribed"
  REAL(dp)            :: uniform_Weertman_beta_sq_config             = 1.0E4_dp                         ! Uniform value for beta_sq  in Weertman sliding law
  REAL(dp)            :: uniform_Coulomb_phi_fric_config             = 15._dp                           ! Uniform value for phi_fric in (regularised) Coulomb sliding law
  REAL(dp)            :: uniform_Tsai2015_alpha_sq_config            = 0.5_dp                           ! Uniform value for alpha_sq in Tsai2015 sliding law
  REAL(dp)            :: uniform_Tsai2015_beta_sq_config             = 1.0E4_dp                         ! Uniform value for beta_sq  in Tsai2015 sliding law
  REAL(dp)            :: uniform_Schoof2005_alpha_sq_config          = 0.5_dp                           ! Uniform value for alpha_sq in Schoof2005 sliding law
  REAL(dp)            :: uniform_Schoof2005_beta_sq_config           = 1.0E4_dp                         ! Uniform value for beta_sq  in Schoof2005 sliding law
  CHARACTER(LEN=256)  :: choice_param_basal_roughness_config         = 'Martin2011'                     ! "Martin2011", "SSA_icestream", "MISMIP+"
  REAL(dp)            :: Martin2011till_phi_Hb_min_config            = -1000._dp                        ! Martin et al. (2011) bed roughness model: low-end  Hb  value of bedrock-dependent till friction angle
  REAL(dp)            :: Martin2011till_phi_Hb_max_config            = 0._dp                            ! Martin et al. (2011) bed roughness model: high-end Hb  value of bedrock-dependent till friction angle
  REAL(dp)            :: Martin2011till_phi_min_config               = 5._dp                            ! Martin et al. (2011) bed roughness model: low-end  phi value of bedrock-dependent till friction angle
  REAL(dp)            :: Martin2011till_phi_max_config               = 20._dp                           ! Martin et al. (2011) bed roughness model: high-end phi value of bedrock-dependent till friction angle
  CHARACTER(LEN=256)  :: basal_roughness_filename_config             = ''                               ! NetCDF file containing a basal roughness field for the chosen sliding law
  LOGICAL             :: do_smooth_phi_restart_config                = .FALSE.                          ! Whether or not to smooth the prescribed bed roughness once (crucial for downscaling runs)
  REAL(dp)            :: r_smooth_phi_restart_config                 = 0.5_dp                           ! Prescribed bed roughness smoothing radius (in number of grid cells)

  ! Basal inversion
  LOGICAL             :: do_BIVgeo_config                            = .FALSE.                          ! Whether or not to perform a geometry-based basal inversion (following Pollard & DeConto, 2012)
  REAL(dp)            :: BIVgeo_t_start_config                       = -9.9E9_dp                        ! Minimum model time when the inversion is allowed
  REAL(dp)            :: BIVgeo_t_end_config                         = +9.9E9_dp                        ! Maximum model time when the inversion is allowed
  CHARACTER(LEN=256)  :: choice_BIVgeo_method_config                 = 'Berends2022'                    ! Choice of geometry-based inversion method: "PDC2012", "Lipscomb2021", "CISM+", "Berends2022", "Bernales2017"
  REAL(dp)            :: BIVgeo_dt_config                            = 5._dp                            ! Time step      for bed roughness updates in the PDC2012 geometry-based basal inversion method [yr]
  REAL(dp)            :: BIVgeo_PDC2012_hinv_config                  = 500._dp                          ! Scaling factor for bed roughness updates in the PDC2012 geometry-based basal inversion method [m]
  REAL(dp)            :: BIVgeo_Lipscomb2021_tauc_config             = 500._dp                          ! Timescale       in the Lipscomb2021 geometry-based basal inversion method [yr]
  REAL(dp)            :: BIVgeo_Lipscomb2021_H0_config               = 100._dp                          ! Thickness scale in the Lipscomb2021 geometry-based basal inversion method [m]
  REAL(dp)            :: BIVgeo_CISMplus_wH_config                   = 1._dp                            ! Weighting factor for ice thickness in the CISM+ geometry/velocity-based basal inversion method
  REAL(dp)            :: BIVgeo_CISMplus_wu_config                   = 1._dp                            ! Weighting factor for velocity      in the CISM+ geometry/velocity-based basal inversion method
  REAL(dp)            :: BIVgeo_CISMplus_tauc_config                 = 500._dp                          ! Timescale       in the CISM+ geometry/velocity-based basal inversion method [yr]
  REAL(dp)            :: BIVgeo_CISMplus_H0_config                   = 100._dp                          ! Thickness scale in the CISM+ geometry/velocity-based basal inversion method [m]
  REAL(dp)            :: BIVgeo_CISMplus_u0_config                   = 10._dp                           ! Velocity  scale in the CISM+ geometry/velocity-based basal inversion method [m/yr]
  REAL(dp)            :: BIVgeo_Berends2022_tauc_config              = 10._dp                           ! Timescale       in the Berends2022 geometry/velocity-based basal inversion method [yr]
  REAL(dp)            :: BIVgeo_Berends2022_H0_config                = 100._dp                          ! First  thickness scale in the Berends2022 geometry/velocity-based basal inversion method [m]
  REAL(dp)            :: BIVgeo_Berends2022_u0_config                = 250._dp                          ! First  velocity  scale in the Berends2022 geometry/velocity-based basal inversion method [m/yr]
  REAL(dp)            :: BIVgeo_Berends2022_Hi_scale_config          = 300._dp                          ! Second thickness scale in the Berends2022 geometry/velocity-based basal inversion method [m]
  REAL(dp)            :: BIVgeo_Berends2022_u_scale_config           = 3000._dp                         ! Second velocity  scale in the Berends2022 geometry/velocity-based basal inversion method [m/yr]
  REAL(dp)            :: BIVgeo_Berends2022_phimin_config            = 0.1_dp                           ! Smallest allowed value for the inverted till friction angle phi
  REAL(dp)            :: BIVgeo_Berends2022_phimax_config            = 30._dp                           ! Largest  allowed value for the inverted till friction angle phi
  CHARACTER(LEN=256)  :: BIVgeo_target_velocity_filename_config      = ''                               ! NetCDF file where the target velocities are read in the CISM+ and Berends2022 geometry/velocity-based basal inversion methods
  CHARACTER(LEN=256)  :: BIVgeo_filename_output_config               = 'bed_roughness_inv.nc'           ! NetCDF file where the final inverted basal roughness will be saved
  REAL(dp)            :: BIVgeo_Bernales2017_hinv_config             = 100._dp                          ! Scaling factor for bed roughness updates in the Bernales (2017) geometry-based basal inversion method [m]
  REAL(dp)            :: BIVgeo_Bernales2017_tol_diff_config         = 100._dp                          ! Minimum ice thickness difference [m] that triggers inversion (.OR. &)
  REAL(dp)            :: BIVgeo_Bernales2017_tol_frac_config         = 1.0_dp                           ! Minimum ratio between ice thickness difference and reference value that triggers inversion
  REAL(dp)            :: BIVgeo_Pien2023_H0_config                   = 200.0_dp                         ! Ice thickness scale for regularisation in Pien's friction inversion method
  REAL(dp)            :: BIVgeo_Pien2023_tau_config                  = 200.0_dp                         ! Time scale for regularisation in Pien's friction inversion method
  REAL(dp)            :: BIVgeo_Pien2023_r_config                    = 0.0_dp                           ! Relaxation scale for regularisation in Pien's friction inversion method
  REAL(dp)            :: BIVgeo_Pien2023_lowerHb_config              = -1000.0_dp                       ! Lower bedrock limit for target relaxation friction in Pien's friction inversion method
  REAL(dp)            :: BIVgeo_Pien2023_upperHb_config              = +1000.0_dp                       ! Upper bedrock limit for target relaxation friction in Pien's friction inversion method
  REAL(dp)            :: BIVgeo_Pien2023_min_config                  = 0.1_dp                           ! Lower till friction angle limit in Pien's friction inversion method
  REAL(dp)            :: BIVgeo_Pien2023_max_config                  = 30.0_dp                          ! Upper till friction angle limit in Pien's friction inversion method

  ! Ice dynamics - calving
  ! ======================

  CHARACTER(LEN=256)  :: choice_calving_law_config                   = 'threshold_thickness'            ! Choice of calving law: "none", "threshold_thickness"
  REAL(dp)            :: calving_threshold_thickness_config          = 200._dp                          ! Threshold ice thickness in the "threshold_thickness" calving law (200m taken from ANICE)
  LOGICAL             :: do_remove_shelves_config                    = .FALSE.                          ! If set to TRUE, all floating ice is always instantly removed (used in the ABUMIP-ABUK experiment)
  LOGICAL             :: remove_shelves_larger_than_PD_config        = .FALSE.                          ! If set to TRUE, all floating ice beyond the present-day calving front is removed (used for some Antarctic spin-ups)
  LOGICAL             :: continental_shelf_calving_config            = .FALSE.                          ! If set to TRUE, all ice beyond the continental shelf edge (set by a maximum depth) is removed
  REAL(dp)            :: continental_shelf_min_height_config         = -2000._dp                        ! Maximum depth of the continental shelf

  ! Thermodynamics and rheology
  ! ===========================

  CHARACTER(LEN=256)  :: choice_initial_ice_temperature_config       = 'Robin'                          ! Choice of initial ice temperature profile: "uniform", "linear", "Robin", "restart"
  REAL(dp)            :: uniform_ice_temperature_config              = 270._dp                          ! Uniform ice temperature (applied when choice_initial_ice_temperature_config = "uniform")
  CHARACTER(LEN=256)  :: choice_thermo_model_config                  = '3D_heat_equation'               ! Choice of thermodynamical model: "none", "3D_heat_equation"
  CHARACTER(LEN=256)  :: choice_ice_rheology_config                  = 'Huybrechts1992'                 ! Choice of ice rheology model: "uniform", "Huybrechts1992", "MISMIP_mod"
  REAL(dp)            :: uniform_flow_factor_config                  = 1E-16_dp                         ! Uniform ice flow factor (applied when choice_ice_rheology_model_config = "uniform")
  CHARACTER(LEN=256)  :: choice_ice_heat_capacity_config             = 'Pounder1965'                    ! Choice of ice heat capacity model: "uniform", "Pounder1965"
  REAL(dp)            :: uniform_ice_heat_capacity_config            = 2009._dp                         ! Uniform ice heat capacity (applied when choice_ice_heat_capacity_config = "uniform")
  CHARACTER(LEN=256)  :: choice_ice_thermal_conductivity_config      = 'Ritz1987'                       ! Choice of ice heat capacity model: "uniform", "Ritz1987"
  REAL(dp)            :: uniform_ice_thermal_conductivity_config     = 6.626958E7_dp                    ! Uniform ice thermal conductivity (applied when choice_ice_thermal_conductivity_config = "uniform")

  ! Climate
  ! =======

  CHARACTER(LEN=256)  :: choice_climate_model_config                 = 'matrix_warm_cold'               ! Choice of climate model: "none", "idealised", "PD_obs", "PD_dTglob", "matrix_warm_cold", "direct_global", "direct_regional"
  CHARACTER(LEN=256)  :: choice_idealised_climate_config             = 'EISMINT1_A'

  ! Folder with NetCDF files containing direct climate forcing
  CHARACTER(LEN=256)  :: direct_climate_foldername_NAM_config        = ''
  CHARACTER(LEN=256)  :: direct_climate_foldername_EAS_config        = ''
  CHARACTER(LEN=256)  :: direct_climate_foldername_GRL_config        = ''
  CHARACTER(LEN=256)  :: direct_climate_foldername_ANT_config        = ''

  CHARACTER(LEN=256)  :: direct_climate_basefilename_NAM_config      = ''
  CHARACTER(LEN=256)  :: direct_climate_basefilename_EAS_config      = ''
  CHARACTER(LEN=256)  :: direct_climate_basefilename_GRL_config      = ''
  CHARACTER(LEN=256)  :: direct_climate_basefilename_ANT_config      = ''

  ! Whether or not to apply geometry corrections to direct temperature/precipitation
  LOGICAL             :: do_direct_climate_geo_corr_config           = .TRUE.

  ! NetCDF file containing the present-day observed climate (e.g. ERA40)
  CHARACTER(LEN=256)  :: filename_PD_obs_climate_config              = '/Users/berends/Documents/Datasets/ERA40/ERA40_climate_global.nc'

  ! GCM snapshots in the matrix_warm_cold option
  CHARACTER(LEN=256)  :: filename_climate_snapshot_PI_config         = '/Users/berends/Documents/Datasets/GCM_snapshots/Singarayer_Valdes_2010_PI_Control.nc'
  CHARACTER(LEN=256)  :: filename_climate_snapshot_warm_config       = '/Users/berends/Documents/Datasets/GCM_snapshots/Singarayer_Valdes_2010_PI_Control.nc'
  CHARACTER(LEN=256)  :: filename_climate_snapshot_cold_config       = '/Users/berends/Documents/Datasets/GCM_snapshots/Singarayer_Valdes_2010_LGM.nc'

  REAL(dp)            :: constant_lapserate_config                   = 0.008_dp                         ! Constant atmospheric lapse rate [K m^-1]

  ! Scaling factor for CO2 vs ice weights
  REAL(dp)            :: climate_matrix_CO2vsice_NAM_config          = 0.5_dp                           ! Weight factor for the influence of CO2 vs ice cover on temperature
  REAL(dp)            :: climate_matrix_CO2vsice_EAS_config          = 0.5_dp                           ! Can be set separately for different regions
  REAL(dp)            :: climate_matrix_CO2vsice_GRL_config          = 0.75_dp                          ! Default values are from Berends et al, 2018
  REAL(dp)            :: climate_matrix_CO2vsice_ANT_config          = 0.75_dp                          ! 1.0_dp equals glacial index method

  ! Orbit time and CO2 concentration of the warm and cold snapshots
  REAL(dp)            :: matrix_high_CO2_level_config                = 280._dp                          ! CO2 level  pertaining to the warm climate (PI  level default)
  REAL(dp)            :: matrix_low_CO2_level_config                 = 190._dp                          ! CO2 level  pertaining to the cold climate (LGM level default)
  REAL(dp)            :: matrix_warm_orbit_time_config               = 0._dp                            ! Orbit time pertaining to the warm climate (PI default)
  REAL(dp)            :: matrix_cold_orbit_time_config               = -21000._dp                       ! Orbit time pertaining to the cold climate (LGM default)

  ! Whether or not to apply a bias correction to the GCM snapshots
  LOGICAL             :: climate_matrix_biascorrect_warm_config      = .TRUE.                           ! Whether or not to apply a bias correction (modelled vs observed PI climate) to the "warm" GCM snapshot
  LOGICAL             :: climate_matrix_biascorrect_cold_config      = .TRUE.                           ! Whether or not to apply a bias correction (modelled vs observed PI climate) to the "cold" GCM snapshot

  LOGICAL             :: switch_glacial_index_precip_config          = .FALSE.                          ! If a glacial index is used for the precipitation forcing, it will only depend on CO2

  ! Ocean
  ! =====

  CHARACTER(LEN=256)  :: choice_ocean_model_config                   = 'matrix_warm_cold'               ! Choice of ocean model: "none", "idealised", "uniform_warm_cold", "PD_obs", "matrix_warm_cold"
  CHARACTER(LEN=256)  :: choice_idealised_ocean_config               = 'MISMIP+_warm'                   ! Choice of idealised ocean: 'MISMIP+_warm', 'MISMIP+_cold', 'MISOMIP1', 'Reese2018_ANT'

  ! Delta ocean temperature inversion
  LOGICAL             :: do_ocean_temperature_inversion_config       = .FALSE.                          ! Whether or not to apply the inversion
  REAL(dp)            :: ocean_temperature_inv_t_start_config        = -9.9E9_dp                        ! Minimum model time when the inversion is allowed
  REAL(dp)            :: ocean_temperature_inv_t_end_config          = +9.9E9_dp                        ! Maximum model time when the inversion is allowed
<<<<<<< HEAD
  CHARACTER(LEN=256)  :: ocean_filename_output_config                = 'ocean_inv.nc'           ! NetCDF file where the final inverted basal roughness will be saved
=======
  REAL(dp)            :: ocean_temperature_inv_dT0_config            = 1.0_dp                           ! Adjustment scale for regularisation in Pien's delta inversion method
  REAL(dp)            :: ocean_temperature_inv_H0_config             = 200.0_dp                         ! Ice thickness scale for regularisation in Pien's delta inversion method
  REAL(dp)            :: ocean_temperature_inv_tau_config            = 200.0_dp                         ! Time scale for regularisation in Pien's delta inversion method
  REAL(dp)            :: ocean_temperature_inv_min_config            = -3.0_dp                          ! Lower delta temperature limit in Pien's delta inversion method
  REAL(dp)            :: ocean_temperature_inv_max_config            = +3.0_dp                          ! Upper delta temperature limit in Pien's delta inversion method
  CHARACTER(LEN=256)  :: inverted_ocean_filename_output_config       = 'ocean_inv.nc'                   ! NetCDF file where the final inverted ocean state will be saved
>>>>>>> 8e52652e

  ! NetCDF file containing the present-day observed ocean (WOA18) (NetCDF)
  CHARACTER(LEN=256)  :: filename_PD_obs_ocean_config                = '/Users/berends/Documents/Datasets/WOA/woa18_decav_ts00_04_remapcon_r360x180_NaN.nc'
  CHARACTER(LEN=256)  :: name_ocean_temperature_obs_config           = 't_an' ! E.g. objectively analysed mean (t_an) or statistical mean (t_mn)
  CHARACTER(LEN=256)  :: name_ocean_salinity_obs_config              = 's_an' ! E.g. objectively analysed mean (s_an) or statistical mean (s_mn)

  ! GCM snapshots in the matrix_warm_cold option
  CHARACTER(LEN=256)  :: filename_GCM_ocean_snapshot_PI_config       = '/Users/berends/Documents/Datasets/COSMOS_ocean_examples/COSMOS_PI_oceanTS_prep.nc'
  CHARACTER(LEN=256)  :: filename_GCM_ocean_snapshot_warm_config     = '/Users/berends/Documents/Datasets/COSMOS_ocean_examples/COSMOS_PI_oceanTS_prep.nc'
  CHARACTER(LEN=256)  :: filename_GCM_ocean_snapshot_cold_config     = '/Users/berends/Documents/Datasets/COSMOS_ocean_examples/COSMOS_LGM_oceanTS_prep.nc'
  CHARACTER(LEN=256)  :: name_ocean_temperature_GCM_config           = 't_an'
  CHARACTER(LEN=256)  :: name_ocean_salinity_GCM_config              = 's_an'

  ! Uniform ocean temperature values used when choice_ocean_model = "uniform_warm_cold"
  REAL(dp)            :: ocean_temperature_PD_config                 = 271.46_dp                        ! present day temperature of the ocean beneath the shelves [K; -1.7 Celsius]
  REAL(dp)            :: ocean_temperature_cold_config               = 268.16_dp                        ! cold period temperature of the ocean beneath the shelves [K; -5.0 Celcius]
  REAL(dp)            :: ocean_temperature_warm_config               = 275.16_dp                        ! warm period temperature of the ocean beneath the shelves [K;  2.0 Celcius]

  ! Parameters used when choice_idealised_ocean = "matrix_warm_cold"
  CHARACTER(LEN=256)  :: choice_ocean_vertical_grid_config           = 'regular'                        ! Choice of vertical grid to be used for ocean data
  REAL(dp)            :: ocean_vertical_grid_max_depth_config        = 1500._dp                         ! Maximum depth           to be used for ocean data
  REAL(dp)            :: ocean_regular_grid_dz_config                = 150._dp                          ! Vertical grid spacing   to be used for ocean data when choice_ocean_vertical_grid_config = 'regular'
  LOGICAL             :: do_ocean_extrap_config                      = .FALSE.                          ! Create extrapolated ocean file
  CHARACTER(LEN=256)  :: ocean_extrap_dir_config                     = 'extrapolated_ocean_files'       ! Directory where extrapolated ocean files are stored
  REAL(dp)            :: ocean_extrap_res_config                     = 5000._dp                         ! High resolution at which the ocean data extrapolation should be performed
  REAL(dp)            :: ocean_extrap_Gauss_sigma_config             = 8000._dp                         ! 1-sigma of the Gaussian smoothing operation used to extrapolate the ocean data
  CHARACTER(LEN=256)  :: ocean_extrap_hires_geo_filename_NAM_config  = ''                               ! Path to a NetCDF file containing (present-day) geometry at high resolution, used for ocean data extrapolation
  CHARACTER(LEN=256)  :: ocean_extrap_hires_geo_filename_EAS_config  = ''
  CHARACTER(LEN=256)  :: ocean_extrap_hires_geo_filename_GRL_config  = ''
  CHARACTER(LEN=256)  :: ocean_extrap_hires_geo_filename_ANT_config  = ''
  REAL(dp)            :: ocean_w_tot_hist_averaging_window_config    = 1500._dp                         ! Time window (in yr) over which the weighing fields for sea-water temperature at maximum depth are averaged

  ! Scaling factor for CO2 vs ice weights
  REAL(dp)            :: ocean_matrix_CO2vsice_NAM_config            = 0.5_dp                           ! Weight factor for the influence of CO2 vs ice cover on ocean T and S
  REAL(dp)            :: ocean_matrix_CO2vsice_EAS_config            = 0.5_dp                           ! Can be set separately for different regions
  REAL(dp)            :: ocean_matrix_CO2vsice_GRL_config            = 0.75_dp
  REAL(dp)            :: ocean_matrix_CO2vsice_ANT_config            = 0.75_dp

  ! Basin-dependent linear temperature profiles (used when choice_idealised_ocean = "linear_per_basin")
  REAL(dp), DIMENSION(100) :: ocean_T_surf_per_basin_config = &
      (/ -1.69_dp, -1.59_dp, -1.51_dp, -1.41_dp, -1.30_dp, -1.38_dp, -1.13_dp, -1.50_dp, -1.40_dp, -1.10_dp, &
         -1.58_dp, -1.16_dp, -1.27_dp, -0.80_dp, -0.80_dp, -1.30_dp, -1.37_dp,  0._dp  ,  0._dp  ,  0._dp  , &
          0._dp  ,  0._dp  ,  0._dp  ,  0._dp  ,  0._dp  ,  0._dp  ,  0._dp  ,  0._dp  ,  0._dp  ,  0._dp  , &
          0._dp  ,  0._dp  ,  0._dp  ,  0._dp  ,  0._dp  ,  0._dp  ,  0._dp  ,  0._dp  ,  0._dp  ,  0._dp  , &
          0._dp  ,  0._dp  ,  0._dp  ,  0._dp  ,  0._dp  ,  0._dp  ,  0._dp  ,  0._dp  ,  0._dp  ,  0._dp  , &
          0._dp  ,  0._dp  ,  0._dp  ,  0._dp  ,  0._dp  ,  0._dp  ,  0._dp  ,  0._dp  ,  0._dp  ,  0._dp  , &
          0._dp  ,  0._dp  ,  0._dp  ,  0._dp  ,  0._dp  ,  0._dp  ,  0._dp  ,  0._dp  ,  0._dp  ,  0._dp  , &
          0._dp  ,  0._dp  ,  0._dp  ,  0._dp  ,  0._dp  ,  0._dp  ,  0._dp  ,  0._dp  ,  0._dp  ,  0._dp  , &
          0._dp  ,  0._dp  ,  0._dp  ,  0._dp  ,  0._dp  ,  0._dp  ,  0._dp  ,  0._dp  ,  0._dp  ,  0._dp  , &
          0._dp  ,  0._dp  ,  0._dp  ,  0._dp  ,  0._dp  ,  0._dp  ,  0._dp  ,  0._dp  ,  0._dp  ,  0._dp  /)
  REAL(dp), DIMENSION(100) :: ocean_dT_dz_per_basin_config = &
      (/ -0.000419_dp, -0.000293_dp, -0.000602_dp, -0.001165_dp, -0.000600_dp, -0.000618_dp, -0.002153_dp, -0.000400_dp, -0.000400_dp, -0.000400_dp, &
         -0.000487_dp, -0.001189_dp, -0.000238_dp,  0.004000_dp, -0.000400_dp, -0.000400_dp, -0.001392_dp,  0._dp      ,  0._dp      ,  0._dp      , &
          0._dp      ,  0._dp      ,  0._dp      ,  0._dp      ,  0._dp      ,  0._dp      ,  0._dp      ,  0._dp      ,  0._dp      ,  0._dp      , &
          0._dp      ,  0._dp      ,  0._dp      ,  0._dp      ,  0._dp      ,  0._dp      ,  0._dp      ,  0._dp      ,  0._dp      ,  0._dp      , &
          0._dp      ,  0._dp      ,  0._dp      ,  0._dp      ,  0._dp      ,  0._dp      ,  0._dp      ,  0._dp      ,  0._dp      ,  0._dp      , &
          0._dp      ,  0._dp      ,  0._dp      ,  0._dp      ,  0._dp      ,  0._dp      ,  0._dp      ,  0._dp      ,  0._dp      ,  0._dp      , &
          0._dp      ,  0._dp      ,  0._dp      ,  0._dp      ,  0._dp      ,  0._dp      ,  0._dp      ,  0._dp      ,  0._dp      ,  0._dp      , &
          0._dp      ,  0._dp      ,  0._dp      ,  0._dp      ,  0._dp      ,  0._dp      ,  0._dp      ,  0._dp      ,  0._dp      ,  0._dp      , &
          0._dp      ,  0._dp      ,  0._dp      ,  0._dp      ,  0._dp      ,  0._dp      ,  0._dp      ,  0._dp      ,  0._dp      ,  0._dp      , &
          0._dp      ,  0._dp      ,  0._dp      ,  0._dp      ,  0._dp      ,  0._dp      ,  0._dp      ,  0._dp      ,  0._dp      ,  0._dp      /)
  LOGICAL             :: do_invert_linear_per_basin_config           = .FALSE.                          ! Whether or not to invert for ocean temperature based on thinning rates

  ! Apply anomalies to baseline (used when choice_idealised_ocean = "anomalies")
  CHARACTER(LEN=256)  :: ocean_filename_baseline_config        = ''                              ! NetCDF file containing the baseline ocean for the ISMIP-style ocean
  CHARACTER(LEN=256)  :: ocean_foldername_aTO_config           = ''                              ! Folder containing the single timeframe NetCDF files of the ocean temperature anomaly
  CHARACTER(LEN=256)  :: ocean_basefilename_aTO_config         = ''                              ! Filename without the year (e.g. if the actual file is "aTO-1950.nc",   then this variable should be "aTO-"
  CHARACTER(LEN=256)  :: ocean_foldername_aSO_config           = ''                              ! Folder containing the single timeframe NetCDF files of the ocean salinity anomaly
  CHARACTER(LEN=256)  :: ocean_basefilename_aSO_config         = ''                              ! Filename without the year (e.g. if the actual file is "aSO-1950.nc", then this variable should be "aSO-"


  ! Surface mass balance
  ! ====================

  CHARACTER(LEN=256)  :: choice_SMB_model_config                     = 'IMAU-ITM'                       ! Choice of SMB model: "uniform", "idealised", "IMAU-ITM", "direct_global", "direct_regional", "snapshot"
  CHARACTER(LEN=256)  :: choice_idealised_SMB_config                 = 'EISMINT1_A'
  REAL(dp)            :: SMB_uniform_config                          = 0._dp                            ! Uniform SMB, applied when choice_SMB_model = "uniform" [mie/yr]

  ! NetCDF file containing direct global/regional climate forcing
  CHARACTER(LEN=256)  :: filename_direct_global_SMB_config           = ''
  CHARACTER(LEN=256)  :: filename_direct_regional_SMB_NAM_config     = ''
  CHARACTER(LEN=256)  :: filename_direct_regional_SMB_EAS_config     = ''
  CHARACTER(LEN=256)  :: filename_direct_regional_SMB_GRL_config     = ''
  CHARACTER(LEN=256)  :: filename_direct_regional_SMB_ANT_config     = ''

  ! NetCDF file containing a direct time-less SMB snapshot
  CHARACTER(LEN=256)  :: filename_SMB_snapshot_NAM_config            = ''
  CHARACTER(LEN=256)  :: filename_SMB_snapshot_EAS_config            = ''
  CHARACTER(LEN=256)  :: filename_SMB_snapshot_GRL_config            = ''
  CHARACTER(LEN=256)  :: filename_SMB_snapshot_ANT_config            = ''

  ! Tuning parameters for the IMAU-ITM SMB model
  CHARACTER(LEN=256)  :: SMB_IMAUITM_choice_init_firn_NAM_config     = 'uniform'                        ! How to initialise the firn layer in the IMAU-ITM SMB model: "uniform", "restart"
  CHARACTER(LEN=256)  :: SMB_IMAUITM_choice_init_firn_EAS_config     = 'uniform'
  CHARACTER(LEN=256)  :: SMB_IMAUITM_choice_init_firn_GRL_config     = 'uniform'
  CHARACTER(LEN=256)  :: SMB_IMAUITM_choice_init_firn_ANT_config     = 'uniform'
  REAL(dp)            :: SMB_IMAUITM_initial_firn_thickness_config   = 1._dp                            ! Initial firn thickness of the IMAU-ITEM SMB model [m] (used when SMB_IMAUITM_choice_init_firn = "uniform")
  REAL(dp)            :: SMB_IMAUITM_C_abl_constant_NAM_config       = -49._dp                          ! 34._dp    (commented values are old ANICE defaults, but since refreezing was not calculated right
  REAL(dp)            :: SMB_IMAUITM_C_abl_constant_EAS_config       = -49._dp                          !            and this has since been fixed, these values will still not give the same results as
  REAL(dp)            :: SMB_IMAUITM_C_abl_constant_GRL_config       = -49._dp                          !            they used to in ANICE.)
  REAL(dp)            :: SMB_IMAUITM_C_abl_constant_ANT_config       = -49._dp
  REAL(dp)            :: SMB_IMAUITM_C_abl_Ts_NAM_config             = 10._dp                           ! 10._dp
  REAL(dp)            :: SMB_IMAUITM_C_abl_Ts_EAS_config             = 10._dp
  REAL(dp)            :: SMB_IMAUITM_C_abl_Ts_GRL_config             = 10._dp
  REAL(dp)            :: SMB_IMAUITM_C_abl_Ts_ANT_config             = 10._dp
  REAL(dp)            :: SMB_IMAUITM_C_abl_Q_NAM_config              = 0.0227_dp                        ! 0.513_dp
  REAL(dp)            :: SMB_IMAUITM_C_abl_Q_EAS_config              = 0.0227_dp
  REAL(dp)            :: SMB_IMAUITM_C_abl_Q_GRL_config              = 0.0227_dp
  REAL(dp)            :: SMB_IMAUITM_C_abl_Q_ANT_config              = 0.0227_dp
  REAL(dp)            :: SMB_IMAUITM_C_refr_NAM_config               = 0.051_dp                         ! 0.012_dp
  REAL(dp)            :: SMB_IMAUITM_C_refr_EAS_config               = 0.051_dp
  REAL(dp)            :: SMB_IMAUITM_C_refr_GRL_config               = 0.051_dp
  REAL(dp)            :: SMB_IMAUITM_C_refr_ANT_config               = 0.051_dp

  ! ISMIP-style (SMB + aSMB + dSMBdz + ST + aST + dSTdz) forcing
  ! ==============================================================

  CHARACTER(LEN=256)  :: ISMIP_forcing_filename_baseline_config      = ''                              ! NetCDF file containing the baseline climate for the ISMIP-style forcing
  CHARACTER(LEN=256)  :: ISMIP_forcing_foldername_aSMB_config        = ''                              ! Folder containing the single-year NetCDF files of the SMB anomaly
  CHARACTER(LEN=256)  :: ISMIP_forcing_basefilename_aSMB_config      = ''                              ! Filename without the year (e.g. if the actual file is "aSMB_MARv3.12-yearly-CESM2-ssp585-1950.nc",   then this variable should be "aSMB_MARv3.12-yearly-CESM2-ssp585-"
  CHARACTER(LEN=256)  :: ISMIP_forcing_foldername_dSMBdz_config      = ''                              ! Folder containing the single-year NetCDF files of the SMB lapse rate
  CHARACTER(LEN=256)  :: ISMIP_forcing_basefilename_dSMBdz_config    = ''                              ! Filename without the year (e.g. if the actual file is "dSMBdz_MARv3.12-yearly-CESM2-ssp585-1950.nc", then this variable should be "dSMBdz_MARv3.12-yearly-CESM2-ssp585-"
  CHARACTER(LEN=256)  :: ISMIP_forcing_foldername_aST_config         = ''                              ! Folder containing the single-year NetCDF files of the temperature anomaly
  CHARACTER(LEN=256)  :: ISMIP_forcing_basefilename_aST_config       = ''                              ! Filename without the year (e.g. if the actual file is "aST_MARv3.12-yearly-CESM2-ssp585-1950.nc",    then this variable should be "aST_MARv3.12-yearly-CESM2-ssp585-"
  CHARACTER(LEN=256)  :: ISMIP_forcing_foldername_dSTdz_config       = ''                              ! Folder containing the single-year NetCDF files of the temperature lapse rate
  CHARACTER(LEN=256)  :: ISMIP_forcing_basefilename_dSTdz_config     = ''                              ! Filename without the year (e.g. if the actual file is "dSTdz_MARv3.12-yearly-CESM2-ssp585-1950.nc",  then this variable should be "dSTdz_MARv3.12-yearly-CESM2-ssp585-"

  ! Basal mass balance
  ! ==================

  CHARACTER(LEN=256)  :: choice_BMB_shelf_model_config               = 'ANICE_legacy'                   ! Choice of shelf BMB: "uniform", "idealised", "ANICE_legacy", "Favier2019_lin", "Favier2019_quad", "Favier2019_Mplus", "Lazeroms2018_plume", "PICO", "PICOP"
  CHARACTER(LEN=256)  :: choice_idealised_BMB_shelf_config           = 'MISMIP+'
  CHARACTER(LEN=256)  :: choice_BMB_sheet_model_config               = 'uniform'                        ! Choice of sheet BMB: "uniform"
  REAL(dp)            :: BMB_shelf_uniform_config                    = 0._dp                            ! Uniform shelf BMB, applied when choice_BMB_shelf_model = "uniform" [mie/yr]
  REAL(dp)            :: BMB_sheet_uniform_config                    = 0._dp                            ! Uniform sheet BMB, applied when choice_BMB_sheet_model = "uniform" [mie/yr]
  CHARACTER(LEN=256)  :: choice_BMB_subgrid_config                   = 'FCMP'                           ! Choice of sub-grid BMB scheme: "FCMP", "PMP", "NMP" (following Leguy et al., 2021)
  LOGICAL             :: do_asynchronous_BMB_config                  = .FALSE.                          ! Whether or not to run the BMB asynchronously from the ice dynamics (if so, run it at dt_BMB; if not, run it in every ice dynamics time step)
  REAL(dp)            :: BMB_max_config                              = 50._dp                           ! Maximum amount of allowed basal melt     [mie/yr]
  REAL(dp)            :: BMB_min_config                              = 5._dp                            ! Maximum amount of allowed basal freezing [mie/yr]

  CHARACTER(LEN=256)  :: choice_basin_scheme_NAM_config              = 'none'                           ! Choice of basin ID scheme; can be 'none' or 'file'
  CHARACTER(LEN=256)  :: choice_basin_scheme_EAS_config              = 'none'
  CHARACTER(LEN=256)  :: choice_basin_scheme_GRL_config              = 'none'
  CHARACTER(LEN=256)  :: choice_basin_scheme_ANT_config              = 'none'
  CHARACTER(LEN=256)  :: filename_basins_NAM_config                  = ''                               ! Path to a text file containing polygons of drainage basins
  CHARACTER(LEN=256)  :: filename_basins_EAS_config                  = ''
  CHARACTER(LEN=256)  :: filename_basins_GRL_config                  = ''
  CHARACTER(LEN=256)  :: filename_basins_ANT_config                  = ''
  LOGICAL             :: do_merge_basins_ANT_config                  = .TRUE.                           ! Whether or not to merge some of the Antarctic basins
  LOGICAL             :: do_merge_basins_GRL_config                  = .TRUE.                           ! Whether or not to merge some of the Greenland basins

  CHARACTER(LEN=256)       ::  choice_BMB_shelf_amplification_config        = 'basin'                   ! Choice of method to determine BMB amplification factors: "uniform", "basin"
  INTEGER                  ::  basin_BMB_amplification_n_ANT_config         = 17                        ! Number of basins used for ANT
  REAL(dp), DIMENSION(17)  ::  basin_BMB_amplification_factor_ANT_config    = &                         ! BMB amplification factor for each basin for ANT
    (/ 1._dp, 1._dp, 1._dp, 1._dp, 1._dp, 1._dp, 1._dp, 1._dp, &
       1._dp, 1._dp, 1._dp, 1._dp, 1._dp, 1._dp, 1._dp, 1._dp, 1._dp /)
  INTEGER                  ::  basin_BMB_amplification_n_GRL_config         = 8                         ! Number of basins used for GRL
  REAL(dp), DIMENSION(8)   ::  basin_BMB_amplification_factor_GRL_config    = &                         ! BMB amplification factor for each basin for GRL
    (/ 1._dp, 1._dp, 1._dp, 1._dp, 1._dp, 1._dp, 1._dp, 1._dp /)

  ! Parameters for the three simple melt parameterisations from Favier et al. (2019)
  REAL(dp)            :: BMB_Favier2019_lin_GammaT_config            = 3.3314E-05_dp  ! 2.03E-5_dp      ! Heat exchange velocity [m s^-1]
  REAL(dp)            :: BMB_Favier2019_quad_GammaT_config           = 111.6E-5_dp    ! 99.32E-5_dp     ! Commented values are from Favier et al. (2019), Table 3
  REAL(dp)            :: BMB_Favier2019_Mplus_GammaT_config          = 108.6E-5_dp    ! 132.9E-5_dp     ! Actual value are re-tuned for IMAU-ICE, following the same approach (see Asay-Davis et al., 2016, ISOMIP+)

  ! Parameters for the Lazeroms et al. (2018) plume-parameterisation BMB model
  REAL(dp)            :: BMB_Lazeroms2018_GammaT_config              = 3.7506E-04_dp  ! 1.1E-3_dp       ! Thermal exchange velocity; tuned following ISOMIP+ protocol (Asay-Davis et al., 2016, Sect. 3.2.1), commented value from Lazeroms et al. (2018)
  CHARACTER(LEN=256)  :: BMB_Lazeroms2018_find_GL_scheme_config      = 'GL_average_Tijn'                 ! How to determine the GL origin of a plume: "GL_average", "along_ice_flow"

  ! Parameters for the PICO BMB model
  INTEGER             :: BMB_PICO_nboxes_config                      = 5                                ! Number of sub-shelf ocean boxes used by PICO
  REAL(dp)            :: BMB_PICO_GammaTstar_config                  = 3.6131E-05_dp  ! 2.0E-5_dp       ! Effective turbulent temperature exchange velocity [m s^-1]; tuned following ISOMIP+ protocol (Asay-Davis et al., 2016, Sect. 3.2.1), commented value from Reese et al. (2018)

  ! File path for the LADDIE model output
  CHARACTER(LEN=256)  :: filename_BMB_LADDIE_config                  = ''                               ! Path to a netcdf file containing melt pattern computed by LADDIE

  ! Parameters for the ANICE_legacy sub-shelf melt model
  REAL(dp)            :: T_ocean_mean_PD_NAM_config                  = -1.7_dp                          ! Present day temperature of the ocean beneath the shelves [Celcius]
  REAL(dp)            :: T_ocean_mean_PD_EAS_config                  = -1.7_dp
  REAL(dp)            :: T_ocean_mean_PD_GRL_config                  =  2.0_dp
  REAL(dp)            :: T_ocean_mean_PD_ANT_config                  = -1.7_dp
  REAL(dp)            :: T_ocean_mean_cold_NAM_config                = -5.0_dp                          ! Cold period temperature of the ocean beneath the shelves [Celcius]
  REAL(dp)            :: T_ocean_mean_cold_EAS_config                = -5.0_dp
  REAL(dp)            :: T_ocean_mean_cold_GRL_config                =  0.0_dp
  REAL(dp)            :: T_ocean_mean_cold_ANT_config                = -5.0_dp
  REAL(dp)            :: T_ocean_mean_warm_NAM_config                =  2.0_dp                          ! Warm period temperature of the ocean beneath the shelves [Celcius]
  REAL(dp)            :: T_ocean_mean_warm_EAS_config                =  2.0_dp
  REAL(dp)            :: T_ocean_mean_warm_GRL_config                =  4.0_dp
  REAL(dp)            :: T_ocean_mean_warm_ANT_config                =  2.0_dp

  REAL(dp)            :: BMB_deepocean_PD_NAM_config                 =  -5._dp                          ! Present-day sub-shelf melt rate for deep-ocean areas [m/year]
  REAL(dp)            :: BMB_deepocean_PD_EAS_config                 =  -5._dp
  REAL(dp)            :: BMB_deepocean_PD_GRL_config                 =  -5._dp
  REAL(dp)            :: BMB_deepocean_PD_ANT_config                 =  -5._dp
  REAL(dp)            :: BMB_deepocean_cold_NAM_config               =  -2._dp                          ! Cold period sub-shelf melt rate for deep-ocean areas [m/year]
  REAL(dp)            :: BMB_deepocean_cold_EAS_config               =  -2._dp
  REAL(dp)            :: BMB_deepocean_cold_GRL_config               =  -2._dp
  REAL(dp)            :: BMB_deepocean_cold_ANT_config               =  -2._dp
  REAL(dp)            :: BMB_deepocean_warm_NAM_config               = -10._dp                          ! Warm period sub-shelf melt rate for deep-ocean areas [m/year]
  REAL(dp)            :: BMB_deepocean_warm_EAS_config               = -10._dp
  REAL(dp)            :: BMB_deepocean_warm_GRL_config               = -10._dp
  REAL(dp)            :: BMB_deepocean_warm_ANT_config               = -10._dp

  REAL(dp)            :: BMB_shelf_exposed_PD_NAM_config             =  -3._dp                          ! Present-day sub-shelf melt rate for exposed areas    [m/year]
  REAL(dp)            :: BMB_shelf_exposed_PD_EAS_config             =  -3._dp
  REAL(dp)            :: BMB_shelf_exposed_PD_GRL_config             =  -3._dp
  REAL(dp)            :: BMB_shelf_exposed_PD_ANT_config             =  -3._dp
  REAL(dp)            :: BMB_shelf_exposed_cold_NAM_config           =  -0._dp                          ! Cold period sub-shelf melt rate for exposed areas    [m/year]
  REAL(dp)            :: BMB_shelf_exposed_cold_EAS_config           =  -0._dp
  REAL(dp)            :: BMB_shelf_exposed_cold_GRL_config           =  -0._dp
  REAL(dp)            :: BMB_shelf_exposed_cold_ANT_config           =  -0._dp
  REAL(dp)            :: BMB_shelf_exposed_warm_NAM_config           =  -6._dp                          ! Warm period sub-shelf melt rate for exposed areas    [m/year]
  REAL(dp)            :: BMB_shelf_exposed_warm_EAS_config           =  -6._dp
  REAL(dp)            :: BMB_shelf_exposed_warm_GRL_config           =  -6._dp
  REAL(dp)            :: BMB_shelf_exposed_warm_ANT_config           =  -6._dp

  REAL(dp)            :: subshelf_melt_factor_NAM_config             = 0.005_dp                         ! Overall tuning factor for sub-shelf melt rate
  REAL(dp)            :: subshelf_melt_factor_EAS_config             = 0.005_dp
  REAL(dp)            :: subshelf_melt_factor_GRL_config             = 0.005_dp
  REAL(dp)            :: subshelf_melt_factor_ANT_config             = 0.005_dp

  REAL(dp)            :: deep_ocean_threshold_depth_NAM_config       = 1200._dp                         ! Threshold water depth for "deep ocean" (as opposed to continental shelf);
  REAL(dp)            :: deep_ocean_threshold_depth_EAS_config       = 800._dp                          ! this mostly prevents ice shelves from growing beyond the continental shelf
  REAL(dp)            :: deep_ocean_threshold_depth_GRL_config       = 800._dp                          ! Different depths for different regions is a bit ad hoc, but in reality
  REAL(dp)            :: deep_ocean_threshold_depth_ANT_config       = 1800._dp                         ! the different surface ocean temperatures probably result in the same effect...

  ! Englacial isotope tracing
  ! =========================

  CHARACTER(LEN=256)  :: choice_ice_isotopes_model_config             = 'ANICE_legacy'                  ! Choice of englacial isotopes model: "none", "uniform", "ANICE_legacy"
  REAL(dp)            :: uniform_ice_d18O_config                      = 0._dp                           ! Uniform englacial d18O-value (used when choice_ice_isotope_model_config = "uniform")

  ! Sea level and GIA
  ! =================

  LOGICAL             :: do_ocean_floodfill_config                   = .TRUE.                           ! Use a flood-fill to determine the ocean mask, so that (pro-/sub-glacial) lakes dont exist
  CHARACTER(LEN=256)  :: choice_sealevel_model_config                = 'eustatic'                       ! Can be "fixed", "prescribed", "eustatic", or "SELEN"
  REAL(dp)            :: fixed_sealevel_config                       = 0._dp                            ! Height of fixed sealevel w.r.t. PD
  CHARACTER(LEN=256)  :: filename_sealevel_record_config             = 'name_of_file.dat'               ! Name of a file containing a sealevel record (in years)
  INTEGER             :: sealevel_record_length_config               = 1

  CHARACTER(LEN=256)  :: choice_GIA_model_config                     = 'ELRA'                           ! Can be "none", "ELRA", or "SELEN"
  REAL(dp)            :: dx_GIA_config                               = 100000._dp                       ! Horizontal resolution of the square grid used for the GIA model
  REAL(dp)            :: ELRA_lithosphere_flex_rigidity_config       = 1.0E+25_dp                       ! Lithospheric flexural rigidity [kg m^2 s^-2]
  REAL(dp)            :: ELRA_bedrock_relaxation_time_config         = 3000.0_dp                        ! Relaxation time for bedrock adjustment [yr]
  REAL(dp)            :: ELRA_mantle_density_config                  = 3300.0_dp                        ! Mantle density [kg m^-3]

  ! SELEN
  ! =====

  LOGICAL             :: SELEN_run_at_t_start_config                  = .FALSE.                         ! Whether or not to run SELEN in the first coupling loop (needed for some benchmark experiments)
  INTEGER             :: SELEN_n_TDOF_iterations_config               = 1                               ! Number of Time-Dependent Ocean Function iterations
  INTEGER             :: SELEN_n_recursion_iterations_config          = 1                               ! Number of recursion iterations
  LOGICAL             :: SELEN_use_rotational_feedback_config         = .FALSE.                         ! If TRUE, rotational feedback is included
  INTEGER             :: SELEN_n_harmonics_config                     = 128                             ! Maximum number of harmonic degrees
  LOGICAL             :: SELEN_display_progress_config                = .FALSE.                         ! Whether or not to display the progress of the big loops to the screen (doesn't work on Cartesius!)

  CHARACTER(LEN=256)  :: SELEN_dir_config                             = 'SELEN_files'                   ! Directory where SELEN initial files and spherical harmonics are stored
  CHARACTER(LEN=256)  :: SELEN_global_topo_filename_config            = 'SELEN_global_topography.nc'    ! Filename for the SELEN global topography file (located in SELEN_dir)
  CHARACTER(LEN=256)  :: SELEN_TABOO_init_filename_config             = 'SELEN_TABOO_initial_file.dat'  ! Filename for the TABOO initial file           (idem                )
  CHARACTER(LEN=256)  :: SELEN_LMJ_VALUES_filename_config             = 'SELEN_lmj_values.bin'          ! Filename for the LJ and MJ values file        (idem                )

  INTEGER                  :: SELEN_irreg_time_n_config               = 15                              ! Number of entries in the irregular moving time window
  REAL(dp), DIMENSION(50)  :: SELEN_irreg_time_window_config          = &                               ! Values of entries in the irregular moving time window
   (/20._dp, 20._dp, 20._dp, 5._dp, 5._dp, 1._dp, 1._dp, 1._dp, 1._dp, 1._dp, 1._dp, 1._dp, 1._dp, 1._dp, 1._dp, &
      0._dp,  0._dp,  0._dp, 0._dp, 0._dp, 0._dp, 0._dp, 0._dp, 0._dp, 0._dp, 0._dp, 0._dp, 0._dp, 0._dp, 0._dp, &
      0._dp,  0._dp,  0._dp, 0._dp, 0._dp, 0._dp, 0._dp, 0._dp, 0._dp, 0._dp, 0._dp, 0._dp, 0._dp, 0._dp, 0._dp, &
      0._dp,  0._dp,  0._dp, 0._dp, 0._dp  /)

  REAL(dp)            :: SELEN_lith_thickness_config                  = 100._dp                         ! Thickness of the elastic lithosphere [km]
  INTEGER             :: SELEN_visc_n_config                          = 3                               ! Number      of viscous asthenosphere layers
  REAL(dp), DIMENSION(3) :: SELEN_visc_prof_config                    = (/ 3._dp, 0.6_dp, 0.3_dp /)     ! Viscosities of viscous asthenosphere layers [?]

  ! Settings for the TABOO Earth deformation model
  INTEGER             :: SELEN_TABOO_CDE_config                       = 0                               ! code of the model (see taboo for explanation)
  INTEGER             :: SELEN_TABOO_TLOVE_config                     = 1                               ! Tidal love numbers yes/no
  INTEGER             :: SELEN_TABOO_DEG1_config                      = 1                               ! Tidal love numbers degree
  REAL(dp)            :: SELEN_TABOO_RCMB_config                      = 3480._dp                        ! Radius of CMB (km)

  ! Which data fields will be written to the help_fields output file
  ! ================================================================

  CHARACTER(LEN=256)  :: help_field_01_config                        = 'none'
  CHARACTER(LEN=256)  :: help_field_02_config                        = 'none'
  CHARACTER(LEN=256)  :: help_field_03_config                        = 'none'
  CHARACTER(LEN=256)  :: help_field_04_config                        = 'none'
  CHARACTER(LEN=256)  :: help_field_05_config                        = 'none'
  CHARACTER(LEN=256)  :: help_field_06_config                        = 'none'
  CHARACTER(LEN=256)  :: help_field_07_config                        = 'none'
  CHARACTER(LEN=256)  :: help_field_08_config                        = 'none'
  CHARACTER(LEN=256)  :: help_field_09_config                        = 'none'
  CHARACTER(LEN=256)  :: help_field_10_config                        = 'none'
  CHARACTER(LEN=256)  :: help_field_11_config                        = 'none'
  CHARACTER(LEN=256)  :: help_field_12_config                        = 'none'
  CHARACTER(LEN=256)  :: help_field_13_config                        = 'none'
  CHARACTER(LEN=256)  :: help_field_14_config                        = 'none'
  CHARACTER(LEN=256)  :: help_field_15_config                        = 'none'
  CHARACTER(LEN=256)  :: help_field_16_config                        = 'none'
  CHARACTER(LEN=256)  :: help_field_17_config                        = 'none'
  CHARACTER(LEN=256)  :: help_field_18_config                        = 'none'
  CHARACTER(LEN=256)  :: help_field_19_config                        = 'none'
  CHARACTER(LEN=256)  :: help_field_20_config                        = 'none'
  CHARACTER(LEN=256)  :: help_field_21_config                        = 'none'
  CHARACTER(LEN=256)  :: help_field_22_config                        = 'none'
  CHARACTER(LEN=256)  :: help_field_23_config                        = 'none'
  CHARACTER(LEN=256)  :: help_field_24_config                        = 'none'
  CHARACTER(LEN=256)  :: help_field_25_config                        = 'none'
  CHARACTER(LEN=256)  :: help_field_26_config                        = 'none'
  CHARACTER(LEN=256)  :: help_field_27_config                        = 'none'
  CHARACTER(LEN=256)  :: help_field_28_config                        = 'none'
  CHARACTER(LEN=256)  :: help_field_29_config                        = 'none'
  CHARACTER(LEN=256)  :: help_field_30_config                        = 'none'
  CHARACTER(LEN=256)  :: help_field_31_config                        = 'none'
  CHARACTER(LEN=256)  :: help_field_32_config                        = 'none'
  CHARACTER(LEN=256)  :: help_field_33_config                        = 'none'
  CHARACTER(LEN=256)  :: help_field_34_config                        = 'none'
  CHARACTER(LEN=256)  :: help_field_35_config                        = 'none'
  CHARACTER(LEN=256)  :: help_field_36_config                        = 'none'
  CHARACTER(LEN=256)  :: help_field_37_config                        = 'none'
  CHARACTER(LEN=256)  :: help_field_38_config                        = 'none'
  CHARACTER(LEN=256)  :: help_field_39_config                        = 'none'
  CHARACTER(LEN=256)  :: help_field_40_config                        = 'none'
  CHARACTER(LEN=256)  :: help_field_41_config                        = 'none'
  CHARACTER(LEN=256)  :: help_field_42_config                        = 'none'
  CHARACTER(LEN=256)  :: help_field_43_config                        = 'none'
  CHARACTER(LEN=256)  :: help_field_44_config                        = 'none'
  CHARACTER(LEN=256)  :: help_field_45_config                        = 'none'
  CHARACTER(LEN=256)  :: help_field_46_config                        = 'none'
  CHARACTER(LEN=256)  :: help_field_47_config                        = 'none'
  CHARACTER(LEN=256)  :: help_field_48_config                        = 'none'
  CHARACTER(LEN=256)  :: help_field_49_config                        = 'none'
  CHARACTER(LEN=256)  :: help_field_50_config                        = 'none'


  ! ==========================================================================
  ! The "C" type, which contains all the config parameters as fields.
  ! These will all be overwritten with the values of the "_config" variables,
  ! which are either the default values specified above, are the values
  ! specified from the external config file.
  ! ==========================================================================

  TYPE constants_type

    ! Time steps and range
    ! =====================

    REAL(dp)                            :: start_time_of_run
    REAL(dp)                            :: end_time_of_run
    REAL(dp)                            :: dt_coupling
    REAL(dp)                            :: dt_max
    REAL(dp)                            :: dt_min
    REAL(dp)                            :: dt_startup_phase
    REAL(dp)                            :: dt_thermo
    REAL(dp)                            :: dt_climate
    REAL(dp)                            :: dt_ocean
    REAL(dp)                            :: dt_SMB
    REAL(dp)                            :: dt_BMB
    REAL(dp)                            :: dt_bedrock_ELRA
    REAL(dp)                            :: dt_SELEN
    REAL(dp)                            :: dt_output

    ! Which ice sheets do we simulate?
    ! ================================

    LOGICAL                             :: do_NAM
    LOGICAL                             :: do_EAS
    LOGICAL                             :: do_GRL
    LOGICAL                             :: do_ANT

    ! Benchmark experiments
    ! =====================

    ! SSA_icestream (see Schoof 2006, and also Bueler and Brown 2009)
    REAL(dp)                            :: SSA_icestream_A
    REAL(dp)                            :: SSA_icestream_L
    REAL(dp)                            :: SSA_icestream_m
    REAL(dp)                            :: SSA_icestream_tantheta
    REAL(dp)                            :: SSA_icestream_H

    ! ISMIP-HOM (see Pattyn et al. 2008)
    REAL(dp)                            :: ISMIP_HOM_L
    CHARACTER(LEN=256)                  :: ISMIP_HOM_E_Arolla_filename

    ! MISMIP+ (see Asay-Davis et al., 2016)
    LOGICAL                             :: MISMIPplus_do_tune_A_for_GL
    REAL(dp)                            :: MISMIPplus_xGL_target
    REAL(dp)                            :: MISMIPplus_A_flow_initial
    CHARACTER(LEN=256)                  :: MISMIPplus_scenario

    ! MISOMIP1 (see Asay-Davis et al., 2016)
    CHARACTER(LEN=256)                  :: MISOMIP1_scenario

    ! Whether or not to let IMAU_ICE dynamically create its own output folder.
    ! This works fine locally, on LISA its better to use a fixed folder name.
    ! =======================================================================

    LOGICAL                             :: create_procedural_output_dir
    CHARACTER(LEN=256)                  :: fixed_output_dir
    CHARACTER(LEN=256)                  :: fixed_output_dir_suffix
    LOGICAL                             :: do_write_regional_scalar_output
    LOGICAL                             :: do_write_global_scalar_output

    ! Debugging
    ! =========

    LOGICAL                             :: do_check_for_NaN
    LOGICAL                             :: do_time_display

    ! ISMIP output
    ! =============

    LOGICAL                             :: do_write_ISMIP_output
    CHARACTER(LEN=256)                  :: ISMIP_output_group_code
    CHARACTER(LEN=256)                  :: ISMIP_output_model_code
    CHARACTER(LEN=256)                  :: ISMIP_output_experiment_code
    CHARACTER(LEN=256)                  :: ISMIP_output_basetime

    ! Grids
    ! =====

    ! North America
    REAL(dp)                            :: lambda_M_NAM
    REAL(dp)                            :: phi_M_NAM
    REAL(dp)                            :: beta_stereo_NAM
    REAL(dp)                            :: xmin_NAM
    REAL(dp)                            :: xmax_NAM
    REAL(dp)                            :: ymin_NAM
    REAL(dp)                            :: ymax_NAM
    REAL(dp)                            :: dx_NAM

    ! Eurasia
    REAL(dp)                            :: lambda_M_EAS
    REAL(dp)                            :: phi_M_EAS
    REAL(dp)                            :: beta_stereo_EAS
    REAL(dp)                            :: xmin_EAS
    REAL(dp)                            :: xmax_EAS
    REAL(dp)                            :: ymin_EAS
    REAL(dp)                            :: ymax_EAS
    REAL(dp)                            :: dx_EAS

    ! Greenland
    REAL(dp)                            :: lambda_M_GRL
    REAL(dp)                            :: phi_M_GRL
    REAL(dp)                            :: beta_stereo_GRL
    REAL(dp)                            :: xmin_GRL
    REAL(dp)                            :: xmax_GRL
    REAL(dp)                            :: ymin_GRL
    REAL(dp)                            :: ymax_GRL
    REAL(dp)                            :: dx_GRL

    ! Antarctica
    REAL(dp)                            :: lambda_M_ANT
    REAL(dp)                            :: phi_M_ANT
    REAL(dp)                            :: beta_stereo_ANT
    REAL(dp)                            :: xmin_ANT
    REAL(dp)                            :: xmax_ANT
    REAL(dp)                            :: ymin_ANT
    REAL(dp)                            :: ymax_ANT
    REAL(dp)                            :: dx_ANT

    ! Scaled vertical coordinate zeta
    ! ===============================

    INTEGER                             :: nz
    REAL(dp), DIMENSION(:), ALLOCATABLE :: zeta

    ! Reference geometries (initial, present-day, and GIA equilibrium)
    ! ================================================================

    ! Initial geometry
    CHARACTER(LEN=256)                  :: choice_refgeo_init_NAM
    CHARACTER(LEN=256)                  :: choice_refgeo_init_EAS
    CHARACTER(LEN=256)                  :: choice_refgeo_init_GRL
    CHARACTER(LEN=256)                  :: choice_refgeo_init_ANT
    REAL(dp)                            :: time_to_restart_from_NAM
    REAL(dp)                            :: time_to_restart_from_EAS
    REAL(dp)                            :: time_to_restart_from_GRL
    REAL(dp)                            :: time_to_restart_from_ANT
    CHARACTER(LEN=256)                  :: choice_refgeo_init_idealised
    CHARACTER(LEN=256)                  :: filename_refgeo_init_NAM
    CHARACTER(LEN=256)                  :: filename_refgeo_init_EAS
    CHARACTER(LEN=256)                  :: filename_refgeo_init_GRL
    CHARACTER(LEN=256)                  :: filename_refgeo_init_ANT

    ! Present-day geometry
    CHARACTER(LEN=256)                  :: choice_refgeo_PD_NAM
    CHARACTER(LEN=256)                  :: choice_refgeo_PD_EAS
    CHARACTER(LEN=256)                  :: choice_refgeo_PD_GRL
    CHARACTER(LEN=256)                  :: choice_refgeo_PD_ANT
    CHARACTER(LEN=256)                  :: choice_refgeo_PD_idealised
    CHARACTER(LEN=256)                  :: filename_refgeo_PD_NAM
    CHARACTER(LEN=256)                  :: filename_refgeo_PD_EAS
    CHARACTER(LEN=256)                  :: filename_refgeo_PD_GRL
    CHARACTER(LEN=256)                  :: filename_refgeo_PD_ANT

    ! GIA equilibrium geometry
    CHARACTER(LEN=256)                  :: choice_refgeo_GIAeq_NAM
    CHARACTER(LEN=256)                  :: choice_refgeo_GIAeq_EAS
    CHARACTER(LEN=256)                  :: choice_refgeo_GIAeq_GRL
    CHARACTER(LEN=256)                  :: choice_refgeo_GIAeq_ANT
    CHARACTER(LEN=256)                  :: choice_refgeo_GIAeq_idealised
    CHARACTER(LEN=256)                  :: filename_refgeo_GIAeq_NAM
    CHARACTER(LEN=256)                  :: filename_refgeo_GIAeq_EAS
    CHARACTER(LEN=256)                  :: filename_refgeo_GIAeq_GRL
    CHARACTER(LEN=256)                  :: filename_refgeo_GIAeq_ANT

    LOGICAL                             :: remove_Lake_Vostok

    ! Global forcing (insolation, CO2, d18O, geothermal heat flux)
    ! ============================================================

    CHARACTER(LEN=256)                  :: choice_forcing_method

    ! Insolation forcing (NetCDF)
    CHARACTER(LEN=256)                  :: choice_insolation_forcing
    REAL(dp)                            :: static_insolation_time
    CHARACTER(LEN=256)                  :: filename_insolation

    ! CO2 record (ASCII text file, so the number of rows needs to be specified)
    CHARACTER(LEN=256)                  :: filename_CO2_record
    INTEGER                             :: CO2_record_length

    ! d18O record (ASCII text file, so the number of rows needs to be specified)
    CHARACTER(LEN=256)                  :: filename_d18O_record
    INTEGER                             :: d18O_record_length

    ! Geothermal heat flux
    CHARACTER(LEN=256)                  :: choice_geothermal_heat_flux
    REAL(dp)                            :: constant_geothermal_heat_flux
    CHARACTER(LEN=256)                  :: filename_geothermal_heat_flux

    ! Parameters for calculating modelled benthic d18O
    LOGICAL                             :: do_calculate_benthic_d18O
    REAL(dp)                            :: dT_deepwater_averaging_window
    REAL(dp)                            :: dT_deepwater_dT_surf_ratio
    REAL(dp)                            :: d18O_dT_deepwater_ratio

    ! Parameters for the inverse routine
    REAL(dp)                            :: dT_glob_inverse_averaging_window
    REAL(dp)                            :: inverse_d18O_to_dT_glob_scaling
    REAL(dp)                            :: CO2_inverse_averaging_window
    REAL(dp)                            :: inverse_d18O_to_CO2_scaling
    REAL(dp)                            :: inverse_d18O_to_CO2_initial_CO2

    ! Ice dynamics - velocity
    ! =======================

    CHARACTER(LEN=256)                  :: choice_ice_dynamics
    REAL(dp)                            :: n_flow
    REAL(dp)                            :: m_enh_sheet
    REAL(dp)                            :: m_enh_shelf
    CHARACTER(LEN=256)                  :: choice_ice_margin
    LOGICAL                             :: include_SSADIVA_crossterms
    LOGICAL                             :: do_GL_subgrid_friction
    LOGICAL                             :: do_smooth_geometry
    REAL(dp)                            :: r_smooth_geometry

    ! Some parameters for numerically solving the SSA/DIVA
    REAL(dp)                            :: DIVA_visc_it_norm_dUV_tol
    INTEGER                             :: DIVA_visc_it_nit
    REAL(dp)                            :: DIVA_visc_it_relax
    REAL(dp)                            :: DIVA_epsilon_sq_0
    REAL(dp)                            :: DIVA_visc_eff_min
    REAL(dp)                            :: DIVA_beta_max
    REAL(dp)                            :: DIVA_beta_min_thin_ice
    REAL(dp)                            :: DIVA_beta_min_thin_ice_H0
    REAL(dp)                            :: DIVA_vel_max
    CHARACTER(LEN=256)                  :: DIVA_boundary_BC_u_west
    CHARACTER(LEN=256)                  :: DIVA_boundary_BC_u_east
    CHARACTER(LEN=256)                  :: DIVA_boundary_BC_u_south
    CHARACTER(LEN=256)                  :: DIVA_boundary_BC_u_north
    CHARACTER(LEN=256)                  :: DIVA_boundary_BC_v_west
    CHARACTER(LEN=256)                  :: DIVA_boundary_BC_v_east
    CHARACTER(LEN=256)                  :: DIVA_boundary_BC_v_south
    CHARACTER(LEN=256)                  :: DIVA_boundary_BC_v_north
    CHARACTER(LEN=256)                  :: DIVA_choice_matrix_solver
    INTEGER                             :: DIVA_SOR_nit
    REAL(dp)                            :: DIVA_SOR_tol
    REAL(dp)                            :: DIVA_SOR_omega
    REAL(dp)                            :: DIVA_PETSc_rtol
    REAL(dp)                            :: DIVA_PETSc_abstol
    LOGICAL                             :: do_read_velocities_from_restart
    ! Ice dynamics - time integration
    ! ===============================

    CHARACTER(LEN=256)                  :: choice_timestepping
    CHARACTER(LEN=256)                  :: choice_ice_integration_method
    CHARACTER(LEN=256)                  :: dHi_choice_matrix_solver
    INTEGER                             :: dHi_SOR_nit
    REAL(dp)                            :: dHi_SOR_tol
    REAL(dp)                            :: dHi_SOR_omega
    REAL(dp)                            :: dHi_PETSc_rtol
    REAL(dp)                            :: dHi_PETSc_abstol

    ! Predictor-corrector ice-thickness update
    REAL(dp)                            :: pc_epsilon
    REAL(dp)                            :: pc_k_I
    REAL(dp)                            :: pc_k_p
    REAL(dp)                            :: pc_eta_min
    INTEGER                             :: pc_max_timestep_iterations
    REAL(dp)                            :: pc_redo_tol

    ! Ice thickness boundary conditions
    CHARACTER(LEN=256)                  :: ice_thickness_west_BC
    CHARACTER(LEN=256)                  :: ice_thickness_east_BC
    CHARACTER(LEN=256)                  :: ice_thickness_south_BC
    CHARACTER(LEN=256)                  :: ice_thickness_north_BC
    CHARACTER(LEN=256)                  :: choice_mask_noice_NAM
    CHARACTER(LEN=256)                  :: choice_mask_noice_EAS
    CHARACTER(LEN=256)                  :: choice_mask_noice_GRL
    CHARACTER(LEN=256)                  :: choice_mask_noice_ANT

    ! Fixed/delayed ice thickness evolution
    REAL(dp)                            :: fixed_sheet_geometry
    REAL(dp)                            :: fixed_shelf_geometry
    REAL(dp)                            :: fixed_grounding_line_g
    REAL(dp)                            :: fixed_grounding_line_f
    REAL(dp)                            :: fixed_decay_t_start
    REAL(dp)                            :: fixed_decay_t_end

    ! Ice dynamics - basal conditions and sliding
    ! ===========================================

    ! Sliding laws
    CHARACTER(LEN=256)                  :: choice_sliding_law
    CHARACTER(LEN=256)                  :: choice_idealised_sliding_law
    REAL(dp)                            :: slid_delta_v
    REAL(dp)                            :: slid_Weertman_m
    REAL(dp)                            :: slid_Coulomb_reg_q_plastic
    REAL(dp)                            :: slid_Coulomb_reg_u_threshold
    REAL(dp)                            :: slid_ZI_ut
    REAL(dp)                            :: slid_ZI_p
    LOGICAL                             :: include_basal_freezing
    REAL(dp)                            :: deltaT_basal_freezing

    ! Basal hydrology
    CHARACTER(LEN=256)                  :: choice_basal_hydrology
    REAL(dp)                            :: Martin2011_hydro_Hb_min
    REAL(dp)                            :: Martin2011_hydro_Hb_max

    ! Basal roughness / friction
    CHARACTER(LEN=256)                  :: choice_basal_roughness
    REAL(dp)                            :: uniform_Weertman_beta_sq
    REAL(dp)                            :: uniform_Coulomb_phi_fric
    REAL(dp)                            :: uniform_Tsai2015_alpha_sq
    REAL(dp)                            :: uniform_Tsai2015_beta_sq
    REAL(dp)                            :: uniform_Schoof2005_alpha_sq
    REAL(dp)                            :: uniform_Schoof2005_beta_sq
    CHARACTER(LEN=256)                  :: choice_param_basal_roughness
    REAL(dp)                            :: Martin2011till_phi_Hb_min
    REAL(dp)                            :: Martin2011till_phi_Hb_max
    REAL(dp)                            :: Martin2011till_phi_min
    REAL(dp)                            :: Martin2011till_phi_max
    CHARACTER(LEN=256)                  :: basal_roughness_filename
    LOGICAL                             :: do_smooth_phi_restart
    REAL(dp)                            :: r_smooth_phi_restart

    ! Basal inversion
    LOGICAL                             :: do_BIVgeo
    REAL(dp)                            :: BIVgeo_t_start
    REAL(dp)                            :: BIVgeo_t_end
    CHARACTER(LEN=256)                  :: choice_BIVgeo_method
    REAL(dp)                            :: BIVgeo_dt
    REAL(dp)                            :: BIVgeo_PDC2012_hinv
    REAL(dp)                            :: BIVgeo_Lipscomb2021_tauc
    REAL(dp)                            :: BIVgeo_Lipscomb2021_H0
    REAL(dp)                            :: BIVgeo_CISMplus_wH
    REAL(dp)                            :: BIVgeo_CISMplus_wu
    REAL(dp)                            :: BIVgeo_CISMplus_tauc
    REAL(dp)                            :: BIVgeo_CISMplus_H0
    REAL(dp)                            :: BIVgeo_CISMplus_u0
    REAL(dp)                            :: BIVgeo_Berends2022_tauc
    REAL(dp)                            :: BIVgeo_Berends2022_H0
    REAL(dp)                            :: BIVgeo_Berends2022_u0
    REAL(dp)                            :: BIVgeo_Berends2022_Hi_scale
    REAL(dp)                            :: BIVgeo_Berends2022_u_scale
    REAL(dp)                            :: BIVgeo_Berends2022_phimin
    REAL(dp)                            :: BIVgeo_Berends2022_phimax
    CHARACTER(LEN=256)                  :: BIVgeo_target_velocity_filename
    CHARACTER(LEN=256)                  :: BIVgeo_filename_output
    REAL(dp)                            :: BIVgeo_Bernales2017_hinv
    REAL(dp)                            :: BIVgeo_Bernales2017_tol_diff
    REAL(dp)                            :: BIVgeo_Bernales2017_tol_frac
    REAL(dp)                            :: BIVgeo_Pien2023_H0
    REAL(dp)                            :: BIVgeo_Pien2023_tau
    REAL(dp)                            :: BIVgeo_Pien2023_r
    REAL(dp)                            :: BIVgeo_Pien2023_lowerHb
    REAL(dp)                            :: BIVgeo_Pien2023_upperHb
    REAL(dp)                            :: BIVgeo_Pien2023_min
    REAL(dp)                            :: BIVgeo_Pien2023_max

    ! Ice dynamics - calving
    ! ======================

    CHARACTER(LEN=256)                  :: choice_calving_law
    REAL(dp)                            :: calving_threshold_thickness
    LOGICAL                             :: do_remove_shelves
    LOGICAL                             :: remove_shelves_larger_than_PD
    LOGICAL                             :: continental_shelf_calving
    REAL(dp)                            :: continental_shelf_min_height

    ! Thermodynamics and rheology
    ! ===========================

    CHARACTER(LEN=256)                  :: choice_initial_ice_temperature
    REAL(dp)                            :: uniform_ice_temperature
    CHARACTER(LEN=256)                  :: choice_thermo_model
    CHARACTER(LEN=256)                  :: choice_ice_rheology
    REAL(dp)                            :: uniform_flow_factor
    CHARACTER(LEN=256)                  :: choice_ice_heat_capacity
    REAL(dp)                            :: uniform_ice_heat_capacity
    CHARACTER(LEN=256)                  :: choice_ice_thermal_conductivity
    REAL(dp)                            :: uniform_ice_thermal_conductivity

    ! Climate
    ! =======

    CHARACTER(LEN=256)                  :: choice_climate_model
    CHARACTER(LEN=256)                  :: choice_idealised_climate

    ! Folder with NetCDF files containing direct climate forcing
    CHARACTER(LEN=256)                  :: direct_climate_foldername_NAM
    CHARACTER(LEN=256)                  :: direct_climate_foldername_EAS
    CHARACTER(LEN=256)                  :: direct_climate_foldername_GRL
    CHARACTER(LEN=256)                  :: direct_climate_foldername_ANT

    CHARACTER(LEN=256)                  :: direct_climate_basefilename_NAM
    CHARACTER(LEN=256)                  :: direct_climate_basefilename_EAS
    CHARACTER(LEN=256)                  :: direct_climate_basefilename_GRL
    CHARACTER(LEN=256)                  :: direct_climate_basefilename_ANT

    ! Whether or not to apply geometry corrections to direct temperature/precipitation
    LOGICAL                             :: do_direct_climate_geo_corr

    ! NetCDF file containing the present-day observed climate (e.g. ERA40)
    CHARACTER(LEN=256)                  :: filename_PD_obs_climate

    ! GCM snapshots in the matrix_warm_cold option
    CHARACTER(LEN=256)                  :: filename_climate_snapshot_PI
    CHARACTER(LEN=256)                  :: filename_climate_snapshot_warm
    CHARACTER(LEN=256)                  :: filename_climate_snapshot_cold

    REAL(dp)                            :: constant_lapserate

    ! Scaling factor for CO2 vs ice weights
    REAL(dp)                            :: climate_matrix_CO2vsice_NAM
    REAL(dp)                            :: climate_matrix_CO2vsice_EAS
    REAL(dp)                            :: climate_matrix_CO2vsice_GRL
    REAL(dp)                            :: climate_matrix_CO2vsice_ANT

    ! Orbit time and CO2 concentration of the warm and cold snapshots
    REAL(dp)                            :: matrix_high_CO2_level
    REAL(dp)                            :: matrix_low_CO2_level
    REAL(dp)                            :: matrix_warm_orbit_time
    REAL(dp)                            :: matrix_cold_orbit_time

    ! Whether or not to apply a bias correction to the GCM snapshots
    LOGICAL                             :: climate_matrix_biascorrect_warm
    LOGICAL                             :: climate_matrix_biascorrect_cold

    LOGICAL                             :: switch_glacial_index_precip

    ! Ocean
    ! =====

    CHARACTER(LEN=256)                  :: choice_ocean_model
    CHARACTER(LEN=256)                  :: choice_idealised_ocean
    LOGICAL                             :: do_ocean_temperature_inversion
    REAL(dp)                            :: ocean_temperature_inv_t_start
    REAL(dp)                            :: ocean_temperature_inv_t_end
<<<<<<< HEAD
    CHARACTER(LEN=256)                  :: ocean_filename_output
=======
    REAL(dp)                            :: ocean_temperature_inv_dT0
    REAL(dp)                            :: ocean_temperature_inv_H0
    REAL(dp)                            :: ocean_temperature_inv_tau
    REAL(dp)                            :: ocean_temperature_inv_min
    REAL(dp)                            :: ocean_temperature_inv_max
    CHARACTER(LEN=256)                  :: inverted_ocean_filename_output
>>>>>>> 8e52652e

    ! NetCDF file containing the present-day observed ocean (WOA18) (NetCDF)
    CHARACTER(LEN=256)                  :: filename_PD_obs_ocean
    CHARACTER(LEN=256)                  :: name_ocean_temperature_obs
    CHARACTER(LEN=256)                  :: name_ocean_salinity_obs

    ! GCM snapshots in the matrix_warm_cold option
    CHARACTER(LEN=256)                  :: filename_GCM_ocean_snapshot_PI
    CHARACTER(LEN=256)                  :: filename_GCM_ocean_snapshot_warm
    CHARACTER(LEN=256)                  :: filename_GCM_ocean_snapshot_cold
    CHARACTER(LEN=256)                  :: name_ocean_temperature_GCM
    CHARACTER(LEN=256)                  :: name_ocean_salinity_GCM

    ! Uniform ocean temperature values used when choice_ocean_model = "uniform_warm_cold"
    REAL(dp)                            :: ocean_temperature_PD
    REAL(dp)                            :: ocean_temperature_cold
    REAL(dp)                            :: ocean_temperature_warm

    ! Parameters used when choice_ocean_model = "matrix_warm_cold"
    CHARACTER(LEN=256)                  :: choice_ocean_vertical_grid
    REAL(dp)                            :: ocean_vertical_grid_max_depth
    REAL(dp)                            :: ocean_regular_grid_dz
    INTEGER                             :: nz_ocean ! NOTE: nz_ocean and z_ocean cannot be set through the config file, but are filled in by the "initialise_ocean_vertical_grid" in the ocean_module!
    REAL(dp), DIMENSION(:), ALLOCATABLE :: z_ocean
    LOGICAL                             :: do_ocean_extrap
    CHARACTER(LEN=256)                  :: ocean_extrap_dir
    REAL(dp)                            :: ocean_extrap_res
    REAL(dp)                            :: ocean_extrap_Gauss_sigma
    CHARACTER(LEN=256)                  :: ocean_extrap_hires_geo_filename_NAM
    CHARACTER(LEN=256)                  :: ocean_extrap_hires_geo_filename_EAS
    CHARACTER(LEN=256)                  :: ocean_extrap_hires_geo_filename_GRL
    CHARACTER(LEN=256)                  :: ocean_extrap_hires_geo_filename_ANT
    REAL(dp)                            :: ocean_w_tot_hist_averaging_window

    ! Scaling factor for CO2 vs ice weights
    REAL(dp)                            :: ocean_matrix_CO2vsice_NAM
    REAL(dp)                            :: ocean_matrix_CO2vsice_EAS
    REAL(dp)                            :: ocean_matrix_CO2vsice_GRL
    REAL(dp)                            :: ocean_matrix_CO2vsice_ANT

    ! Basin-dependent linear temperature profiles (used when choice_idealised_ocean = "linear_per_basin")
    REAL(dp), DIMENSION(100)            :: ocean_T_surf_per_basin
    REAL(dp), DIMENSION(100)            :: ocean_dT_dz_per_basin
    LOGICAL                             :: do_invert_linear_per_basin

    ! Apply anomalies to baseline (used when choice_idealised_ocean = "anomalies")
    CHARACTER(LEN=256)                  :: ocean_filename_baseline
    CHARACTER(LEN=256)                  :: ocean_foldername_aTO
    CHARACTER(LEN=256)                  :: ocean_basefilename_aTO
    CHARACTER(LEN=256)                  :: ocean_foldername_aSO
    CHARACTER(LEN=256)                  :: ocean_basefilename_aSO

    ! Surface mass balance
    ! ====================

    CHARACTER(LEN=256)                  :: choice_SMB_model
    CHARACTER(LEN=256)                  :: choice_idealised_SMB
    REAL(dp)                            :: SMB_uniform

    ! NetCDF file containing direct global/regional SMB forcing
    CHARACTER(LEN=256)                  :: filename_direct_global_SMB
    CHARACTER(LEN=256)                  :: filename_direct_regional_SMB_NAM
    CHARACTER(LEN=256)                  :: filename_direct_regional_SMB_EAS
    CHARACTER(LEN=256)                  :: filename_direct_regional_SMB_GRL
    CHARACTER(LEN=256)                  :: filename_direct_regional_SMB_ANT

    ! NetCDF file containing a direct time-less SMB snapshot
    CHARACTER(LEN=256)                  :: filename_SMB_snapshot_NAM
    CHARACTER(LEN=256)                  :: filename_SMB_snapshot_EAS
    CHARACTER(LEN=256)                  :: filename_SMB_snapshot_GRL
    CHARACTER(LEN=256)                  :: filename_SMB_snapshot_ANT

    ! Tuning parameters for the IMAU-ITM SMB model
    CHARACTER(LEN=256)                  :: SMB_IMAUITM_choice_init_firn_NAM
    CHARACTER(LEN=256)                  :: SMB_IMAUITM_choice_init_firn_EAS
    CHARACTER(LEN=256)                  :: SMB_IMAUITM_choice_init_firn_GRL
    CHARACTER(LEN=256)                  :: SMB_IMAUITM_choice_init_firn_ANT
    REAL(dp)                            :: SMB_IMAUITM_initial_firn_thickness
    REAL(dp)                            :: SMB_IMAUITM_C_abl_constant_NAM
    REAL(dp)                            :: SMB_IMAUITM_C_abl_constant_EAS
    REAL(dp)                            :: SMB_IMAUITM_C_abl_constant_GRL
    REAL(dp)                            :: SMB_IMAUITM_C_abl_constant_ANT
    REAL(dp)                            :: SMB_IMAUITM_C_abl_Ts_NAM
    REAL(dp)                            :: SMB_IMAUITM_C_abl_Ts_EAS
    REAL(dp)                            :: SMB_IMAUITM_C_abl_Ts_GRL
    REAL(dp)                            :: SMB_IMAUITM_C_abl_Ts_ANT
    REAL(dp)                            :: SMB_IMAUITM_C_abl_Q_NAM
    REAL(dp)                            :: SMB_IMAUITM_C_abl_Q_EAS
    REAL(dp)                            :: SMB_IMAUITM_C_abl_Q_GRL
    REAL(dp)                            :: SMB_IMAUITM_C_abl_Q_ANT
    REAL(dp)                            :: SMB_IMAUITM_C_refr_NAM
    REAL(dp)                            :: SMB_IMAUITM_C_refr_EAS
    REAL(dp)                            :: SMB_IMAUITM_C_refr_GRL
    REAL(dp)                            :: SMB_IMAUITM_C_refr_ANT

    ! ISMIP-style (SMB + aSMB + dSMBdz + ST + aST + dSTdz) forcing
    ! ==============================================================

    CHARACTER(LEN=256)                  :: ISMIP_forcing_filename_baseline
    CHARACTER(LEN=256)                  :: ISMIP_forcing_foldername_aSMB
    CHARACTER(LEN=256)                  :: ISMIP_forcing_basefilename_aSMB
    CHARACTER(LEN=256)                  :: ISMIP_forcing_foldername_dSMBdz
    CHARACTER(LEN=256)                  :: ISMIP_forcing_basefilename_dSMBdz
    CHARACTER(LEN=256)                  :: ISMIP_forcing_foldername_aST
    CHARACTER(LEN=256)                  :: ISMIP_forcing_basefilename_aST
    CHARACTER(LEN=256)                  :: ISMIP_forcing_foldername_dSTdz
    CHARACTER(LEN=256)                  :: ISMIP_forcing_basefilename_dSTdz

    ! Basal mass balance - sub-shelf melt
    ! ===================================

    CHARACTER(LEN=256)                  :: choice_BMB_shelf_model
    CHARACTER(LEN=256)                  :: choice_idealised_BMB_shelf
    CHARACTER(LEN=256)                  :: choice_BMB_sheet_model
    REAL(dp)                            :: BMB_shelf_uniform
    REAL(dp)                            :: BMB_sheet_uniform
    CHARACTER(LEN=256)                  :: choice_BMB_subgrid
    LOGICAL                             :: do_asynchronous_BMB
    REAL(dp)                            :: BMB_max
    REAL(dp)                            :: BMB_min

    CHARACTER(LEN=256)                  :: choice_basin_scheme_NAM
    CHARACTER(LEN=256)                  :: choice_basin_scheme_EAS
    CHARACTER(LEN=256)                  :: choice_basin_scheme_GRL
    CHARACTER(LEN=256)                  :: choice_basin_scheme_ANT
    CHARACTER(LEN=256)                  :: filename_basins_NAM
    CHARACTER(LEN=256)                  :: filename_basins_EAS
    CHARACTER(LEN=256)                  :: filename_basins_GRL
    CHARACTER(LEN=256)                  :: filename_basins_ANT
    LOGICAL                             :: do_merge_basins_ANT
    LOGICAL                             :: do_merge_basins_GRL

    CHARACTER(LEN=256)                  :: choice_BMB_shelf_amplification
    INTEGER                             :: basin_BMB_amplification_n_ANT
    REAL(dp), DIMENSION(:), ALLOCATABLE :: basin_BMB_amplification_factor_ANT
    INTEGER                             :: basin_BMB_amplification_n_GRL
    REAL(dp), DIMENSION(:), ALLOCATABLE :: basin_BMB_amplification_factor_GRL

    ! Parameters for the three simple melt parameterisations from Favier et al. (2019)
    REAL(dp)                            :: BMB_Favier2019_lin_GammaT
    REAL(dp)                            :: BMB_Favier2019_quad_GammaT
    REAL(dp)                            :: BMB_Favier2019_Mplus_GammaT

    ! Parameters for the Lazeroms et al. (2018) plume-parameterisation BMB model
    REAL(dp)                            :: BMB_Lazeroms2018_GammaT
    CHARACTER(LEN=256)                  :: BMB_Lazeroms2018_find_GL_scheme

    ! Parameters for the PICO BMB model
    INTEGER                             :: BMB_PICO_nboxes
    REAL(dp)                            :: BMB_PICO_GammaTstar

    ! Parameters for the LADDIE model
    CHARACTER(LEN=256)                  :: filename_BMB_LADDIE

    ! Parameters for the ANICE_legacy sub-shelf melt model
    REAL(dp)                            :: T_ocean_mean_PD_NAM
    REAL(dp)                            :: T_ocean_mean_PD_EAS
    REAL(dp)                            :: T_ocean_mean_PD_GRL
    REAL(dp)                            :: T_ocean_mean_PD_ANT
    REAL(dp)                            :: T_ocean_mean_cold_NAM
    REAL(dp)                            :: T_ocean_mean_cold_EAS
    REAL(dp)                            :: T_ocean_mean_cold_GRL
    REAL(dp)                            :: T_ocean_mean_cold_ANT
    REAL(dp)                            :: T_ocean_mean_warm_NAM
    REAL(dp)                            :: T_ocean_mean_warm_EAS
    REAL(dp)                            :: T_ocean_mean_warm_GRL
    REAL(dp)                            :: T_ocean_mean_warm_ANT

    REAL(dp)                            :: BMB_deepocean_PD_NAM
    REAL(dp)                            :: BMB_deepocean_PD_EAS
    REAL(dp)                            :: BMB_deepocean_PD_GRL
    REAL(dp)                            :: BMB_deepocean_PD_ANT
    REAL(dp)                            :: BMB_deepocean_cold_NAM
    REAL(dp)                            :: BMB_deepocean_cold_EAS
    REAL(dp)                            :: BMB_deepocean_cold_GRL
    REAL(dp)                            :: BMB_deepocean_cold_ANT
    REAL(dp)                            :: BMB_deepocean_warm_NAM
    REAL(dp)                            :: BMB_deepocean_warm_EAS
    REAL(dp)                            :: BMB_deepocean_warm_GRL
    REAL(dp)                            :: BMB_deepocean_warm_ANT

    REAL(dp)                            :: BMB_shelf_exposed_PD_NAM
    REAL(dp)                            :: BMB_shelf_exposed_PD_EAS
    REAL(dp)                            :: BMB_shelf_exposed_PD_GRL
    REAL(dp)                            :: BMB_shelf_exposed_PD_ANT
    REAL(dp)                            :: BMB_shelf_exposed_cold_NAM
    REAL(dp)                            :: BMB_shelf_exposed_cold_EAS
    REAL(dp)                            :: BMB_shelf_exposed_cold_GRL
    REAL(dp)                            :: BMB_shelf_exposed_cold_ANT
    REAL(dp)                            :: BMB_shelf_exposed_warm_NAM
    REAL(dp)                            :: BMB_shelf_exposed_warm_EAS
    REAL(dp)                            :: BMB_shelf_exposed_warm_GRL
    REAL(dp)                            :: BMB_shelf_exposed_warm_ANT

    REAL(dp)                            :: subshelf_melt_factor_NAM
    REAL(dp)                            :: subshelf_melt_factor_EAS
    REAL(dp)                            :: subshelf_melt_factor_GRL
    REAL(dp)                            :: subshelf_melt_factor_ANT

    REAL(dp)                            :: deep_ocean_threshold_depth_NAM
    REAL(dp)                            :: deep_ocean_threshold_depth_EAS
    REAL(dp)                            :: deep_ocean_threshold_depth_GRL
    REAL(dp)                            :: deep_ocean_threshold_depth_ANT

    ! Englacial isotope tracing
    ! ========================

    CHARACTER(LEN=256)                  :: choice_ice_isotopes_model
    REAL(dp)                            :: uniform_ice_d18O

    ! Sea level and GIA
    ! =================

    LOGICAL                             :: do_ocean_floodfill
    CHARACTER(LEN=256)                  :: choice_sealevel_model
    REAL(dp)                            :: fixed_sealevel
    CHARACTER(LEN=256)                  :: filename_sealevel_record
    INTEGER                             :: sealevel_record_length

    CHARACTER(LEN=256)                  :: choice_GIA_model
    REAL(dp)                            :: dx_GIA
    REAL(dp)                            :: ELRA_lithosphere_flex_rigidity
    REAL(dp)                            :: ELRA_bedrock_relaxation_time
    REAL(dp)                            :: ELRA_mantle_density

    ! SELEN
    ! =====

    LOGICAL                             :: SELEN_run_at_t_start
    INTEGER                             :: SELEN_n_TDOF_iterations
    INTEGER                             :: SELEN_n_recursion_iterations
    LOGICAL                             :: SELEN_use_rotational_feedback
    INTEGER                             :: SELEN_n_harmonics
    LOGICAL                             :: SELEN_display_progress

    CHARACTER(LEN=256)                  :: SELEN_dir
    CHARACTER(LEN=256)                  :: SELEN_global_topo_filename
    CHARACTER(LEN=256)                  :: SELEN_TABOO_init_filename
    CHARACTER(LEN=256)                  :: SELEN_LMJ_VALUES_filename

    INTEGER                             :: SELEN_irreg_time_n
    REAL(dp), DIMENSION(:), ALLOCATABLE :: SELEN_irreg_time_window

    REAL(dp)                            :: SELEN_lith_thickness
    INTEGER                             :: SELEN_visc_n
    REAL(dp), DIMENSION(:), ALLOCATABLE :: SELEN_visc_prof

    INTEGER                             :: SELEN_TABOO_CDE
    INTEGER                             :: SELEN_TABOO_TLOVE
    INTEGER                             :: SELEN_TABOO_DEG1
    REAL(dp)                            :: SELEN_TABOO_RCMB

    ! Some derived values
    INTEGER                             :: SELEN_i1, SELEN_i2           ! Parallelisation of loops over global grid pixels
    INTEGER                             :: SELEN_j1, SELEN_j2           ! Parallelisation of loops over harmonic degrees
    REAL(dp)                            :: SELEN_alfa
    INTEGER                             :: SELEN_jmax
    INTEGER                             :: SELEN_reg_time_n

    ! Which data fields will be written to the help_fields output file
    ! ================================================================

    CHARACTER(LEN=256)                  :: help_field_01
    CHARACTER(LEN=256)                  :: help_field_02
    CHARACTER(LEN=256)                  :: help_field_03
    CHARACTER(LEN=256)                  :: help_field_04
    CHARACTER(LEN=256)                  :: help_field_05
    CHARACTER(LEN=256)                  :: help_field_06
    CHARACTER(LEN=256)                  :: help_field_07
    CHARACTER(LEN=256)                  :: help_field_08
    CHARACTER(LEN=256)                  :: help_field_09
    CHARACTER(LEN=256)                  :: help_field_10
    CHARACTER(LEN=256)                  :: help_field_11
    CHARACTER(LEN=256)                  :: help_field_12
    CHARACTER(LEN=256)                  :: help_field_13
    CHARACTER(LEN=256)                  :: help_field_14
    CHARACTER(LEN=256)                  :: help_field_15
    CHARACTER(LEN=256)                  :: help_field_16
    CHARACTER(LEN=256)                  :: help_field_17
    CHARACTER(LEN=256)                  :: help_field_18
    CHARACTER(LEN=256)                  :: help_field_19
    CHARACTER(LEN=256)                  :: help_field_20
    CHARACTER(LEN=256)                  :: help_field_21
    CHARACTER(LEN=256)                  :: help_field_22
    CHARACTER(LEN=256)                  :: help_field_23
    CHARACTER(LEN=256)                  :: help_field_24
    CHARACTER(LEN=256)                  :: help_field_25
    CHARACTER(LEN=256)                  :: help_field_26
    CHARACTER(LEN=256)                  :: help_field_27
    CHARACTER(LEN=256)                  :: help_field_28
    CHARACTER(LEN=256)                  :: help_field_29
    CHARACTER(LEN=256)                  :: help_field_30
    CHARACTER(LEN=256)                  :: help_field_31
    CHARACTER(LEN=256)                  :: help_field_32
    CHARACTER(LEN=256)                  :: help_field_33
    CHARACTER(LEN=256)                  :: help_field_34
    CHARACTER(LEN=256)                  :: help_field_35
    CHARACTER(LEN=256)                  :: help_field_36
    CHARACTER(LEN=256)                  :: help_field_37
    CHARACTER(LEN=256)                  :: help_field_38
    CHARACTER(LEN=256)                  :: help_field_39
    CHARACTER(LEN=256)                  :: help_field_40
    CHARACTER(LEN=256)                  :: help_field_41
    CHARACTER(LEN=256)                  :: help_field_42
    CHARACTER(LEN=256)                  :: help_field_43
    CHARACTER(LEN=256)                  :: help_field_44
    CHARACTER(LEN=256)                  :: help_field_45
    CHARACTER(LEN=256)                  :: help_field_46
    CHARACTER(LEN=256)                  :: help_field_47
    CHARACTER(LEN=256)                  :: help_field_48
    CHARACTER(LEN=256)                  :: help_field_49
    CHARACTER(LEN=256)                  :: help_field_50

    ! Values to be filled into the total mask (used only for diagnostic output)
    ! ==========================================================================

    INTEGER                             :: type_land
    INTEGER                             :: type_ocean
    INTEGER                             :: type_lake
    INTEGER                             :: type_sheet
    INTEGER                             :: type_shelf
    INTEGER                             :: type_coast
    INTEGER                             :: type_margin
    INTEGER                             :: type_groundingline
    INTEGER                             :: type_calvingfront

    ! The output directory
    ! ====================

    CHARACTER(LEN=256)                  :: output_dir

  END TYPE constants_type




  ! Since some of the TABOO routines have variables named C (thanks, Giorgio...),
  ! we cannot use the regular config structure there. Collect the required config
  ! parameters into a smaller separate structure called C_TABOO
  TYPE constants_type_TABOO

    INTEGER                             :: IMODE            ! SELEN integration mode
    INTEGER                             :: NV               ! Number of viscoelastic layers
    REAL(dp), DIMENSION(:), ALLOCATABLE :: VSC              ! Viscosity profile
    INTEGER                             :: CDE              ! Code of the model (see taboo for explanation)
    INTEGER                             :: TLOVE            ! Tidal love numbers yes/no
    INTEGER                             :: DEG1             ! Tidal love numbers degree
    REAL(dp)                            :: LTH              ! Lithospheric thickness [km]
    REAL(dp)                            :: RCMB             ! Radius of CMB (km)

  END TYPE constants_type_TABOO


  ! ===============================================
  ! "C" is an instance of the "constants_type" type
  ! ===============================================

  TYPE(constants_type      ), SAVE :: C
  TYPE(constants_type_TABOO), SAVE :: C_TABOO

CONTAINS

  SUBROUTINE initialise_model_configuration( version_number)
    ! Initialise the C (configuration) structure from one or two external config text files,
    ! set up the output directory (either procedurally from the current date, or directly
    ! from the config-specified folder name), and copy the config file(s) there.

    ! In/output variables:
    CHARACTER(LEN=256),                  INTENT(IN)    :: version_number

    ! Local variables:
    INTEGER                                            :: ierr, process_rank, number_of_processes, p
    LOGICAL                                            :: master
    CHARACTER(LEN=256)                                 :: config_filename, template_filename, variation_filename, config_mode
    INTEGER                                            :: i,n
    CHARACTER(LEN=20)                                  :: output_dir_procedural
    LOGICAL                                            :: ex

    ! Get rank of current process and total number of processes
    ! (needed because the configuration_module cannot access the par structure)
    CALL MPI_COMM_RANK( MPI_COMM_WORLD, process_rank, ierr)
    CALL MPI_COMM_SIZE( MPI_COMM_WORLD, number_of_processes, ierr)
    master = (process_rank == 0)

  ! ===== Set up the config structure =====
  ! =======================================

    ! The name(s) of the config file(s) are provided as input arguments when calling the IMAU_ICE_program
    ! executable. After calling MPI_INIT, only the master process "sees" these arguments, so they need to be
    ! broadcast to the other processes.

    IF (master) THEN

      config_filename       = ''
      template_filename     = ''
      variation_filename    = ''
      config_mode           = ''

      IF     (iargc() == 0) THEN
        CALL crash('IMAU-ICE v' // TRIM( version_number) // ' needs at least one config file to run!')
      ELSEIF (iargc() == 1) THEN
        ! Run the model with a single config file

        CALL getarg( 1, config_filename)
        config_mode = 'single_config'

      ELSEIF (iargc() == 2) THEN
        ! Run the model with two config files (template+variation)

        CALL getarg( 1, template_filename )
        CALL getarg( 2, variation_filename)
        config_mode = 'template+variation'

      ELSE
        CALL crash('IMAU-ICE v' // TRIM( version_number) // ' can take either one or two config files to run!')
      END IF

    END IF ! IF (master) THEN

    CALL MPI_BCAST( config_filename,    256, MPI_CHAR, 0, MPI_COMM_WORLD, ierr)
    CALL MPI_BCAST( template_filename,  256, MPI_CHAR, 0, MPI_COMM_WORLD, ierr)
    CALL MPI_BCAST( variation_filename, 256, MPI_CHAR, 0, MPI_COMM_WORLD, ierr)
    CALL MPI_BCAST( config_mode,        256, MPI_CHAR, 0, MPI_COMM_WORLD, ierr)

    ! Let each of the processors read the config file in turns so there's no access conflicts
    IF (config_mode == 'single_config') THEN
      ! Read only a single config file

      DO p = 0, number_of_processes-1
        IF (p == process_rank) THEN

          ! Read the external file, use a Fortran NAMELIST to overwrite the default
          ! values of the XXX_config variables
          CALL read_config_file( config_filename)

          ! Copy values from the XXX_config variables to the C structure
          CALL copy_variables_to_struct

        END IF
        CALL MPI_BARRIER( MPI_COMM_WORLD, ierr)
      END DO

    ELSEIF (config_mode == 'template+variation') THEN
      ! Read two config file consecutively: one "template" and one "variation"

      DO p = 0, number_of_processes-1
        IF (p == process_rank) THEN

          ! Read the external file, use a Fortran NAMELIST to overwrite the default
          ! values of the XXX_config variables

          ! First the template, then the variation
          CALL read_config_file( template_filename)
          CALL read_config_file( variation_filename)

          ! Copy values from the XXX_config variables to the C structure
          CALL copy_variables_to_struct

        END IF
        CALL MPI_BARRIER( MPI_COMM_WORLD, ierr)
      END DO

    ELSE ! IF (config_mode == 'single_config') THEN
      CALL crash(' unknown config_mode "' // TRIM( config_mode) // '"!')
    END IF ! IF (config_mode == 'single_config') THEN

  ! ===== Set up the output directory =====
  ! =======================================

    ! First get the name of the output directory (either procedural, or provided in the config file)

    DO n = 1, 256
      C%output_dir(n:n) = ' '
    END DO

    IF (C%create_procedural_output_dir) THEN
      ! Automatically create an output directory with a procedural name (e.g. results_20210720_001/)

      IF (master) THEN
        CALL get_procedural_output_dir_name( output_dir_procedural)
        C%output_dir(1:21) = TRIM(output_dir_procedural) // '/'
      END IF
      CALL MPI_BCAST( C%output_dir, 256, MPI_CHAR, 0, MPI_COMM_WORLD, ierr)

    ELSE
      ! Use the provided name (return an error if this directory already exists)

      C%output_dir = TRIM(C%fixed_output_dir) // TRIM(C%fixed_output_dir_suffix) // '/'

      INQUIRE( FILE = TRIM(C%output_dir)//'/.', EXIST=ex)
      IF (ex) THEN
        CALL crash(' fixed_output_dir_config "' // TRIM( C%output_dir) // '" already exists!')
      END IF

    END IF

    ! Create the directory
    IF (master) THEN
      CALL system('mkdir ' // TRIM(C%output_dir))
      WRITE(0,*) ''
      WRITE(0,*) ' Output directory: ', TRIM(C%output_dir)
      WRITE(0,*) ''
    END IF
    CALL MPI_BARRIER( MPI_COMM_WORLD, ierr)

    ! Copy the config file to the output directory
    IF (master) THEN
      IF     (config_mode == 'single_config') THEN
        CALL system('cp ' // config_filename    // ' ' // TRIM(C%output_dir))
      ELSEIF (config_mode == 'template+variation') THEN
        CALL system('cp ' // template_filename  // ' ' // TRIM(C%output_dir))
        CALL system('cp ' // variation_filename // ' ' // TRIM(C%output_dir))
      ELSE
        CALL crash(' unknown config_mode "' // TRIM( config_mode) // '"!')
      END IF ! IF (config_mode == 'single_config') THEN
    END IF ! IF (master) THEN
    CALL MPI_BARRIER( MPI_COMM_WORLD, ierr)

    ! Set up the subroutine resource tracker
    ! ======================================

    ! Allocate space to track up to 1,000 subroutines. That should be enough for a while...
    n = 7000
    ALLOCATE( resource_tracker( n))

    ! Initialise values
    DO i = 1, n
      resource_tracker( i)%routine_path = 'subroutine_placeholder'
      resource_tracker( i)%tstart       = 0._dp
      resource_tracker( i)%tcomp       = 0._dp
    END DO

  END SUBROUTINE initialise_model_configuration

  SUBROUTINE read_config_file( config_filename)
    ! Use a NAMELIST containing all the "_config" variables to read
    ! an external config file, and overwrite the default values of
    ! the specified variables with the values from the file.

    IMPLICIT NONE

    ! In/output variables:
    CHARACTER(LEN=256),INTENT(IN) :: config_filename
    ! Local variables:
    CHARACTER(LEN=256)            :: namelist_filename
    INTEGER, PARAMETER            :: config_unit   = 1337
    INTEGER, PARAMETER            :: namelist_unit = 1338
    INTEGER                       :: ios, ierr, cerr

    ! The NAMELIST that's used to read the external config file.

    NAMELIST /CONFIG/start_time_of_run_config,                        &
                     end_time_of_run_config,                          &
                     dt_coupling_config,                              &
                     dt_max_config,                                   &
                     dt_min_config,                                   &
                     dt_startup_phase_config,                         &
                     dt_thermo_config,                                &
                     dt_climate_config,                               &
                     dt_ocean_config,                                 &
                     dt_SMB_config,                                   &
                     dt_BMB_config,                                   &
                     dt_bedrock_ELRA_config,                          &
                     dt_SELEN_config,                                 &
                     dt_output_config,                                &
                     do_NAM_config,                                   &
                     do_EAS_config,                                   &
                     do_GRL_config,                                   &
                     do_ANT_config,                                   &
                     SSA_icestream_A_config,                          &
                     SSA_icestream_L_config,                          &
                     SSA_icestream_m_config,                          &
                     SSA_icestream_tantheta_config,                   &
                     SSA_icestream_H_config,                          &
                     ISMIP_HOM_L_config,                              &
                     ISMIP_HOM_E_Arolla_filename_config,              &
                     MISMIPplus_do_tune_A_for_GL_config,              &
                     MISMIPplus_xGL_target_config,                    &
                     MISMIPplus_A_flow_initial_config,                &
                     MISMIPplus_scenario_config,                      &
                     MISOMIP1_scenario_config,                        &
                     create_procedural_output_dir_config,             &
                     fixed_output_dir_config,                         &
                     fixed_output_dir_suffix_config,                  &
                     do_write_regional_scalar_output_config,          &
                     do_write_global_scalar_output_config,            &
                     do_check_for_NaN_config,                         &
                     do_time_display_config,                          &
                     do_write_ISMIP_output_config,                    &
                     ISMIP_output_group_code_config,                  &
                     ISMIP_output_model_code_config,                  &
                     ISMIP_output_experiment_code_config,             &
                     ISMIP_output_basetime_config,                    &
                     lambda_M_NAM_config,                             &
                     phi_M_NAM_config,                                &
                     beta_stereo_NAM_config,                          &
                     xmin_NAM_config,                                 &
                     xmax_NAM_config,                                 &
                     ymin_NAM_config,                                 &
                     ymax_NAM_config,                                 &
                     dx_NAM_config,                                   &
                     lambda_M_EAS_config,                             &
                     phi_M_EAS_config,                                &
                     beta_stereo_EAS_config,                          &
                     xmin_EAS_config,                                 &
                     xmax_EAS_config,                                 &
                     ymin_EAS_config,                                 &
                     ymax_EAS_config,                                 &
                     dx_EAS_config,                                   &
                     lambda_M_GRL_config,                             &
                     phi_M_GRL_config,                                &
                     beta_stereo_GRL_config,                          &
                     xmin_GRL_config,                                 &
                     xmax_GRL_config,                                 &
                     ymin_GRL_config,                                 &
                     ymax_GRL_config,                                 &
                     dx_GRL_config,                                   &
                     lambda_M_ANT_config,                             &
                     phi_M_ANT_config,                                &
                     beta_stereo_ANT_config,                          &
                     xmin_ANT_config,                                 &
                     xmax_ANT_config,                                 &
                     ymin_ANT_config,                                 &
                     ymax_ANT_config,                                 &
                     dx_ANT_config,                                   &
                     nz_config,                                       &
                     zeta_config,                                     &
                     choice_refgeo_init_NAM_config,                   &
                     choice_refgeo_init_EAS_config,                   &
                     choice_refgeo_init_GRL_config,                   &
                     choice_refgeo_init_ANT_config,                   &
                     time_to_restart_from_NAM_config,                 &
                     time_to_restart_from_EAS_config,                 &
                     time_to_restart_from_GRL_config,                 &
                     time_to_restart_from_ANT_config,                 &
                     choice_refgeo_init_idealised_config,             &
                     filename_refgeo_init_NAM_config,                 &
                     filename_refgeo_init_EAS_config,                 &
                     filename_refgeo_init_GRL_config,                 &
                     filename_refgeo_init_ANT_config,                 &
                     choice_refgeo_PD_NAM_config,                     &
                     choice_refgeo_PD_EAS_config,                     &
                     choice_refgeo_PD_GRL_config,                     &
                     choice_refgeo_PD_ANT_config,                     &
                     choice_refgeo_PD_idealised_config,               &
                     filename_refgeo_PD_NAM_config,                   &
                     filename_refgeo_PD_EAS_config,                   &
                     filename_refgeo_PD_GRL_config,                   &
                     filename_refgeo_PD_ANT_config,                   &
                     choice_refgeo_GIAeq_NAM_config,                  &
                     choice_refgeo_GIAeq_EAS_config,                  &
                     choice_refgeo_GIAeq_GRL_config,                  &
                     choice_refgeo_GIAeq_ANT_config,                  &
                     choice_refgeo_GIAeq_idealised_config,            &
                     filename_refgeo_GIAeq_NAM_config,                &
                     filename_refgeo_GIAeq_EAS_config,                &
                     filename_refgeo_GIAeq_GRL_config,                &
                     filename_refgeo_GIAeq_ANT_config,                &
                     remove_Lake_Vostok_config,                       &
                     choice_forcing_method_config,                    &
                     choice_insolation_forcing_config,                &
                     static_insolation_time_config,                   &
                     filename_insolation_config,                      &
                     filename_CO2_record_config,                      &
                     CO2_record_length_config,                        &
                     filename_d18O_record_config,                     &
                     d18O_record_length_config,                       &
                     choice_geothermal_heat_flux_config,              &
                     constant_geothermal_heat_flux_config,            &
                     filename_geothermal_heat_flux_config,            &
                     do_calculate_benthic_d18O_config,                &
                     dT_deepwater_averaging_window_config,            &
                     dT_deepwater_dT_surf_ratio_config,               &
                     d18O_dT_deepwater_ratio_config,                  &
                     dT_glob_inverse_averaging_window_config,         &
                     inverse_d18O_to_dT_glob_scaling_config,          &
                     CO2_inverse_averaging_window_config,             &
                     inverse_d18O_to_CO2_scaling_config,              &
                     inverse_d18O_to_CO2_initial_CO2_config,          &
                     choice_ice_dynamics_config,                      &
                     n_flow_config,                                   &
                     m_enh_sheet_config,                              &
                     m_enh_shelf_config,                              &
                     choice_ice_margin_config,                        &
                     include_SSADIVA_crossterms_config,               &
                     do_GL_subgrid_friction_config,                   &
                     do_smooth_geometry_config,                       &
                     r_smooth_geometry_config,                        &
                     DIVA_visc_it_norm_dUV_tol_config,                &
                     DIVA_visc_it_nit_config,                         &
                     DIVA_visc_it_relax_config,                       &
                     DIVA_epsilon_sq_0_config,                        &
                     DIVA_visc_eff_min_config,                        &
                     DIVA_beta_max_config,                            &
                     DIVA_beta_min_thin_ice_config,                   &
                     DIVA_beta_min_thin_ice_H0_config,                &
                     DIVA_vel_max_config,                             &
                     DIVA_boundary_BC_u_west_config,                  &
                     DIVA_boundary_BC_u_east_config,                  &
                     DIVA_boundary_BC_u_south_config,                 &
                     DIVA_boundary_BC_u_north_config,                 &
                     DIVA_boundary_BC_v_west_config,                  &
                     DIVA_boundary_BC_v_east_config,                  &
                     DIVA_boundary_BC_v_south_config,                 &
                     DIVA_boundary_BC_v_north_config,                 &
                     DIVA_choice_matrix_solver_config,                &
                     DIVA_SOR_nit_config,                             &
                     DIVA_SOR_tol_config,                             &
                     DIVA_SOR_omega_config,                           &
                     DIVA_PETSc_rtol_config,                          &
                     DIVA_PETSc_abstol_config,                        &
                     do_read_velocities_from_restart_config,          &
                     choice_timestepping_config,                      &
                     choice_ice_integration_method_config,            &
                     dHi_choice_matrix_solver_config,                 &
                     dHi_SOR_nit_config,                              &
                     dHi_SOR_tol_config,                              &
                     dHi_SOR_omega_config,                            &
                     dHi_PETSc_rtol_config,                           &
                     dHi_PETSc_abstol_config,                         &
                     pc_epsilon_config,                               &
                     pc_k_I_config,                                   &
                     pc_k_p_config,                                   &
                     pc_eta_min_config,                               &
                     pc_max_timestep_iterations_config,               &
                     pc_redo_tol_config,                              &
                     ice_thickness_west_BC_config,                    &
                     ice_thickness_east_BC_config,                    &
                     ice_thickness_south_BC_config,                   &
                     ice_thickness_north_BC_config,                   &
                     choice_mask_noice_NAM_config,                    &
                     choice_mask_noice_EAS_config,                    &
                     choice_mask_noice_GRL_config,                    &
                     choice_mask_noice_ANT_config,                    &
                     fixed_sheet_geometry_config,                     &
                     fixed_shelf_geometry_config,                     &
                     fixed_grounding_line_g_config,                   &
                     fixed_grounding_line_f_config,                   &
                     fixed_decay_t_start_config,                      &
                     fixed_decay_t_end_config,                        &
                     choice_sliding_law_config,                       &
                     choice_idealised_sliding_law_config,             &
                     slid_delta_v_config,                             &
                     slid_Weertman_m_config,                          &
                     slid_Coulomb_reg_q_plastic_config,               &
                     slid_Coulomb_reg_u_threshold_config,             &
                     slid_ZI_ut_config,                               &
                     slid_ZI_p_config,                                &
                     include_basal_freezing_config,                   &
                     deltaT_basal_freezing_config,                    &
                     choice_basal_hydrology_config,                   &
                     Martin2011_hydro_Hb_min_config,                  &
                     Martin2011_hydro_Hb_max_config,                  &
                     choice_basal_roughness_config,                   &
                     uniform_Weertman_beta_sq_config,                 &
                     uniform_Coulomb_phi_fric_config,                 &
                     uniform_Tsai2015_alpha_sq_config,                &
                     uniform_Tsai2015_beta_sq_config,                 &
                     uniform_Schoof2005_alpha_sq_config,              &
                     uniform_Schoof2005_beta_sq_config,               &
                     choice_param_basal_roughness_config,             &
                     Martin2011till_phi_Hb_min_config,                &
                     Martin2011till_phi_Hb_max_config,                &
                     Martin2011till_phi_min_config,                   &
                     Martin2011till_phi_max_config,                   &
                     basal_roughness_filename_config,                 &
                     do_smooth_phi_restart_config,                    &
                     r_smooth_phi_restart_config,                     &
                     do_BIVgeo_config,                                &
                     BIVgeo_t_start_config,                           &
                     BIVgeo_t_end_config,                             &
                     choice_BIVgeo_method_config,                     &
                     BIVgeo_dt_config,                                &
                     BIVgeo_PDC2012_hinv_config,                      &
                     BIVgeo_Lipscomb2021_tauc_config,                 &
                     BIVgeo_Lipscomb2021_H0_config,                   &
                     BIVgeo_CISMplus_wH_config,                       &
                     BIVgeo_CISMplus_wu_config,                       &
                     BIVgeo_CISMplus_tauc_config,                     &
                     BIVgeo_CISMplus_H0_config,                       &
                     BIVgeo_CISMplus_u0_config,                       &
                     BIVgeo_Berends2022_tauc_config,                  &
                     BIVgeo_Berends2022_H0_config,                    &
                     BIVgeo_Berends2022_u0_config,                    &
                     BIVgeo_Berends2022_Hi_scale_config,              &
                     BIVgeo_Berends2022_u_scale_config,               &
                     BIVgeo_Berends2022_phimin_config,                &
                     BIVgeo_Berends2022_phimax_config,                &
                     BIVgeo_target_velocity_filename_config,          &
                     BIVgeo_filename_output_config,                   &
                     BIVgeo_Bernales2017_hinv_config,                 &
                     BIVgeo_Bernales2017_tol_diff_config,             &
                     BIVgeo_Bernales2017_tol_frac_config,             &
                     BIVgeo_Pien2023_H0_config,                       &
                     BIVgeo_Pien2023_tau_config,                      &
                     BIVgeo_Pien2023_r_config,                        &
                     BIVgeo_Pien2023_lowerHb_config,                  &
                     BIVgeo_Pien2023_upperHb_config,                  &
                     BIVgeo_Pien2023_min_config,                      &
                     BIVgeo_Pien2023_max_config,                      &
                     choice_calving_law_config,                       &
                     calving_threshold_thickness_config,              &
                     do_remove_shelves_config,                        &
                     remove_shelves_larger_than_PD_config,            &
                     continental_shelf_calving_config,                &
                     continental_shelf_min_height_config,             &
                     choice_initial_ice_temperature_config,           &
                     uniform_ice_temperature_config,                  &
                     choice_thermo_model_config,                      &
                     choice_ice_rheology_config,                      &
                     uniform_flow_factor_config,                      &
                     choice_ice_heat_capacity_config,                 &
                     uniform_ice_heat_capacity_config,                &
                     choice_ice_thermal_conductivity_config,          &
                     uniform_ice_thermal_conductivity_config,         &
                     choice_climate_model_config,                     &
                     choice_idealised_climate_config,                 &
                     direct_climate_foldername_NAM_config,            &
                     direct_climate_foldername_EAS_config,            &
                     direct_climate_foldername_GRL_config,            &
                     direct_climate_foldername_ANT_config,            &
                     direct_climate_basefilename_NAM_config,          &
                     direct_climate_basefilename_EAS_config,          &
                     direct_climate_basefilename_GRL_config,          &
                     direct_climate_basefilename_ANT_config,          &
                     do_direct_climate_geo_corr_config,               &
                     filename_PD_obs_climate_config,                  &
                     filename_climate_snapshot_PI_config,             &
                     filename_climate_snapshot_warm_config,           &
                     filename_climate_snapshot_cold_config,           &
                     constant_lapserate_config,                       &
                     climate_matrix_CO2vsice_NAM_config,              &
                     climate_matrix_CO2vsice_EAS_config,              &
                     climate_matrix_CO2vsice_GRL_config,              &
                     climate_matrix_CO2vsice_ANT_config,              &
                     matrix_high_CO2_level_config,                    &
                     matrix_low_CO2_level_config,                     &
                     matrix_warm_orbit_time_config,                   &
                     matrix_cold_orbit_time_config,                   &
                     climate_matrix_biascorrect_warm_config,          &
                     climate_matrix_biascorrect_cold_config,          &
                     switch_glacial_index_precip_config,              &
                     choice_ocean_model_config,                       &
                     choice_idealised_ocean_config,                   &
                     do_ocean_temperature_inversion_config,           &
                     ocean_temperature_inv_t_start_config,            &
                     ocean_temperature_inv_t_end_config,              &
<<<<<<< HEAD
                     ocean_filename_output_config,                   &
=======
                     ocean_temperature_inv_dT0_config,                &
                     ocean_temperature_inv_H0_config,                 &
                     ocean_temperature_inv_tau_config,                &
                     ocean_temperature_inv_min_config,                &
                     ocean_temperature_inv_max_config,                &
                     inverted_ocean_filename_output_config,           &
>>>>>>> 8e52652e
                     filename_PD_obs_ocean_config,                    &
                     name_ocean_temperature_obs_config,               &
                     name_ocean_salinity_obs_config,                  &
                     filename_GCM_ocean_snapshot_PI_config,           &
                     filename_GCM_ocean_snapshot_warm_config,         &
                     filename_GCM_ocean_snapshot_cold_config,         &
                     name_ocean_temperature_GCM_config,               &
                     name_ocean_salinity_GCM_config,                  &
                     ocean_temperature_PD_config,                     &
                     ocean_temperature_cold_config,                   &
                     ocean_temperature_warm_config,                   &
                     choice_ocean_vertical_grid_config,               &
                     ocean_vertical_grid_max_depth_config,            &
                     ocean_regular_grid_dz_config,                    &
                     do_ocean_extrap_config,                          &
                     ocean_extrap_dir_config,                         &
                     ocean_extrap_res_config,                         &
                     ocean_extrap_Gauss_sigma_config,                 &
                     ocean_extrap_hires_geo_filename_NAM_config,      &
                     ocean_extrap_hires_geo_filename_EAS_config,      &
                     ocean_extrap_hires_geo_filename_GRL_config,      &
                     ocean_extrap_hires_geo_filename_ANT_config,      &
                     ocean_w_tot_hist_averaging_window_config,        &
                     ocean_matrix_CO2vsice_NAM_config,                &
                     ocean_matrix_CO2vsice_EAS_config,                &
                     ocean_matrix_CO2vsice_GRL_config,                &
                     ocean_matrix_CO2vsice_ANT_config,                &
                     ocean_T_surf_per_basin_config,                   &
                     ocean_dT_dz_per_basin_config,                    &
                     ocean_filename_baseline_config,                  &
                     ocean_foldername_aTO_config,                     &
                     ocean_basefilename_aTO_config,                   &
                     ocean_foldername_aSO_config,                     &
                     ocean_basefilename_aSO_config,                   &
                     do_invert_linear_per_basin_config,               &
                     choice_SMB_model_config,                         &
                     choice_idealised_SMB_config,                     &
                     SMB_uniform_config,                              &
                     filename_direct_global_SMB_config,               &
                     filename_direct_regional_SMB_NAM_config,         &
                     filename_direct_regional_SMB_EAS_config,         &
                     filename_direct_regional_SMB_GRL_config,         &
                     filename_direct_regional_SMB_ANT_config,         &
                     filename_SMB_snapshot_NAM_config,                &
                     filename_SMB_snapshot_EAS_config,                &
                     filename_SMB_snapshot_GRL_config,                &
                     filename_SMB_snapshot_ANT_config,                &
                     SMB_IMAUITM_choice_init_firn_NAM_config,         &
                     SMB_IMAUITM_choice_init_firn_EAS_config,         &
                     SMB_IMAUITM_choice_init_firn_GRL_config,         &
                     SMB_IMAUITM_choice_init_firn_ANT_config,         &
                     SMB_IMAUITM_initial_firn_thickness_config,       &
                     SMB_IMAUITM_C_abl_constant_NAM_config,           &
                     SMB_IMAUITM_C_abl_constant_EAS_config,           &
                     SMB_IMAUITM_C_abl_constant_GRL_config,           &
                     SMB_IMAUITM_C_abl_constant_ANT_config,           &
                     SMB_IMAUITM_C_abl_Ts_NAM_config,                 &
                     SMB_IMAUITM_C_abl_Ts_EAS_config,                 &
                     SMB_IMAUITM_C_abl_Ts_GRL_config,                 &
                     SMB_IMAUITM_C_abl_Ts_ANT_config,                 &
                     SMB_IMAUITM_C_abl_Q_NAM_config,                  &
                     SMB_IMAUITM_C_abl_Q_EAS_config,                  &
                     SMB_IMAUITM_C_abl_Q_GRL_config,                  &
                     SMB_IMAUITM_C_abl_Q_ANT_config,                  &
                     SMB_IMAUITM_C_refr_NAM_config,                   &
                     SMB_IMAUITM_C_refr_EAS_config,                   &
                     SMB_IMAUITM_C_refr_GRL_config,                   &
                     SMB_IMAUITM_C_refr_ANT_config,                   &
                     ISMIP_forcing_filename_baseline_config,          &
                     ISMIP_forcing_foldername_aSMB_config,            &
                     ISMIP_forcing_basefilename_aSMB_config,          &
                     ISMIP_forcing_foldername_dSMBdz_config,          &
                     ISMIP_forcing_basefilename_dSMBdz_config,        &
                     ISMIP_forcing_foldername_aST_config,             &
                     ISMIP_forcing_basefilename_aST_config,           &
                     ISMIP_forcing_foldername_dSTdz_config,           &
                     ISMIP_forcing_basefilename_dSTdz_config,         &
                     choice_BMB_shelf_model_config,                   &
                     choice_idealised_BMB_shelf_config,               &
                     choice_BMB_sheet_model_config,                   &
                     BMB_shelf_uniform_config,                        &
                     BMB_sheet_uniform_config,                        &
                     choice_BMB_subgrid_config,                       &
                     do_asynchronous_BMB_config,                      &
                     BMB_max_config,                                  &
                     BMB_min_config,                                  &
                     choice_basin_scheme_NAM_config,                  &
                     choice_basin_scheme_EAS_config,                  &
                     choice_basin_scheme_GRL_config,                  &
                     choice_basin_scheme_ANT_config,                  &
                     filename_basins_NAM_config,                      &
                     filename_basins_EAS_config,                      &
                     filename_basins_GRL_config,                      &
                     filename_basins_ANT_config,                      &
                     do_merge_basins_ANT_config,                      &
                     do_merge_basins_GRL_config,                      &
                     choice_BMB_shelf_amplification_config,           &
                     basin_BMB_amplification_n_ANT_config,            &
                     basin_BMB_amplification_factor_ANT_config,       &
                     basin_BMB_amplification_n_GRL_config,            &
                     basin_BMB_amplification_factor_GRL_config,       &
                     BMB_Favier2019_lin_GammaT_config,                &
                     BMB_Favier2019_quad_GammaT_config,               &
                     BMB_Favier2019_Mplus_GammaT_config,              &
                     BMB_Lazeroms2018_GammaT_config,                  &
                     BMB_Lazeroms2018_find_GL_scheme_config,          &
                     BMB_PICO_nboxes_config,                          &
                     BMB_PICO_GammaTstar_config,                      &
                     filename_BMB_LADDIE_config,                      &
                     T_ocean_mean_PD_NAM_config,                      &
                     T_ocean_mean_PD_EAS_config,                      &
                     T_ocean_mean_PD_GRL_config,                      &
                     T_ocean_mean_PD_ANT_config,                      &
                     T_ocean_mean_cold_NAM_config,                    &
                     T_ocean_mean_cold_EAS_config,                    &
                     T_ocean_mean_cold_GRL_config,                    &
                     T_ocean_mean_cold_ANT_config,                    &
                     T_ocean_mean_warm_NAM_config,                    &
                     T_ocean_mean_warm_EAS_config,                    &
                     T_ocean_mean_warm_GRL_config,                    &
                     T_ocean_mean_warm_ANT_config,                    &
                     BMB_deepocean_PD_NAM_config,                     &
                     BMB_deepocean_PD_EAS_config,                     &
                     BMB_deepocean_PD_GRL_config,                     &
                     BMB_deepocean_PD_ANT_config,                     &
                     BMB_deepocean_cold_NAM_config,                   &
                     BMB_deepocean_cold_EAS_config,                   &
                     BMB_deepocean_cold_GRL_config,                   &
                     BMB_deepocean_cold_ANT_config,                   &
                     BMB_deepocean_warm_NAM_config,                   &
                     BMB_deepocean_warm_EAS_config,                   &
                     BMB_deepocean_warm_GRL_config,                   &
                     BMB_deepocean_warm_ANT_config,                   &
                     BMB_shelf_exposed_PD_NAM_config,                 &
                     BMB_shelf_exposed_PD_EAS_config,                 &
                     BMB_shelf_exposed_PD_GRL_config,                 &
                     BMB_shelf_exposed_PD_ANT_config,                 &
                     BMB_shelf_exposed_cold_NAM_config,               &
                     BMB_shelf_exposed_cold_EAS_config,               &
                     BMB_shelf_exposed_cold_GRL_config,               &
                     BMB_shelf_exposed_cold_ANT_config,               &
                     BMB_shelf_exposed_warm_NAM_config,               &
                     BMB_shelf_exposed_warm_EAS_config,               &
                     BMB_shelf_exposed_warm_GRL_config,               &
                     BMB_shelf_exposed_warm_ANT_config,               &
                     subshelf_melt_factor_NAM_config,                 &
                     subshelf_melt_factor_EAS_config,                 &
                     subshelf_melt_factor_GRL_config,                 &
                     subshelf_melt_factor_ANT_config,                 &
                     deep_ocean_threshold_depth_NAM_config,           &
                     deep_ocean_threshold_depth_EAS_config,           &
                     deep_ocean_threshold_depth_GRL_config,           &
                     deep_ocean_threshold_depth_ANT_config,           &
                     choice_ice_isotopes_model_config,                &
                     uniform_ice_d18O_config,                         &
                     do_ocean_floodfill_config,                       &
                     choice_sealevel_model_config,                    &
                     fixed_sealevel_config,                           &
                     filename_sealevel_record_config,                 &
                     sealevel_record_length_config,                   &
                     choice_GIA_model_config,                         &
                     dx_GIA_config,                                   &
                     ELRA_lithosphere_flex_rigidity_config,           &
                     ELRA_bedrock_relaxation_time_config,             &
                     ELRA_mantle_density_config,                      &
                     SELEN_run_at_t_start_config,                     &
                     SELEN_n_TDOF_iterations_config,                  &
                     SELEN_n_recursion_iterations_config,             &
                     SELEN_use_rotational_feedback_config,            &
                     SELEN_n_harmonics_config,                        &
                     SELEN_display_progress_config,                   &
                     SELEN_dir_config,                                &
                     SELEN_global_topo_filename_config,               &
                     SELEN_TABOO_init_filename_config,                &
                     SELEN_LMJ_VALUES_filename_config,                &
                     SELEN_irreg_time_n_config,                       &
                     SELEN_irreg_time_window_config,                  &
                     SELEN_lith_thickness_config,                     &
                     SELEN_visc_n_config,                             &
                     SELEN_visc_prof_config,                          &
                     SELEN_TABOO_CDE_config,                          &
                     SELEN_TABOO_TLOVE_config,                        &
                     SELEN_TABOO_DEG1_config,                         &
                     SELEN_TABOO_RCMB_config,                         &
                     help_field_01_config,                            &
                     help_field_02_config,                            &
                     help_field_03_config,                            &
                     help_field_04_config,                            &
                     help_field_05_config,                            &
                     help_field_06_config,                            &
                     help_field_07_config,                            &
                     help_field_08_config,                            &
                     help_field_09_config,                            &
                     help_field_10_config,                            &
                     help_field_11_config,                            &
                     help_field_12_config,                            &
                     help_field_13_config,                            &
                     help_field_14_config,                            &
                     help_field_15_config,                            &
                     help_field_16_config,                            &
                     help_field_17_config,                            &
                     help_field_18_config,                            &
                     help_field_19_config,                            &
                     help_field_20_config,                            &
                     help_field_21_config,                            &
                     help_field_22_config,                            &
                     help_field_23_config,                            &
                     help_field_24_config,                            &
                     help_field_25_config,                            &
                     help_field_26_config,                            &
                     help_field_27_config,                            &
                     help_field_28_config,                            &
                     help_field_29_config,                            &
                     help_field_30_config,                            &
                     help_field_31_config,                            &
                     help_field_32_config,                            &
                     help_field_33_config,                            &
                     help_field_34_config,                            &
                     help_field_35_config,                            &
                     help_field_36_config,                            &
                     help_field_37_config,                            &
                     help_field_38_config,                            &
                     help_field_39_config,                            &
                     help_field_40_config,                            &
                     help_field_41_config,                            &
                     help_field_42_config,                            &
                     help_field_43_config,                            &
                     help_field_44_config,                            &
                     help_field_45_config,                            &
                     help_field_46_config,                            &
                     help_field_47_config,                            &
                     help_field_48_config,                            &
                     help_field_49_config,                            &
                     help_field_50_config

    IF (config_filename == '') RETURN

    ! Write the CONFIG namelist to a temporary file
    namelist_filename = TRIM( config_filename) // '_namelist_temp.txt'
    OPEN(  UNIT = namelist_unit, FILE = TRIM( namelist_filename))
    WRITE( UNIT = namelist_unit, NML  = CONFIG)
    CLOSE( UNIT = namelist_unit)

    ! Check the config file for validity
    CALL check_config_file_validity( config_filename, namelist_filename)

    ! Delete the temporary CONFIG namelist file
    CALL system('rm -f ' // TRIM( namelist_filename))

    ! Open the config file
    OPEN(  UNIT = config_unit, FILE = TRIM( config_filename), STATUS = 'OLD', ACTION = 'READ', IOSTAT = ios)
    IF (ios /= 0) THEN
      WRITE(0,'(A,A,A)') colour_string('ERROR: config file "' // TRIM( config_filename),'red') // '" not found!'
      CALL MPI_ABORT( MPI_COMM_WORLD, cerr, ierr)
    END IF

    ! Read the config file using the CONFIG namelist
    READ(  UNIT = config_unit, NML = CONFIG, IOSTAT = ios)
    IF (ios /= 0) THEN
      WRITE(0,'(A,A,A)') colour_string('ERROR: error while reading config file "' // TRIM( config_filename),'red') // '"!'
      CALL MPI_ABORT( MPI_COMM_WORLD, cerr, ierr)
    END IF

    ! Close the config file
    CLOSE( UNIT = config_unit)

  END SUBROUTINE read_config_file

  SUBROUTINE check_config_file_validity( config_filename, namelist_filename)
    ! Check if the provided config file is valid
    !
    ! Do this by reading one line at a time of the config file, determining the name of the variable
    ! declared in that line, and checking if that variable also exists in the namelist file
    !
    ! Assumes that the CONFIG namelist has already been written to the specified file.

    IMPLICIT NONE

    ! In/output variables:
    CHARACTER(LEN=256),INTENT(IN) :: config_filename, namelist_filename

    ! Local variables:
    INTEGER, PARAMETER            :: config_unit   = 1337
    INTEGER, PARAMETER            :: namelist_unit = 1338
    INTEGER                       :: ios, ierr, cerr
    LOGICAL                       :: found_end_of_file_config, found_end_of_file_namelist
    CHARACTER(256)                :: single_line_config      , single_line_namelist
    INTEGER                       :: line_counter_config     , line_counter_namelist
    LOGICAL                       :: found_match, found_mismatch

    ! Open the config and namelist files
    OPEN( UNIT = config_unit, FILE = config_filename, IOSTAT = ios)
    IF (ios /= 0) THEN
      WRITE(0,'(A)') colour_string('ERROR','red') // ': config file "' // TRIM( config_filename) // '" not found!'
      CALL MPI_ABORT( MPI_COMM_WORLD, cerr, ierr)
    END IF

    ! Read one line at a time of the config file, determine the name of the variable
    ! declared in that line, and check if that variable also exists in the namelist file

    found_end_of_file_config = .FALSE.
    line_counter_config      = 0
    found_mismatch           = .FALSE.

    DO WHILE (.NOT. found_end_of_file_config)

      line_counter_config = line_counter_config + 1

      ! Read a single line from the config file
      READ( UNIT = config_unit, FMT = '(A)', IOSTAT = ios) single_line_config

      ! If we've reached the end of the file before finding the terminating forward slash, this config file is not valid.
      IF (ios < 0) THEN
        WRITE(0,'(A)') colour_string('ERROR','red') // ': config file "' // TRIM( config_filename) // '" is not terminated with a forward slash!'
        CALL MPI_ABORT( MPI_COMM_WORLD, cerr, ierr)
      END IF

      ! Remove all leading spaces
      CALL remove_leading_spaces( single_line_config)

      ! The variable name is the part of the string left of the first (, =, or space.
      single_line_config = single_line_config( 1:SCAN( single_line_config, '( =')-1)

      ! Get config variable in all caps for case-insensitive comparison
      CALL capitalise_string( single_line_config)

      ! The forward slash at the end terminates the config file
      IF (single_line_config == '/') THEN
        found_end_of_file_config = .TRUE.
      END IF

      ! Disregard empty lines, commented lines, and the header line
      IF (single_line_config == '' .OR. single_line_config == '&CONFIG' .OR. single_line_config( 1:1) == '!') THEN
        CYCLE
      END IF

      ! Open the namelist file
      OPEN( UNIT = namelist_unit, FILE = namelist_filename)
      IF (ios /= 0) THEN
        WRITE(0,'(A)') colour_string('ERROR','red') // ': namelist file "' // TRIM( namelist_filename) // '" not found!'
        CALL MPI_ABORT( MPI_COMM_WORLD, cerr, ierr)
      END IF

      ! Read all variables from the namelist file and check if any of them match the current config variable

      found_end_of_file_namelist = .FALSE.
      line_counter_namelist      = 0
      found_match                = .FALSE.

      DO WHILE ((.NOT. found_end_of_file_namelist) .AND. (.NOT. found_match))

        line_counter_namelist = line_counter_namelist + 1

        ! Read a single line from the namelist file
        READ( UNIT = namelist_unit, FMT = '(A)', IOSTAT = ios) single_line_namelist

        ! If we've reached the end of the file before finding the terminating forward slash, this namelist file is not valid.
        IF (ios < 0) THEN
          WRITE(0,'(A)') colour_string('ERROR','red') // ': namelist file "' // TRIM( namelist_filename) // '" is not terminated with a forward slash!'
          CALL MPI_ABORT( MPI_COMM_WORLD, cerr, ierr)
        END IF

        ! Remove all leading spaces
        CALL remove_leading_spaces( single_line_namelist)

        ! The variable name is the part of the string left of the first (, =, or space.
        single_line_namelist = single_line_namelist( 1:SCAN( single_line_namelist, '( =')-1)

        ! Get namelist variable in all caps for case-insensitive comparison
        CALL capitalise_string( single_line_namelist)

        ! The forward slash at the end terminates the config file
        IF (single_line_namelist == '/') THEN
          found_end_of_file_namelist = .TRUE.
        END IF

        ! Disregard empty lines, commented lines, and the header line
        IF (single_line_namelist == '' .OR. single_line_namelist == '&CONFIG' .OR. single_line_namelist( 1:1) == '!') THEN
          CYCLE
        END IF

        ! Check if this namelist variable matches the config variable
        IF (single_line_namelist == single_line_config) THEN
          found_match = .TRUE.
        END IF

      END DO ! DO WHILE ((.NOT. found_end_of_file_namelist) .AND. (.NOT. found_match))

      ! If no matching variable was found in the namelist file, print an error
      IF (.NOT. found_match) THEN
        WRITE(0,'(A,I4)') colour_string('ERROR','red') // ': invalid config variable "' // TRIM( single_line_config) // &
          '" in file "' // TRIM( config_filename) // '", line ', line_counter_config
        found_mismatch = .TRUE.
      END IF

      ! Close the namelist file
      CLOSE( UNIT = namelist_unit)

    END DO ! DO WHILE (.NOT. found_end_of_file_config)

    ! Close the config file
    CLOSE( UNIT = config_unit)

    ! If an invalid config variable was found, crash.
    IF (found_mismatch) CALL MPI_ABORT( MPI_COMM_WORLD, cerr, ierr)

  END SUBROUTINE check_config_file_validity

  SUBROUTINE copy_variables_to_struct
    ! Overwrite the values in the fields of the "C" type with the values
    ! of the "_config" variables, some which by now have had their default
    ! values overwritten by the values specified in the external config file.

    IMPLICIT NONE

   ! Time steps and range
   !=====================

    C%start_time_of_run                        = start_time_of_run_config
    C%end_time_of_run                          = end_time_of_run_config
    C%dt_coupling                              = dt_coupling_config
    C%dt_max                                   = dt_max_config
    C%dt_min                                   = dt_min_config
    C%dt_startup_phase                         = dt_startup_phase_config
    C%dt_thermo                                = dt_thermo_config
    C%dt_climate                               = dt_climate_config
    C%dt_ocean                                 = dt_ocean_config
    C%dt_SMB                                   = dt_SMB_config
    C%dt_BMB                                   = dt_BMB_config
    C%dt_bedrock_ELRA                          = dt_bedrock_ELRA_config
    C%dt_SELEN                                 = dt_SELEN_config
    C%dt_output                                = dt_output_config

    ! Which ice sheets do we simulate?
    ! ================================

    C%do_NAM                                   = do_NAM_config
    C%do_EAS                                   = do_EAS_config
    C%do_GRL                                   = do_GRL_config
    C%do_ANT                                   = do_ANT_config

    ! Benchmark experiments
    ! =====================

    ! SSA_icestream (see Schoof 2006, and also Bueler and Brown 2009)
    C%SSA_icestream_A                          = SSA_icestream_A_config
    C%SSA_icestream_L                          = SSA_icestream_L_config
    C%SSA_icestream_m                          = SSA_icestream_m_config
    C%SSA_icestream_tantheta                   = SSA_icestream_tantheta_config
    C%SSA_icestream_H                          = SSA_icestream_H_config

    ! ISMIP-HOM (see Pattyn et al. 2008)
    C%ISMIP_HOM_L                              = ISMIP_HOM_L_config
    C%ISMIP_HOM_E_Arolla_filename              = ISMIP_HOM_E_Arolla_filename_config

    ! MISMIP+ (see Asay-Davis et al., 2016)
    C%MISMIPplus_do_tune_A_for_GL              = MISMIPplus_do_tune_A_for_GL_config
    C%MISMIPplus_xGL_target                    = MISMIPplus_xGL_target_config
    C%MISMIPplus_A_flow_initial                = MISMIPplus_A_flow_initial_config
    C%MISMIPplus_scenario                      = MISMIPplus_scenario_config

    ! MISOMIP1 (see Asay-Davis et al., 2016)
    C%MISOMIP1_scenario                        = MISOMIP1_scenario_config

    ! Whether or not to let IMAU_ICE dynamically create its own output folder
    ! =======================================================================

    C%create_procedural_output_dir             = create_procedural_output_dir_config
    C%fixed_output_dir                         = fixed_output_dir_config
    C%fixed_output_dir_suffix                  = fixed_output_dir_suffix_config
    C%do_write_regional_scalar_output          = do_write_regional_scalar_output_config
    C%do_write_global_scalar_output            = do_write_global_scalar_output_config

    ! Debugging
    ! =========

    C%do_check_for_NaN                         = do_check_for_NaN_config
    C%do_time_display                          = do_time_display_config

    ! ISMIP-style output
    ! ==================

    C%do_write_ISMIP_output                    = do_write_ISMIP_output_config
    C%ISMIP_output_group_code                  = ISMIP_output_group_code_config
    C%ISMIP_output_model_code                  = ISMIP_output_model_code_config
    C%ISMIP_output_experiment_code             = ISMIP_output_experiment_code_config
    C%ISMIP_output_basetime                    = ISMIP_output_basetime_config

    ! Grids
    ! =====

    ! North America
    C%lambda_M_NAM                             = lambda_M_NAM_config
    C%phi_M_NAM                                = phi_M_NAM_config
    C%beta_stereo_NAM                          = beta_stereo_NAM_config
    C%xmin_NAM                                 = xmin_NAM_config
    C%xmax_NAM                                 = xmax_NAM_config
    C%ymin_NAM                                 = ymin_NAM_config
    C%ymax_NAM                                 = ymax_NAM_config
    C%dx_NAM                                   = dx_NAM_config

    ! Eurasia
    C%lambda_M_EAS                             = lambda_M_EAS_config
    C%phi_M_EAS                                = phi_M_EAS_config
    C%beta_stereo_EAS                          = beta_stereo_EAS_config
    C%xmin_EAS                                 = xmin_EAS_config
    C%xmax_EAS                                 = xmax_EAS_config
    C%ymin_EAS                                 = ymin_EAS_config
    C%ymax_EAS                                 = ymax_EAS_config
    C%dx_EAS                                   = dx_EAS_config

    ! Greenland
    C%lambda_M_GRL                             = lambda_M_GRL_config
    C%phi_M_GRL                                = phi_M_GRL_config
    C%beta_stereo_GRL                          = beta_stereo_GRL_config
    C%xmin_GRL                                 = xmin_GRL_config
    C%xmax_GRL                                 = xmax_GRL_config
    C%ymin_GRL                                 = ymin_GRL_config
    C%ymax_GRL                                 = ymax_GRL_config
    C%dx_GRL                                   = dx_GRL_config

    ! Antarctica
    C%lambda_M_ANT                             = lambda_M_ANT_config
    C%phi_M_ANT                                = phi_M_ANT_config
    C%beta_stereo_ANT                          = beta_stereo_ANT_config
    C%xmin_ANT                                 = xmin_ANT_config
    C%xmax_ANT                                 = xmax_ANT_config
    C%ymin_ANT                                 = ymin_ANT_config
    C%ymax_ANT                                 = ymax_ANT_config
    C%dx_ANT                                   = dx_ANT_config

    ! Scaled vertical coordinate zeta
    ! ===============================

    C%nz                                       = nz_config
    ALLOCATE( C%zeta( C%nz))
    C%zeta                                     = zeta_config( 1:C%nz)

    ! Reference geometries (initial, present-day, and GIA equilibrium)
    ! ================================================================

    ! Initial geometry
    C%choice_refgeo_init_NAM                   = choice_refgeo_init_NAM_config
    C%choice_refgeo_init_EAS                   = choice_refgeo_init_EAS_config
    C%choice_refgeo_init_GRL                   = choice_refgeo_init_GRL_config
    C%choice_refgeo_init_ANT                   = choice_refgeo_init_ANT_config
    C%time_to_restart_from_NAM                 = time_to_restart_from_NAM_config
    C%time_to_restart_from_EAS                 = time_to_restart_from_EAS_config
    C%time_to_restart_from_GRL                 = time_to_restart_from_GRL_config
    C%time_to_restart_from_ANT                 = time_to_restart_from_ANT_config
    C%choice_refgeo_init_idealised             = choice_refgeo_init_idealised_config
    C%filename_refgeo_init_NAM                 = filename_refgeo_init_NAM_config
    C%filename_refgeo_init_EAS                 = filename_refgeo_init_EAS_config
    C%filename_refgeo_init_GRL                 = filename_refgeo_init_GRL_config
    C%filename_refgeo_init_ANT                 = filename_refgeo_init_ANT_config

    ! Present-day geometry
    C%choice_refgeo_PD_NAM                     = choice_refgeo_PD_NAM_config
    C%choice_refgeo_PD_EAS                     = choice_refgeo_PD_EAS_config
    C%choice_refgeo_PD_GRL                     = choice_refgeo_PD_GRL_config
    C%choice_refgeo_PD_ANT                     = choice_refgeo_PD_ANT_config
    C%choice_refgeo_PD_idealised               = choice_refgeo_PD_idealised_config
    C%filename_refgeo_PD_NAM                   = filename_refgeo_PD_NAM_config
    C%filename_refgeo_PD_EAS                   = filename_refgeo_PD_EAS_config
    C%filename_refgeo_PD_GRL                   = filename_refgeo_PD_GRL_config
    C%filename_refgeo_PD_ANT                   = filename_refgeo_PD_ANT_config

    ! GIA equilibrium geometry
    C%choice_refgeo_GIAeq_NAM                  = choice_refgeo_GIAeq_NAM_config
    C%choice_refgeo_GIAeq_EAS                  = choice_refgeo_GIAeq_EAS_config
    C%choice_refgeo_GIAeq_GRL                  = choice_refgeo_GIAeq_GRL_config
    C%choice_refgeo_GIAeq_ANT                  = choice_refgeo_GIAeq_ANT_config
    C%choice_refgeo_GIAeq_idealised            = choice_refgeo_GIAeq_idealised_config
    C%filename_refgeo_GIAeq_NAM                = filename_refgeo_GIAeq_NAM_config
    C%filename_refgeo_GIAeq_EAS                = filename_refgeo_GIAeq_EAS_config
    C%filename_refgeo_GIAeq_GRL                = filename_refgeo_GIAeq_GRL_config
    C%filename_refgeo_GIAeq_ANT                = filename_refgeo_GIAeq_ANT_config

    C%remove_Lake_Vostok                       = remove_Lake_Vostok_config

    ! Global forcing (insolation, CO2, d18O, geothermal heat flux)
    ! ============================================================

    C%choice_forcing_method                    = choice_forcing_method_config

    ! Insolation forcing (NetCDF)
    C%choice_insolation_forcing                = choice_insolation_forcing_config
    C%static_insolation_time                   = static_insolation_time_config
    C%filename_insolation                      = filename_insolation_config

    ! CO2 record (ASCII text file, so the number of rows needs to be specified)
    C%filename_CO2_record                      = filename_CO2_record_config
    C%CO2_record_length                        = CO2_record_length_config

    ! d18O record (ASCII text file, so the number of rows needs to be specified)
    C%filename_d18O_record                     = filename_d18O_record_config
    C%d18O_record_length                       = d18O_record_length_config

    ! Geothermal heat flux
    C%choice_geothermal_heat_flux              = choice_geothermal_heat_flux_config
    C%constant_geothermal_heat_flux            = constant_geothermal_heat_flux_config
    C%filename_geothermal_heat_flux            = filename_geothermal_heat_flux_config

    ! Parameters for calculating modelled benthic d18O
    C%do_calculate_benthic_d18O                = do_calculate_benthic_d18O_config
    C%dT_deepwater_averaging_window            = dT_deepwater_averaging_window_config
    C%dT_deepwater_dT_surf_ratio               = dT_deepwater_dT_surf_ratio_config
    C%d18O_dT_deepwater_ratio                  = d18O_dT_deepwater_ratio_config

    ! Parameters for the inverse routine
    C%dT_glob_inverse_averaging_window         = dT_glob_inverse_averaging_window_config
    C%inverse_d18O_to_dT_glob_scaling          = inverse_d18O_to_dT_glob_scaling_config
    C%CO2_inverse_averaging_window             = CO2_inverse_averaging_window_config
    C%inverse_d18O_to_CO2_scaling              = inverse_d18O_to_CO2_scaling_config
    C%inverse_d18O_to_CO2_initial_CO2          = inverse_d18O_to_CO2_initial_CO2_config

    ! Ice dynamics - velocity
    ! =======================

    C%choice_ice_dynamics                      = choice_ice_dynamics_config
    C%n_flow                                   = n_flow_config
    C%m_enh_sheet                              = m_enh_sheet_config
    C%m_enh_shelf                              = m_enh_shelf_config
    C%choice_ice_margin                        = choice_ice_margin_config
    C%include_SSADIVA_crossterms               = include_SSADIVA_crossterms_config
    C%do_GL_subgrid_friction                   = do_GL_subgrid_friction_config
    C%do_smooth_geometry                       = do_smooth_geometry_config
    C%r_smooth_geometry                        = r_smooth_geometry_config

    ! Some parameters for numerically solving the SSA/DIVA
    C%DIVA_visc_it_norm_dUV_tol                = DIVA_visc_it_norm_dUV_tol_config
    C%DIVA_visc_it_nit                         = DIVA_visc_it_nit_config
    C%DIVA_visc_it_relax                       = DIVA_visc_it_relax_config
    C%DIVA_epsilon_sq_0                        = DIVA_epsilon_sq_0_config
    C%DIVA_visc_eff_min                        = DIVA_visc_eff_min_config
    C%DIVA_beta_max                            = DIVA_beta_max_config
    C%DIVA_beta_min_thin_ice                   = DIVA_beta_min_thin_ice_config
    C%DIVA_beta_min_thin_ice_H0                = DIVA_beta_min_thin_ice_H0_config
    C%DIVA_vel_max                             = DIVA_vel_max_config
    C%DIVA_boundary_BC_u_west                  = DIVA_boundary_BC_u_west_config
    C%DIVA_boundary_BC_u_east                  = DIVA_boundary_BC_u_east_config
    C%DIVA_boundary_BC_u_south                 = DIVA_boundary_BC_u_south_config
    C%DIVA_boundary_BC_u_north                 = DIVA_boundary_BC_u_north_config
    C%DIVA_boundary_BC_v_west                  = DIVA_boundary_BC_v_west_config
    C%DIVA_boundary_BC_v_east                  = DIVA_boundary_BC_v_east_config
    C%DIVA_boundary_BC_v_south                 = DIVA_boundary_BC_v_south_config
    C%DIVA_boundary_BC_v_north                 = DIVA_boundary_BC_v_north_config
    C%DIVA_choice_matrix_solver                = DIVA_choice_matrix_solver_config
    C%DIVA_SOR_nit                             = DIVA_SOR_nit_config
    C%DIVA_SOR_tol                             = DIVA_SOR_tol_config
    C%DIVA_SOR_omega                           = DIVA_SOR_omega_config
    C%DIVA_PETSc_rtol                          = DIVA_PETSc_rtol_config
    C%DIVA_PETSc_abstol                        = DIVA_PETSc_abstol_config
    C%do_read_velocities_from_restart          = do_read_velocities_from_restart_config

    ! Ice dynamics - time integration
    ! ===============================

    C%choice_timestepping                      = choice_timestepping_config
    C%choice_ice_integration_method            = choice_ice_integration_method_config
    C%dHi_choice_matrix_solver                 = dHi_choice_matrix_solver_config
    C%dHi_SOR_nit                              = dHi_SOR_nit_config
    C%dHi_SOR_tol                              = dHi_SOR_tol_config
    C%dHi_SOR_omega                            = dHi_SOR_omega_config
    C%dHi_PETSc_rtol                           = dHi_PETSc_rtol_config
    C%dHi_PETSc_abstol                         = dHi_PETSc_abstol_config

    ! Predictor-corrector ice-thickness update
    C%pc_epsilon                               = pc_epsilon_config
    C%pc_k_I                                   = pc_k_I_config
    C%pc_k_p                                   = pc_k_p_config
    C%pc_eta_min                               = pc_eta_min_config
    C%pc_max_timestep_iterations               = pc_max_timestep_iterations_config
    C%pc_redo_tol                              = pc_redo_tol_config

    ! Ice thickness boundary conditions
    C%ice_thickness_west_BC                    = ice_thickness_west_BC_config
    C%ice_thickness_east_BC                    = ice_thickness_east_BC_config
    C%ice_thickness_south_BC                   = ice_thickness_south_BC_config
    C%ice_thickness_north_BC                   = ice_thickness_north_BC_config
    C%choice_mask_noice_NAM                    = choice_mask_noice_NAM_config
    C%choice_mask_noice_EAS                    = choice_mask_noice_EAS_config
    C%choice_mask_noice_GRL                    = choice_mask_noice_GRL_config
    C%choice_mask_noice_ANT                    = choice_mask_noice_ANT_config

    ! Fixed/delayed ice thickness evolution
    C%fixed_sheet_geometry                     = fixed_sheet_geometry_config
    C%fixed_shelf_geometry                     = fixed_shelf_geometry_config
    C%fixed_grounding_line_g                   = fixed_grounding_line_g_config
    C%fixed_grounding_line_f                   = fixed_grounding_line_f_config
    C%fixed_decay_t_start                      = fixed_decay_t_start_config
    C%fixed_decay_t_end                        = fixed_decay_t_end_config

    ! Ice dynamics - basal conditions and sliding
    ! ===========================================

    ! Sliding laws
    C%choice_sliding_law                       = choice_sliding_law_config
    C%choice_idealised_sliding_law             = choice_idealised_sliding_law_config
    C%slid_delta_v                             = slid_delta_v_config
    C%slid_Weertman_m                          = slid_Weertman_m_config
    C%slid_Coulomb_reg_q_plastic               = slid_Coulomb_reg_q_plastic_config
    C%slid_Coulomb_reg_u_threshold             = slid_Coulomb_reg_u_threshold_config
    C%slid_ZI_ut                               = slid_ZI_ut_config
    C%slid_ZI_p                                = slid_ZI_p_config
    C%include_basal_freezing                   = include_basal_freezing_config
    C%deltaT_basal_freezing                    = deltaT_basal_freezing_config

    ! Basal hydrology
    C%choice_basal_hydrology                   = choice_basal_hydrology_config
    C%Martin2011_hydro_Hb_min                  = Martin2011_hydro_Hb_min_config
    C%Martin2011_hydro_Hb_max                  = Martin2011_hydro_Hb_max_config

    ! Basal roughness / friction
    C%choice_basal_roughness                   = choice_basal_roughness_config
    C%uniform_Weertman_beta_sq                 = uniform_Weertman_beta_sq_config
    C%uniform_Coulomb_phi_fric                 = uniform_Coulomb_phi_fric_config
    C%uniform_Tsai2015_alpha_sq                = uniform_Tsai2015_alpha_sq_config
    C%uniform_Tsai2015_beta_sq                 = uniform_Tsai2015_beta_sq_config
    C%uniform_Schoof2005_alpha_sq              = uniform_Schoof2005_alpha_sq_config
    C%uniform_Schoof2005_beta_sq               = uniform_Schoof2005_beta_sq_config
    C%choice_param_basal_roughness             = choice_param_basal_roughness_config
    C%Martin2011till_phi_Hb_min                = Martin2011till_phi_Hb_min_config
    C%Martin2011till_phi_Hb_max                = Martin2011till_phi_Hb_max_config
    C%Martin2011till_phi_min                   = Martin2011till_phi_min_config
    C%Martin2011till_phi_max                   = Martin2011till_phi_max_config
    C%basal_roughness_filename                 = basal_roughness_filename_config
    C%do_smooth_phi_restart                    = do_smooth_phi_restart_config
    C%r_smooth_phi_restart                     = r_smooth_phi_restart_config

    ! Basal inversion
    C%do_BIVgeo                                = do_BIVgeo_config
    C%BIVgeo_t_start                           = BIVgeo_t_start_config
    C%BIVgeo_t_end                             = BIVgeo_t_end_config
    C%choice_BIVgeo_method                     = choice_BIVgeo_method_config
    C%BIVgeo_dt                                = BIVgeo_dt_config
    C%BIVgeo_PDC2012_hinv                      = BIVgeo_PDC2012_hinv_config
    C%BIVgeo_Lipscomb2021_tauc                 = BIVgeo_Lipscomb2021_tauc_config
    C%BIVgeo_Lipscomb2021_H0                   = BIVgeo_Lipscomb2021_H0_config
    C%BIVgeo_CISMplus_wH                       = BIVgeo_CISMplus_wH_config
    C%BIVgeo_CISMplus_wu                       = BIVgeo_CISMplus_wu_config
    C%BIVgeo_CISMplus_tauc                     = BIVgeo_CISMplus_tauc_config
    C%BIVgeo_CISMplus_H0                       = BIVgeo_CISMplus_H0_config
    C%BIVgeo_CISMplus_u0                       = BIVgeo_CISMplus_u0_config
    C%BIVgeo_Berends2022_tauc                  = BIVgeo_Berends2022_tauc_config
    C%BIVgeo_Berends2022_H0                    = BIVgeo_Berends2022_H0_config
    C%BIVgeo_Berends2022_u0                    = BIVgeo_Berends2022_u0_config
    C%BIVgeo_Berends2022_Hi_scale              = BIVgeo_Berends2022_Hi_scale_config
    C%BIVgeo_Berends2022_u_scale               = BIVgeo_Berends2022_u_scale_config
    C%BIVgeo_Berends2022_phimin                = BIVgeo_Berends2022_phimin_config
    C%BIVgeo_Berends2022_phimax                = BIVgeo_Berends2022_phimax_config
    C%BIVgeo_target_velocity_filename          = BIVgeo_target_velocity_filename_config
    C%BIVgeo_filename_output                   = BIVgeo_filename_output_config
    C%BIVgeo_Bernales2017_hinv                 = BIVgeo_Bernales2017_hinv_config
    C%BIVgeo_Bernales2017_tol_diff             = BIVgeo_Bernales2017_tol_diff_config
    C%BIVgeo_Bernales2017_tol_frac             = BIVgeo_Bernales2017_tol_frac_config
    C%BIVgeo_Pien2023_H0                       = BIVgeo_Pien2023_H0_config
    C%BIVgeo_Pien2023_tau                      = BIVgeo_Pien2023_tau_config
    C%BIVgeo_Pien2023_r                        = BIVgeo_Pien2023_r_config
    C%BIVgeo_Pien2023_lowerHb                  = BIVgeo_Pien2023_lowerHb_config
    C%BIVgeo_Pien2023_upperHb                  = BIVgeo_Pien2023_upperHb_config
    C%BIVgeo_Pien2023_min                      = BIVgeo_Pien2023_min_config
    C%BIVgeo_Pien2023_max                      = BIVgeo_Pien2023_max_config

    ! Ice dynamics - calving
    ! ======================

    C%choice_calving_law                       = choice_calving_law_config
    C%calving_threshold_thickness              = calving_threshold_thickness_config
    C%do_remove_shelves                        = do_remove_shelves_config
    C%remove_shelves_larger_than_PD            = remove_shelves_larger_than_PD_config
    C%continental_shelf_calving                = continental_shelf_calving_config
    C%continental_shelf_min_height             = continental_shelf_min_height_config

    ! Thermodynamics and rheology
    ! ===========================

    C%choice_initial_ice_temperature           = choice_initial_ice_temperature_config
    C%uniform_ice_temperature                  = uniform_ice_temperature_config
    C%choice_thermo_model                      = choice_thermo_model_config
    C%choice_ice_rheology                      = choice_ice_rheology_config
    C%uniform_flow_factor                      = uniform_flow_factor_config
    C%choice_ice_heat_capacity                 = choice_ice_heat_capacity_config
    C%uniform_ice_heat_capacity                = uniform_ice_heat_capacity_config
    C%choice_ice_thermal_conductivity          = choice_ice_thermal_conductivity_config
    C%uniform_ice_thermal_conductivity         = uniform_ice_thermal_conductivity_config

    ! Climate
    ! =======

    C%choice_climate_model                     = choice_climate_model_config
    C%choice_idealised_climate                 = choice_idealised_climate_config

    ! Folder with NetCDF files containing direct climate forcing
    C%direct_climate_foldername_NAM            = direct_climate_foldername_NAM_config
    C%direct_climate_foldername_EAS            = direct_climate_foldername_EAS_config
    C%direct_climate_foldername_GRL            = direct_climate_foldername_GRL_config
    C%direct_climate_foldername_ANT            = direct_climate_foldername_ANT_config

    C%direct_climate_basefilename_NAM          = direct_climate_basefilename_NAM_config
    C%direct_climate_basefilename_EAS          = direct_climate_basefilename_EAS_config
    C%direct_climate_basefilename_GRL          = direct_climate_basefilename_GRL_config
    C%direct_climate_basefilename_ANT          = direct_climate_basefilename_ANT_config

    ! Whether or not to apply geometry corrections to direct temperature/precipitation
    C%do_direct_climate_geo_corr               = do_direct_climate_geo_corr_config

    ! NetCDF file containing the present-day observed climate (e.g. ERA40)
    C%filename_PD_obs_climate                  = filename_PD_obs_climate_config

    ! GCM snapshots in the matrix_warm_cold option
    C%filename_climate_snapshot_PI             = filename_climate_snapshot_PI_config
    C%filename_climate_snapshot_warm           = filename_climate_snapshot_warm_config
    C%filename_climate_snapshot_cold           = filename_climate_snapshot_cold_config

    C%constant_lapserate                       = constant_lapserate_config

    ! Scaling factor for CO2 vs ice weights
    C%climate_matrix_CO2vsice_NAM              = climate_matrix_CO2vsice_NAM_config
    C%climate_matrix_CO2vsice_EAS              = climate_matrix_CO2vsice_EAS_config
    C%climate_matrix_CO2vsice_GRL              = climate_matrix_CO2vsice_GRL_config
    C%climate_matrix_CO2vsice_ANT              = climate_matrix_CO2vsice_ANT_config

    ! Orbit time and CO2 concentration of the warm and cold snapshots
    C%matrix_high_CO2_level                    = matrix_high_CO2_level_config
    C%matrix_low_CO2_level                     = matrix_low_CO2_level_config
    C%matrix_warm_orbit_time                   = matrix_warm_orbit_time_config
    C%matrix_cold_orbit_time                   = matrix_cold_orbit_time_config

    ! Whether or not to apply a bias correction to the GCM snapshots
    C%climate_matrix_biascorrect_warm          = climate_matrix_biascorrect_warm_config
    C%climate_matrix_biascorrect_cold          = climate_matrix_biascorrect_cold_config

    C%switch_glacial_index_precip              = switch_glacial_index_precip_config

    ! Ocean
    ! =====

    C%choice_ocean_model                       = choice_ocean_model_config
    C%choice_idealised_ocean                   = choice_idealised_ocean_config
    C%do_ocean_temperature_inversion           = do_ocean_temperature_inversion_config
    C%ocean_temperature_inv_t_start            = ocean_temperature_inv_t_start_config
    C%ocean_temperature_inv_t_end              = ocean_temperature_inv_t_end_config
<<<<<<< HEAD
    C%ocean_filename_output                    = ocean_filename_output_config
=======
    C%ocean_temperature_inv_dT0                = ocean_temperature_inv_dT0_config
    C%ocean_temperature_inv_H0                 = ocean_temperature_inv_H0_config
    C%ocean_temperature_inv_tau                = ocean_temperature_inv_tau_config
    C%ocean_temperature_inv_min                = ocean_temperature_inv_min_config
    C%ocean_temperature_inv_max                = ocean_temperature_inv_max_config
    C%inverted_ocean_filename_output           = inverted_ocean_filename_output_config
>>>>>>> 8e52652e

    ! NetCDF file containing the present-day observed ocean (WOA18) (NetCDF)
    C%filename_PD_obs_ocean                    = filename_PD_obs_ocean_config
    C%name_ocean_temperature_obs               = name_ocean_temperature_obs_config
    C%name_ocean_salinity_obs                  = name_ocean_salinity_obs_config

    ! GCM snapshots in the matrix_warm_cold option
    C%filename_GCM_ocean_snapshot_PI           = filename_GCM_ocean_snapshot_PI_config
    C%filename_GCM_ocean_snapshot_warm         = filename_GCM_ocean_snapshot_warm_config
    C%filename_GCM_ocean_snapshot_cold         = filename_GCM_ocean_snapshot_cold_config
    C%name_ocean_temperature_GCM               = name_ocean_temperature_GCM_config
    C%name_ocean_salinity_GCM                  = name_ocean_salinity_GCM_config

    ! Uniform ocean temperature values used when choice_ocean_model = "uniform_warm_cold"
    C%ocean_temperature_PD                     = ocean_temperature_PD_config
    C%ocean_temperature_cold                   = ocean_temperature_cold_config
    C%ocean_temperature_warm                   = ocean_temperature_warm_config

    ! Parameters used when choice_ocean_model = "matrix_warm_cold"
    C%choice_ocean_vertical_grid               = choice_ocean_vertical_grid_config
    C%ocean_vertical_grid_max_depth            = ocean_vertical_grid_max_depth_config
    C%ocean_regular_grid_dz                    = ocean_regular_grid_dz_config
    C%do_ocean_extrap                          = do_ocean_extrap_config
    C%ocean_extrap_dir                         = ocean_extrap_dir_config
    C%ocean_extrap_res                         = ocean_extrap_res_config
    C%ocean_extrap_Gauss_sigma                 = ocean_extrap_Gauss_sigma_config
    C%ocean_extrap_hires_geo_filename_NAM      = ocean_extrap_hires_geo_filename_NAM_config
    C%ocean_extrap_hires_geo_filename_EAS      = ocean_extrap_hires_geo_filename_EAS_config
    C%ocean_extrap_hires_geo_filename_GRL      = ocean_extrap_hires_geo_filename_GRL_config
    C%ocean_extrap_hires_geo_filename_ANT      = ocean_extrap_hires_geo_filename_ANT_config
    C%ocean_w_tot_hist_averaging_window        = ocean_w_tot_hist_averaging_window_config

    ! Scaling factor for CO2 vs ice weights
    C%ocean_matrix_CO2vsice_NAM                = ocean_matrix_CO2vsice_NAM_config
    C%ocean_matrix_CO2vsice_EAS                = ocean_matrix_CO2vsice_EAS_config
    C%ocean_matrix_CO2vsice_GRL                = ocean_matrix_CO2vsice_GRL_config
    C%ocean_matrix_CO2vsice_ANT                = ocean_matrix_CO2vsice_ANT_config

    ! Basin-dependent linear temperature profiles (used when choice_idealised_ocean = "linear_per_basin")
    C%ocean_T_surf_per_basin                   = ocean_T_surf_per_basin_config
    C%ocean_dT_dz_per_basin                    = ocean_dT_dz_per_basin_config
    C%do_invert_linear_per_basin               = do_invert_linear_per_basin_config

    ! Apply anomalies to baseline (used when choice_idealised_ocean = "anomalies")
    C%ocean_filename_baseline                  = ocean_filename_baseline_config
    C%ocean_foldername_aTO                     = ocean_foldername_aTO_config
    C%ocean_basefilename_aTO                   = ocean_basefilename_aTO_config
    C%ocean_foldername_aSO                     = ocean_foldername_aSO_config
    C%ocean_basefilename_aSO                   = ocean_basefilename_aSO_config

    ! Surface mass balance
    ! ====================

    C%choice_SMB_model                         = choice_SMB_model_config
    C%choice_idealised_SMB                     = choice_idealised_SMB_config
    C%SMB_uniform                              = SMB_uniform_config

    ! NetCDF file containing direct global/regional SMB forcing
    C%filename_direct_global_SMB               = filename_direct_global_SMB_config
    C%filename_direct_regional_SMB_NAM         = filename_direct_regional_SMB_NAM_config
    C%filename_direct_regional_SMB_EAS         = filename_direct_regional_SMB_EAS_config
    C%filename_direct_regional_SMB_GRL         = filename_direct_regional_SMB_GRL_config
    C%filename_direct_regional_SMB_ANT         = filename_direct_regional_SMB_ANT_config

    ! NetCDF file containing a direct time-less SMB snapshot
    C%filename_SMB_snapshot_NAM                = filename_SMB_snapshot_NAM_config
    C%filename_SMB_snapshot_EAS                = filename_SMB_snapshot_EAS_config
    C%filename_SMB_snapshot_GRL                = filename_SMB_snapshot_GRL_config
    C%filename_SMB_snapshot_ANT                = filename_SMB_snapshot_ANT_config

    ! Tuning parameters for the IMAU-ITM SMB model
    C%SMB_IMAUITM_choice_init_firn_NAM         = SMB_IMAUITM_choice_init_firn_NAM_config
    C%SMB_IMAUITM_choice_init_firn_EAS         = SMB_IMAUITM_choice_init_firn_EAS_config
    C%SMB_IMAUITM_choice_init_firn_GRL         = SMB_IMAUITM_choice_init_firn_GRL_config
    C%SMB_IMAUITM_choice_init_firn_ANT         = SMB_IMAUITM_choice_init_firn_ANT_config
    C%SMB_IMAUITM_initial_firn_thickness       = SMB_IMAUITM_initial_firn_thickness_config
    C%SMB_IMAUITM_C_abl_constant_NAM           = SMB_IMAUITM_C_abl_constant_NAM_config
    C%SMB_IMAUITM_C_abl_constant_EAS           = SMB_IMAUITM_C_abl_constant_EAS_config
    C%SMB_IMAUITM_C_abl_constant_GRL           = SMB_IMAUITM_C_abl_constant_GRL_config
    C%SMB_IMAUITM_C_abl_constant_ANT           = SMB_IMAUITM_C_abl_constant_ANT_config
    C%SMB_IMAUITM_C_abl_Ts_NAM                 = SMB_IMAUITM_C_abl_Ts_NAM_config
    C%SMB_IMAUITM_C_abl_Ts_EAS                 = SMB_IMAUITM_C_abl_Ts_EAS_config
    C%SMB_IMAUITM_C_abl_Ts_GRL                 = SMB_IMAUITM_C_abl_Ts_GRL_config
    C%SMB_IMAUITM_C_abl_Ts_ANT                 = SMB_IMAUITM_C_abl_Ts_ANT_config
    C%SMB_IMAUITM_C_abl_Q_NAM                  = SMB_IMAUITM_C_abl_Q_NAM_config
    C%SMB_IMAUITM_C_abl_Q_EAS                  = SMB_IMAUITM_C_abl_Q_EAS_config
    C%SMB_IMAUITM_C_abl_Q_GRL                  = SMB_IMAUITM_C_abl_Q_GRL_config
    C%SMB_IMAUITM_C_abl_Q_ANT                  = SMB_IMAUITM_C_abl_Q_ANT_config
    C%SMB_IMAUITM_C_refr_NAM                   = SMB_IMAUITM_C_refr_NAM_config
    C%SMB_IMAUITM_C_refr_EAS                   = SMB_IMAUITM_C_refr_EAS_config
    C%SMB_IMAUITM_C_refr_GRL                   = SMB_IMAUITM_C_refr_GRL_config
    C%SMB_IMAUITM_C_refr_ANT                   = SMB_IMAUITM_C_refr_ANT_config

    ! ISMIP-style (SMB + aSMB + dSMBdz + ST + aST + dSTdz) forcing
    ! ==============================================================

    C%ISMIP_forcing_filename_baseline          = ISMIP_forcing_filename_baseline_config
    C%ISMIP_forcing_foldername_aSMB            = ISMIP_forcing_foldername_aSMB_config
    C%ISMIP_forcing_basefilename_aSMB          = ISMIP_forcing_basefilename_aSMB_config
    C%ISMIP_forcing_foldername_dSMBdz          = ISMIP_forcing_foldername_dSMBdz_config
    C%ISMIP_forcing_basefilename_dSMBdz        = ISMIP_forcing_basefilename_dSMBdz_config
    C%ISMIP_forcing_foldername_aST             = ISMIP_forcing_foldername_aST_config
    C%ISMIP_forcing_basefilename_aST           = ISMIP_forcing_basefilename_aST_config
    C%ISMIP_forcing_foldername_dSTdz           = ISMIP_forcing_foldername_dSTdz_config
    C%ISMIP_forcing_basefilename_dSTdz         = ISMIP_forcing_basefilename_dSTdz_config

    ! Basal mass balance - sub-shelf melt
    ! ===================================

    C%choice_BMB_shelf_model                   = choice_BMB_shelf_model_config
    C%choice_idealised_BMB_shelf               = choice_idealised_BMB_shelf_config
    C%choice_BMB_sheet_model                   = choice_BMB_sheet_model_config
    C%BMB_shelf_uniform                        = BMB_shelf_uniform_config
    C%BMB_sheet_uniform                        = BMB_sheet_uniform_config
    C%choice_BMB_subgrid                       = choice_BMB_subgrid_config
    C%do_asynchronous_BMB                      = do_asynchronous_BMB_config
    C%BMB_max                                  = BMB_max_config
    C%BMB_min                                  = BMB_min_config

    C%choice_basin_scheme_NAM                  = choice_basin_scheme_NAM_config
    C%choice_basin_scheme_EAS                  = choice_basin_scheme_EAS_config
    C%choice_basin_scheme_GRL                  = choice_basin_scheme_GRL_config
    C%choice_basin_scheme_ANT                  = choice_basin_scheme_ANT_config
    C%filename_basins_NAM                      = filename_basins_NAM_config
    C%filename_basins_EAS                      = filename_basins_EAS_config
    C%filename_basins_GRL                      = filename_basins_GRL_config
    C%filename_basins_ANT                      = filename_basins_ANT_config
    C%do_merge_basins_ANT                      = do_merge_basins_ANT_config
    C%do_merge_basins_GRL                      = do_merge_basins_GRL_config

    C%choice_BMB_shelf_amplification           = choice_BMB_shelf_amplification_config
    C%basin_BMB_amplification_n_ANT            = basin_BMB_amplification_n_ANT_config
    ALLOCATE( C%basin_BMB_amplification_factor_ANT( C%basin_BMB_amplification_n_ANT))
    C%basin_BMB_amplification_factor_ANT       = basin_BMB_amplification_factor_ANT_config( 1:C%basin_BMB_amplification_n_ANT)
    C%basin_BMB_amplification_n_GRL            = basin_BMB_amplification_n_GRL_config
    ALLOCATE( C%basin_BMB_amplification_factor_GRL( C%basin_BMB_amplification_n_GRL))
    C%basin_BMB_amplification_factor_GRL       = basin_BMB_amplification_factor_GRL_config( 1:C%basin_BMB_amplification_n_GRL)

    ! Parameters for the three simple melt parameterisations from Favier et al. (2019)
    C%BMB_Favier2019_lin_GammaT                = BMB_Favier2019_lin_GammaT_config
    C%BMB_Favier2019_quad_GammaT               = BMB_Favier2019_quad_GammaT_config
    C%BMB_Favier2019_Mplus_GammaT              = BMB_Favier2019_Mplus_GammaT_config

    ! Parameters for the Lazeroms et al. (2018) plume-parameterisation BMB model
    C%BMB_Lazeroms2018_GammaT                  = BMB_Lazeroms2018_GammaT_config
    C%BMB_Lazeroms2018_find_GL_scheme          = BMB_Lazeroms2018_find_GL_scheme_config

    ! Parameters for the PICO BMB model
    C%BMB_PICO_nboxes                          = BMB_PICO_nboxes_config
    C%BMB_PICO_GammaTstar                      = BMB_PICO_GammaTstar_config

    ! Parameters for the LADDIE model
    C%filename_BMB_LADDIE                      = filename_BMB_LADDIE_config

    ! Parameters for the ANICE_legacy sub-shelf melt model
    C%T_ocean_mean_PD_NAM                      = T_ocean_mean_PD_NAM_config
    C%T_ocean_mean_PD_EAS                      = T_ocean_mean_PD_EAS_config
    C%T_ocean_mean_PD_GRL                      = T_ocean_mean_PD_GRL_config
    C%T_ocean_mean_PD_ANT                      = T_ocean_mean_PD_ANT_config
    C%T_ocean_mean_cold_NAM                    = T_ocean_mean_cold_NAM_config
    C%T_ocean_mean_cold_EAS                    = T_ocean_mean_cold_EAS_config
    C%T_ocean_mean_cold_GRL                    = T_ocean_mean_cold_GRL_config
    C%T_ocean_mean_cold_ANT                    = T_ocean_mean_cold_ANT_config
    C%T_ocean_mean_warm_NAM                    = T_ocean_mean_warm_NAM_config
    C%T_ocean_mean_warm_EAS                    = T_ocean_mean_warm_EAS_config
    C%T_ocean_mean_warm_GRL                    = T_ocean_mean_warm_GRL_config
    C%T_ocean_mean_warm_ANT                    = T_ocean_mean_warm_ANT_config

    C%BMB_deepocean_PD_NAM                     = BMB_deepocean_PD_NAM_config
    C%BMB_deepocean_PD_EAS                     = BMB_deepocean_PD_EAS_config
    C%BMB_deepocean_PD_GRL                     = BMB_deepocean_PD_GRL_config
    C%BMB_deepocean_PD_ANT                     = BMB_deepocean_PD_ANT_config
    C%BMB_deepocean_cold_NAM                   = BMB_deepocean_cold_NAM_config
    C%BMB_deepocean_cold_EAS                   = BMB_deepocean_cold_EAS_config
    C%BMB_deepocean_cold_GRL                   = BMB_deepocean_cold_GRL_config
    C%BMB_deepocean_cold_ANT                   = BMB_deepocean_cold_ANT_config
    C%BMB_deepocean_warm_NAM                   = BMB_deepocean_warm_NAM_config
    C%BMB_deepocean_warm_EAS                   = BMB_deepocean_warm_EAS_config
    C%BMB_deepocean_warm_GRL                   = BMB_deepocean_warm_GRL_config
    C%BMB_deepocean_warm_ANT                   = BMB_deepocean_warm_ANT_config

    C%BMB_shelf_exposed_PD_NAM                 = BMB_shelf_exposed_PD_NAM_config
    C%BMB_shelf_exposed_PD_EAS                 = BMB_shelf_exposed_PD_EAS_config
    C%BMB_shelf_exposed_PD_GRL                 = BMB_shelf_exposed_PD_GRL_config
    C%BMB_shelf_exposed_PD_ANT                 = BMB_shelf_exposed_PD_ANT_config
    C%BMB_shelf_exposed_cold_NAM               = BMB_shelf_exposed_cold_NAM_config
    C%BMB_shelf_exposed_cold_EAS               = BMB_shelf_exposed_cold_EAS_config
    C%BMB_shelf_exposed_cold_GRL               = BMB_shelf_exposed_cold_GRL_config
    C%BMB_shelf_exposed_warm_NAM               = BMB_shelf_exposed_warm_NAM_config
    C%BMB_shelf_exposed_cold_ANT               = BMB_shelf_exposed_cold_ANT_config
    C%BMB_shelf_exposed_warm_EAS               = BMB_shelf_exposed_warm_EAS_config
    C%BMB_shelf_exposed_warm_GRL               = BMB_shelf_exposed_warm_GRL_config
    C%BMB_shelf_exposed_warm_ANT               = BMB_shelf_exposed_warm_ANT_config

    C%subshelf_melt_factor_NAM                 = subshelf_melt_factor_NAM_config
    C%subshelf_melt_factor_EAS                 = subshelf_melt_factor_EAS_config
    C%subshelf_melt_factor_GRL                 = subshelf_melt_factor_GRL_config
    C%subshelf_melt_factor_ANT                 = subshelf_melt_factor_ANT_config

    C%deep_ocean_threshold_depth_NAM           = deep_ocean_threshold_depth_NAM_config
    C%deep_ocean_threshold_depth_EAS           = deep_ocean_threshold_depth_EAS_config
    C%deep_ocean_threshold_depth_GRL           = deep_ocean_threshold_depth_GRL_config
    C%deep_ocean_threshold_depth_ANT           = deep_ocean_threshold_depth_ANT_config

    ! Englacial isotope tracing
    ! ========================

    C%choice_ice_isotopes_model                = choice_ice_isotopes_model_config
    C%uniform_ice_d18O                         = uniform_ice_d18O_config

    ! Sea level and GIA
    ! =================

    C%do_ocean_floodfill                       = do_ocean_floodfill_config
    C%choice_sealevel_model                    = choice_sealevel_model_config
    C%fixed_sealevel                           = fixed_sealevel_config
    C%filename_sealevel_record                 = filename_sealevel_record_config
    C%sealevel_record_length                   = sealevel_record_length_config

    C%choice_GIA_model                         = choice_GIA_model_config
    C%dx_GIA                                   = dx_GIA_config
    C%ELRA_lithosphere_flex_rigidity           = ELRA_lithosphere_flex_rigidity_config
    C%ELRA_bedrock_relaxation_time             = ELRA_bedrock_relaxation_time_config
    C%ELRA_mantle_density                      = ELRA_mantle_density_config

    ! SELEN
    ! =====

    C%SELEN_run_at_t_start                     = SELEN_run_at_t_start_config
    C%SELEN_n_TDOF_iterations                  = SELEN_n_TDOF_iterations_config
    C%SELEN_n_recursion_iterations             = SELEN_n_recursion_iterations_config
    C%SELEN_use_rotational_feedback            = SELEN_use_rotational_feedback_config
    C%SELEN_n_harmonics                        = SELEN_n_harmonics_config
    C%SELEN_display_progress                   = SELEN_display_progress_config

    C%SELEN_dir                                = SELEN_dir_config
    C%SELEN_global_topo_filename               = SELEN_global_topo_filename_config
    C%SELEN_TABOO_init_filename                = SELEN_TABOO_init_filename_config
    C%SELEN_LMJ_VALUES_filename                = SELEN_LMJ_VALUES_filename_config

    C%SELEN_irreg_time_n                       = SELEN_irreg_time_n_config
    ALLOCATE( C%SELEN_irreg_time_window( C%SELEN_irreg_time_n))
    C%SELEN_irreg_time_window                  = SELEN_irreg_time_window_config( 1:C%SELEN_irreg_time_n)

    C%SELEN_lith_thickness                     = SELEN_lith_thickness_config
    C%SELEN_visc_n                             = SELEN_visc_n_config
    ALLOCATE( C%SELEN_visc_prof( C%SELEN_visc_n))
    C%SELEN_visc_prof      = SELEN_visc_prof_config( 1:C%SELEN_visc_n)

    C%SELEN_TABOO_CDE                          = SELEN_TABOO_CDE_config
    C%SELEN_TABOO_TLOVE                        = SELEN_TABOO_TLOVE_config
    C%SELEN_TABOO_DEG1                         = SELEN_TABOO_DEG1_config
    C%SELEN_TABOO_RCMB                         = SELEN_TABOO_RCMB_config

    ! Fill in some derived values
    C%SELEN_jmax       = (C%SELEN_n_harmonics + 1) * (C%SELEN_n_harmonics + 2) / 2
    C%SELEN_reg_time_n = MAX(1, INT(SUM(C%SELEN_irreg_time_window( 1:C%SELEN_irreg_time_n)))) * INT(1000. / C%dt_SELEN)

    CALL initialize_TABOO_config

    ! Which data fields will be written to the help_fields output file
    ! ================================================================

    C%help_field_01                            = help_field_01_config
    C%help_field_02                            = help_field_02_config
    C%help_field_03                            = help_field_03_config
    C%help_field_04                            = help_field_04_config
    C%help_field_05                            = help_field_05_config
    C%help_field_06                            = help_field_06_config
    C%help_field_07                            = help_field_07_config
    C%help_field_08                            = help_field_08_config
    C%help_field_09                            = help_field_09_config
    C%help_field_10                            = help_field_10_config
    C%help_field_11                            = help_field_11_config
    C%help_field_12                            = help_field_12_config
    C%help_field_13                            = help_field_13_config
    C%help_field_14                            = help_field_14_config
    C%help_field_15                            = help_field_15_config
    C%help_field_16                            = help_field_16_config
    C%help_field_17                            = help_field_17_config
    C%help_field_18                            = help_field_18_config
    C%help_field_19                            = help_field_19_config
    C%help_field_20                            = help_field_20_config
    C%help_field_21                            = help_field_21_config
    C%help_field_22                            = help_field_22_config
    C%help_field_23                            = help_field_23_config
    C%help_field_24                            = help_field_24_config
    C%help_field_25                            = help_field_25_config
    C%help_field_26                            = help_field_26_config
    C%help_field_27                            = help_field_27_config
    C%help_field_28                            = help_field_28_config
    C%help_field_29                            = help_field_29_config
    C%help_field_30                            = help_field_30_config
    C%help_field_31                            = help_field_31_config
    C%help_field_32                            = help_field_32_config
    C%help_field_33                            = help_field_33_config
    C%help_field_34                            = help_field_34_config
    C%help_field_35                            = help_field_35_config
    C%help_field_36                            = help_field_36_config
    C%help_field_37                            = help_field_37_config
    C%help_field_38                            = help_field_38_config
    C%help_field_39                            = help_field_39_config
    C%help_field_40                            = help_field_40_config
    C%help_field_41                            = help_field_41_config
    C%help_field_42                            = help_field_42_config
    C%help_field_43                            = help_field_43_config
    C%help_field_44                            = help_field_44_config
    C%help_field_45                            = help_field_45_config
    C%help_field_46                            = help_field_46_config
    C%help_field_47                            = help_field_47_config
    C%help_field_48                            = help_field_48_config
    C%help_field_49                            = help_field_49_config
    C%help_field_50                            = help_field_50_config

    ! Values to be filled into the total mask (used only for diagnostic output)
    ! ==========================================================================

    C%type_land                                = 0
    C%type_ocean                               = 1
    C%type_lake                                = 2
    C%type_sheet                               = 3
    C%type_shelf                               = 4
    C%type_coast                               = 5
    C%type_margin                              = 6
    C%type_groundingline                       = 7
    C%type_calvingfront                        = 8

  END SUBROUTINE copy_variables_to_struct

  SUBROUTINE initialize_TABOO_config

    ! Taboo settings
    C_TABOO%IMODE            = 1
    C_TABOO%NV               = C%SELEN_visc_n
    ALLOCATE( C_TABOO%VSC( C%SELEN_visc_n))
    C_TABOO%VSC              = C%SELEN_visc_prof
    C_TABOO%CDE              = C%SELEN_TABOO_CDE
    C_TABOO%TLOVE            = C%SELEN_TABOO_TLOVE
    C_TABOO%DEG1             = C%SELEN_TABOO_DEG1
    C_TABOO%LTH              = C%SELEN_lith_thickness
    C_TABOO%RCMB             = C%SELEN_TABOO_RCMB

  END SUBROUTINE initialize_TABOO_config

  SUBROUTINE get_procedural_output_dir_name( output_dir)
    ! Generate a procedural output directory for the current date (e.g. results_20210721_001)
    ! Keep increasing the counter at the end until a directory is available.

    IMPLICIT NONE

    ! In/output variables:
    CHARACTER(20),                       INTENT(INOUT) :: output_dir

    ! Local variables:
    INTEGER,  DIMENSION(8)                             :: values
    LOGICAL                                            :: ex

    CALL date_and_time(VALUES=values)

    ! Get proper year (assume we're still in the 21st century...)
    output_dir(1:10) = 'results_20'
    SELECT CASE( FLOOR(REAL(values(1))/10._dp)-200)
    CASE(0)
      output_dir(11:11) = '0'
    CASE(1)
      output_dir(11:11) = '1'
    CASE(2)
      output_dir(11:11) = '2'
    CASE(3)
      output_dir(11:11) = '3'
    CASE(4)
      output_dir(11:11) = '4'
    CASE(5)
      output_dir(11:11) = '5'
    CASE(6)
      output_dir(11:11) = '6'
    CASE(7)
      output_dir(11:11) = '7'
    CASE(8)
      output_dir(11:11) = '8'
    CASE(9)
      output_dir(11:11) = '9'
    CASE DEFAULT
      WRITE(0,*) 'get_procedural_output_dir: ERROR retrieving date and time!'
    END SELECT

    SELECT CASE( MOD(values(1),10))
    CASE(0)
      output_dir(12:12) = '0'
    CASE(1)
      output_dir(12:12) = '1'
    CASE(2)
      output_dir(12:12) = '2'
    CASE(3)
      output_dir(12:12) = '3'
    CASE(4)
      output_dir(12:12) = '4'
    CASE(5)
      output_dir(12:12) = '5'
    CASE(6)
      output_dir(12:12) = '6'
    CASE(7)
      output_dir(12:12) = '7'
    CASE(8)
      output_dir(12:12) = '8'
    CASE(9)
      output_dir(12:12) = '9'
    CASE DEFAULT
      WRITE(0,*) 'get_procedural_output_dir: ERROR retrieving date and time!'
    END SELECT

    SELECT CASE( values(2))
    CASE(1)
      output_dir(13:14) = '01'
    CASE(2)
      output_dir(13:14) = '02'
    CASE(3)
      output_dir(13:14) = '03'
    CASE(4)
      output_dir(13:14) = '04'
    CASE(5)
      output_dir(13:14) = '05'
    CASE(6)
      output_dir(13:14) = '06'
    CASE(7)
      output_dir(13:14) = '07'
    CASE(8)
      output_dir(13:14) = '08'
    CASE(9)
      output_dir(13:14) = '09'
    CASE(10)
      output_dir(13:14) = '10'
    CASE(11)
      output_dir(13:14) = '11'
    CASE(12)
      output_dir(13:14) = '12'
    CASE DEFAULT
      WRITE(0,*) 'get_procedural_output_dir: ERROR retrieving date and time!'
    END SELECT

    SELECT CASE( FLOOR(REAL(values(3))/10._dp))
    CASE(0)
      output_dir(15:15) = '0'
    CASE(1)
      output_dir(15:15) = '1'
    CASE(2)
      output_dir(15:15) = '2'
    CASE(3)
      output_dir(15:15) = '3'
    CASE DEFAULT
      WRITE(0,*) 'get_procedural_output_dir: ERROR retrieving date and time!'
    END SELECT

    SELECT CASE( MOD(values(3),10))
    CASE(0)
      output_dir(16:16) = '0'
    CASE(1)
      output_dir(16:16) = '1'
    CASE(2)
      output_dir(16:16) = '2'
    CASE(3)
      output_dir(16:16) = '3'
    CASE(4)
      output_dir(16:16) = '4'
    CASE(5)
      output_dir(16:16) = '5'
    CASE(6)
      output_dir(16:16) = '6'
    CASE(7)
      output_dir(16:16) = '7'
    CASE(8)
      output_dir(16:16) = '8'
    CASE(9)
      output_dir(16:16) = '9'
    CASE DEFAULT
      WRITE(0,*) 'get_procedural_output_dir: ERROR retrieving date and time!'
    END SELECT

    output_dir(17:20) = '_001'

    INQUIRE( FILE = TRIM(output_dir)//'/.', EXIST=ex )

    DO WHILE (ex)

     IF      (output_dir(20:20) == '0') THEN
       output_dir(20:20) = '1'
     ELSE IF (output_dir(20:20) == '1') THEN
       output_dir(20:20) = '2'
     ELSE IF (output_dir(20:20) == '2') THEN
       output_dir(20:20) = '3'
     ELSE IF (output_dir(20:20) == '3') THEN
       output_dir(20:20) = '4'
     ELSE IF (output_dir(20:20) == '4') THEN
       output_dir(20:20) = '5'
     ELSE IF (output_dir(20:20) == '5') THEN
       output_dir(20:20) = '6'
     ELSE IF (output_dir(20:20) == '6') THEN
       output_dir(20:20) = '7'
     ELSE IF (output_dir(20:20) == '7') THEN
       output_dir(20:20) = '8'
     ELSE IF (output_dir(20:20) == '8') THEN
       output_dir(20:20) = '9'
     ELSE IF (output_dir(20:20) == '9') THEN
       output_dir(20:20) = '0'

       IF      (output_dir(19:19) == '0') THEN
         output_dir(19:19) = '1'
       ELSE IF (output_dir(19:19) == '1') THEN
         output_dir(19:19) = '2'
       ELSE IF (output_dir(19:19) == '2') THEN
         output_dir(19:19) = '3'
       ELSE IF (output_dir(19:19) == '3') THEN
         output_dir(19:19) = '4'
       ELSE IF (output_dir(19:19) == '4') THEN
         output_dir(19:19) = '5'
       ELSE IF (output_dir(19:19) == '5') THEN
         output_dir(19:19) = '6'
       ELSE IF (output_dir(19:19) == '6') THEN
         output_dir(19:19) = '7'
       ELSE IF (output_dir(19:19) == '7') THEN
         output_dir(19:19) = '8'
       ELSE IF (output_dir(19:19) == '8') THEN
         output_dir(19:19) = '9'
       ELSE IF (output_dir(19:19) == '9') THEN
         output_dir(19:19) = '0'

         IF      (output_dir(18:18) == '0') THEN
           output_dir(18:18) = '1'
         ELSE IF (output_dir(18:18) == '1') THEN
           output_dir(18:18) = '2'
         ELSE IF (output_dir(18:18) == '2') THEN
           output_dir(18:18) = '3'
         ELSE IF (output_dir(18:18) == '3') THEN
           output_dir(18:18) = '4'
         ELSE IF (output_dir(18:18) == '4') THEN
           output_dir(18:18) = '5'
         ELSE IF (output_dir(18:18) == '5') THEN
           output_dir(18:18) = '6'
         ELSE IF (output_dir(18:18) == '6') THEN
           output_dir(18:18) = '7'
         ELSE IF (output_dir(18:18) == '7') THEN
           output_dir(18:18) = '8'
         ELSE IF (output_dir(18:18) == '8') THEN
           output_dir(18:18) = '9'
         ELSE IF (output_dir(18:18) == '9') THEN
           output_dir(18:18) = '0'
         END IF

       END IF

     END IF

     INQUIRE( FILE=TRIM(output_dir)//'/.', EXIST=ex )

    END DO

  END SUBROUTINE get_procedural_output_dir_name

  SUBROUTINE write_total_model_time_to_screen( tstart, tstop)

    IMPLICIT NONE

    ! In/output variables:
    REAL(dp),                            INTENT(IN)    :: tstart, tstop

    ! Local variables
    REAL(dp)                                           :: dt
    INTEGER                                            :: nr, ns, nm, nh, nd

    dt = tstop - tstart

    ns = CEILING(dt)

    nr = MOD(ns, 60*60*24)
    nd = (ns - nr) / (60*60*24)
    ns = ns - (nd*60*60*24)

    nr = MOD(ns, 60*60)
    nh = (ns - nr) / (60*60)
    ns = ns - (nh*60*60)

    nr = MOD(ns, 60)
    nm = (ns - nr) / (60)
    ns = ns - (nm*60)

    WRITE(0,'(A)') ''
    WRITE(0,'(A)') ' ================================================================================'
    WRITE(0,'(A,I2,A,I2,A,I2,A,I2,A)') ' ===== Simulation finished in ', nd, ' days, ', nh, ' hours, ', nm, ' minutes and ', ns, ' seconds! ====='
    WRITE(0,'(A)') ' ================================================================================'
    WRITE(0,'(A)') ''

  END SUBROUTINE write_total_model_time_to_screen

  ! Routines for the extended error messaging / debugging system
  SUBROUTINE init_routine( routine_name, do_track_resource_use)
    ! Initialise an IMAU-ICE subroutine; update the routine path

    IMPLICIT NONE

    ! In/output variables:
    CHARACTER(LEN=256),                  INTENT(IN)    :: routine_name
    LOGICAL,                   OPTIONAL, INTENT(IN)    :: do_track_resource_use

    ! Local variables:
    INTEGER                                            :: len_path_tot, len_path_used, len_name
    INTEGER                                            :: ierr, cerr
    INTEGER                                            :: i
    LOGICAL                                            :: do_track_resource_use_loc

    ! Check if routine_name has enough memory
    len_path_tot  = LEN(      routine_path)
    len_path_used = LEN_TRIM( routine_path)
    len_name      = LEN_TRIM( routine_name)

    IF (len_path_used + 1 + len_name > len_path_tot) THEN
      WRITE(0,*) 'init_routine - ERROR: routine_path = "', TRIM( routine_path), '", no more space to append routine_name = "', TRIM( routine_name), '"!'
      CALL MPI_ABORT( MPI_COMM_WORLD, cerr, ierr)
    END IF

    ! Append this routine to the routine path
    routine_path = TRIM( routine_path) // '/' // TRIM( routine_name)

    ! Check if resource use for this subroutine should be tracked
    ! (especially for the NetCDF routines we don't want to do this, as there are
    ! a great many of them and the resource tracker output file will become annoyingly big)

    IF (PRESENT( do_track_resource_use)) THEN
      do_track_resource_use_loc = do_track_resource_use
    ELSE
      do_track_resource_use_loc = .TRUE.
    END IF

    IF (do_track_resource_use_loc) THEN

      ! Initialise the computation time tracker
      CALL find_subroutine_in_resource_tracker( i)
      resource_tracker( i)%tstart = MPI_WTIME()

      ! Check maximum MPI window at the start of the routine
      resource_tracker( i)%n_MPI_windows_init = n_MPI_windows

    ELSE

      routine_path = TRIM( routine_path) // '_NOTRACK'

    END IF


  END SUBROUTINE init_routine

  SUBROUTINE finalise_routine( routine_name, n_extra_windows_expected)
    ! Finalise; remove the current routine name from the routine path

    IMPLICIT NONE

    ! In/output variables:
    CHARACTER(LEN=256),                  INTENT(IN)    :: routine_name
    INTEGER,  INTENT(IN), OPTIONAL                     :: n_extra_windows_expected

    ! Local variables:
    LOGICAL                                            :: do_track_resource_use
    INTEGER                                            :: len_path_tot, i, ii
    INTEGER                                            :: ierr, cerr
    REAL(dp)                                           :: dt
    INTEGER                                            :: n_extra_windows_expected_loc, n_extra_windows_found

    ! Check if resource use should be tracked for this subroutine
    i = INDEX( routine_path, '_NOTRACK')
    IF ( i == 0) THEN
      do_track_resource_use = .TRUE.
    ELSE
      do_track_resource_use = .FALSE.
    END IF

    IF (do_track_resource_use) THEN
      ! Add computation time to the resource tracker
      CALL find_subroutine_in_resource_tracker( i)
      dt = MPI_WTIME() - resource_tracker( i)%tstart
      resource_tracker( i)%tcomp = resource_tracker( i)%tcomp + dt

      ! Check maximum MPI window at the end of the routine
      resource_tracker( i)%n_MPI_windows_final = n_MPI_windows

      ! If it is larger than expected, warn that there might be a memory leak
      n_extra_windows_expected_loc = 0
      IF (PRESENT( n_extra_windows_expected)) n_extra_windows_expected_loc = n_extra_windows_expected
      n_extra_windows_found = resource_tracker( i)%n_MPI_windows_final - resource_tracker( i)%n_MPI_windows_init

      ii = INDEX( routine_path, 'IMAU_ICE_program/initialise_')
      IF (ii == 0 .AND. n_extra_windows_found > n_extra_windows_expected_loc) THEN
        ! This subroutine has more memory allocated at the start than at the beginning.
        CALL warning('more memory was allocated and not freed than expected; possible memory leak! (expected {int_01} extra windows, found {int_02})', &
          int_01 = n_extra_windows_expected_loc, int_02 = n_extra_windows_found)
      END IF

      ! Find where in the string exactly the current routine name is located
      i = INDEX( routine_path, routine_name)

      IF (i == 0) THEN
        WRITE(0,*) 'finalise_routine - ERROR: routine_name = "', TRIM( routine_name), '" not found in routine_path = "', TRIM( routine_path), '"!'
        CALL MPI_ABORT( MPI_COMM_WORLD, cerr, ierr)
      END IF

      ! Remove the current routine name from the routine path
      len_path_tot = LEN( routine_path)
      routine_path( i-1:len_path_tot) = ' '

    ELSE ! IF (do_track_resource_use) THEN
      ! Resource use for this subroutine should not be tracked

      ! Find where in the string exactly the current routine name is located
      i = INDEX( routine_path, TRIM( routine_name) // '_NOTRACK')

      IF (i == 0) THEN
        WRITE(0,*) 'finalise_routine - ERROR: routine_name = "', TRIM( routine_name), '" not found in routine_path = "', TRIM( routine_path), '"!'
        CALL MPI_ABORT( MPI_COMM_WORLD, cerr, ierr)
      END IF

      ! Remove the current routine name from the routine path
      len_path_tot = LEN( routine_path)
      routine_path( i-1:len_path_tot) = ' '

    END IF ! IF (do_track_resource_use) THEN

  END SUBROUTINE finalise_routine
  SUBROUTINE find_subroutine_in_resource_tracker( i)
    ! Find the current subroutine in the resource tracker. If it's not there yet, add it.

    IMPLICIT NONE

    ! In/output variables:
    INTEGER,                             INTENT(OUT)   :: i

    ! Local variables:
    INTEGER                                            :: n

    n = SIZE( resource_tracker)

    DO i = 1, n
      IF     (resource_tracker( i)%routine_path == routine_path) THEN
        ! The current subroutine is listed at this position in the resource tracker
        RETURN
      ELSEIF (resource_tracker( i)%routine_path == 'subroutine_placeholder') THEN
        ! We've checked all listed subroutines and haven't found the current one; add it
        resource_tracker( i)%routine_path = routine_path
        RETURN
      END IF
    END DO

    ! If we've reached this point, then the resource tracker is overflowing
    CALL crash('Resource tracker overflows! Allocate more memory for it in initialise_model_configuration.')

  END SUBROUTINE find_subroutine_in_resource_tracker
  SUBROUTINE reset_computation_times
    ! Reset the computation times in the resource tracker

    IMPLICIT NONE

    ! Local variables:
    INTEGER                                            :: i,n

    n = SIZE( resource_tracker)

    DO i = 1, n
      resource_tracker( i)%tstart = 0._dp
      resource_tracker( i)%tcomp  = 0._dp
    END DO

  END SUBROUTINE reset_computation_times
  SUBROUTINE crash( err_msg, int_01, int_02, int_03, int_04, int_05, int_06, int_07, int_08, int_09, int_10, &
                              dp_01,  dp_02,  dp_03,  dp_04,  dp_05,  dp_06,  dp_07,  dp_08,  dp_09,  dp_10)
    ! Crash the model, write the error message to the screen

    IMPLICIT NONE

    ! In/output variables:
    CHARACTER(LEN=*),                    INTENT(IN)    :: err_msg
    INTEGER,  INTENT(IN), OPTIONAL                     :: int_01, int_02, int_03, int_04, int_05, int_06, int_07, int_08, int_09, int_10
    REAL(dp), INTENT(IN), OPTIONAL                     ::  dp_01,  dp_02,  dp_03,  dp_04,  dp_05,  dp_06,  dp_07,  dp_08,  dp_09,  dp_10

    ! Local variables:
    CHARACTER(LEN=1024)                                :: err_msg_loc
    INTEGER                                            :: ierr, cerr, pari, parn, nc
    CHARACTER(LEN=9)                                   :: fmt
    CHARACTER(LEN=:), ALLOCATABLE                      :: process_str

    ! Get local, edit-able copy of error message string
    err_msg_loc = err_msg

    ! Get rank of current process and total number of processes
    ! (needed because the configuration_module cannot access the par structure)
    CALL MPI_COMM_RANK( MPI_COMM_WORLD, pari, ierr)
    CALL MPI_COMM_SIZE( MPI_COMM_WORLD, parn, ierr)

    ! Set the process string (e.g. "05/16")
    IF     (parn < 10) THEN
      nc = 1
    ELSEIF (parn < 100) THEN
      nc = 2
    ELSEIF (parn < 1000) THEN
      nc = 3
    ELSEIF (parn < 10000) THEN
      nc = 4
    ELSE
      nc = 5
    END IF

    WRITE( fmt,'(A,I1,A,I1,A)') '(I', nc, ',A,I', nc, ')'
    ALLOCATE(CHARACTER(2*nc+1) :: process_str)
    WRITE( process_str,fmt) pari, '/', parn

    ! Insert numbers into string if needed
    IF (PRESENT( int_01)) CALL insert_val_into_string_int( err_msg_loc, '{int_01}', int_01)
    IF (PRESENT( int_02)) CALL insert_val_into_string_int( err_msg_loc, '{int_02}', int_02)
    IF (PRESENT( int_03)) CALL insert_val_into_string_int( err_msg_loc, '{int_03}', int_03)
    IF (PRESENT( int_04)) CALL insert_val_into_string_int( err_msg_loc, '{int_04}', int_04)
    IF (PRESENT( int_05)) CALL insert_val_into_string_int( err_msg_loc, '{int_05}', int_05)
    IF (PRESENT( int_06)) CALL insert_val_into_string_int( err_msg_loc, '{int_06}', int_06)
    IF (PRESENT( int_07)) CALL insert_val_into_string_int( err_msg_loc, '{int_07}', int_07)
    IF (PRESENT( int_08)) CALL insert_val_into_string_int( err_msg_loc, '{int_08}', int_08)
    IF (PRESENT( int_09)) CALL insert_val_into_string_int( err_msg_loc, '{int_09}', int_09)
    IF (PRESENT( int_10)) CALL insert_val_into_string_int( err_msg_loc, '{int_10}', int_10)

    IF (PRESENT( dp_01 )) CALL insert_val_into_string_dp(  err_msg_loc, '{dp_01}' , dp_01 )
    IF (PRESENT( dp_02 )) CALL insert_val_into_string_dp(  err_msg_loc, '{dp_02}' , dp_02 )
    IF (PRESENT( dp_03 )) CALL insert_val_into_string_dp(  err_msg_loc, '{dp_03}' , dp_03 )
    IF (PRESENT( dp_04 )) CALL insert_val_into_string_dp(  err_msg_loc, '{dp_04}' , dp_04 )
    IF (PRESENT( dp_05 )) CALL insert_val_into_string_dp(  err_msg_loc, '{dp_05}' , dp_05 )
    IF (PRESENT( dp_06 )) CALL insert_val_into_string_dp(  err_msg_loc, '{dp_06}' , dp_06 )
    IF (PRESENT( dp_07 )) CALL insert_val_into_string_dp(  err_msg_loc, '{dp_07}' , dp_07 )
    IF (PRESENT( dp_08 )) CALL insert_val_into_string_dp(  err_msg_loc, '{dp_08}' , dp_08 )
    IF (PRESENT( dp_09 )) CALL insert_val_into_string_dp(  err_msg_loc, '{dp_09}' , dp_09 )
    IF (PRESENT( dp_10 )) CALL insert_val_into_string_dp(  err_msg_loc, '{dp_10}' , dp_10 )

    ! Write the error to the screen
    WRITE(0,'(A,A,A,A,A,A)') colour_string('ERROR: ' // TRIM( err_msg_loc),'red') // ' in ' // colour_string( TRIM(routine_path),'light blue') // &
      ' on process ', colour_string( process_str,'light blue'), ' (0 = master)'

    ! Stop the program
    CALL MPI_ABORT( MPI_COMM_WORLD, cerr, ierr)

  END SUBROUTINE crash
  SUBROUTINE warning( err_msg, int_01, int_02, int_03, int_04, int_05, int_06, int_07, int_08, int_09, int_10, &
                                dp_01,  dp_02,  dp_03,  dp_04,  dp_05,  dp_06,  dp_07,  dp_08,  dp_09,  dp_10)
    ! Write the warning message to the screen, but don't crash the model

    IMPLICIT NONE

    ! In/output variables:
    CHARACTER(LEN=*),                    INTENT(IN)    :: err_msg
    INTEGER,  INTENT(IN), OPTIONAL                     :: int_01, int_02, int_03, int_04, int_05, int_06, int_07, int_08, int_09, int_10
    REAL(dp), INTENT(IN), OPTIONAL                     ::  dp_01,  dp_02,  dp_03,  dp_04,  dp_05,  dp_06,  dp_07,  dp_08,  dp_09,  dp_10

    ! Local variables:
    CHARACTER(LEN=1024)                                :: err_msg_loc
    INTEGER                                            :: ierr, pari, parn, nc
    CHARACTER(LEN=9)                                   :: fmt
    CHARACTER(LEN=:), ALLOCATABLE                      :: process_str

    ! Get local, edit-able copy of error message string
    err_msg_loc = err_msg

    ! Get rank of current process and total number of processes
    ! (needed because the configuration_module cannot access the par structure)
    CALL MPI_COMM_RANK( MPI_COMM_WORLD, pari, ierr)
    CALL MPI_COMM_SIZE( MPI_COMM_WORLD, parn, ierr)

    ! Set the process string (e.g. "05/16")
    IF     (parn < 10) THEN
      nc = 1
    ELSEIF (parn < 100) THEN
      nc = 2
    ELSEIF (parn < 1000) THEN
      nc = 3
    ELSEIF (parn < 10000) THEN
      nc = 4
    ELSE
      nc = 5
    END IF

    WRITE( fmt,'(A,I1,A,I1,A)') '(I', nc, ',A,I', nc, ')'
    ALLOCATE(CHARACTER(2*nc+1) :: process_str)
    WRITE( process_str,fmt) pari, '/', parn

    ! Insert numbers into string if needed
    IF (PRESENT( int_01)) CALL insert_val_into_string_int( err_msg_loc, '{int_01}', int_01)
    IF (PRESENT( int_02)) CALL insert_val_into_string_int( err_msg_loc, '{int_02}', int_02)
    IF (PRESENT( int_03)) CALL insert_val_into_string_int( err_msg_loc, '{int_03}', int_03)
    IF (PRESENT( int_04)) CALL insert_val_into_string_int( err_msg_loc, '{int_04}', int_04)
    IF (PRESENT( int_05)) CALL insert_val_into_string_int( err_msg_loc, '{int_05}', int_05)
    IF (PRESENT( int_06)) CALL insert_val_into_string_int( err_msg_loc, '{int_06}', int_06)
    IF (PRESENT( int_07)) CALL insert_val_into_string_int( err_msg_loc, '{int_07}', int_07)
    IF (PRESENT( int_08)) CALL insert_val_into_string_int( err_msg_loc, '{int_08}', int_08)
    IF (PRESENT( int_09)) CALL insert_val_into_string_int( err_msg_loc, '{int_09}', int_09)
    IF (PRESENT( int_10)) CALL insert_val_into_string_int( err_msg_loc, '{int_10}', int_10)

    IF (PRESENT( dp_01 )) CALL insert_val_into_string_dp(  err_msg_loc, '{dp_01}' , dp_01 )
    IF (PRESENT( dp_02 )) CALL insert_val_into_string_dp(  err_msg_loc, '{dp_02}' , dp_02 )
    IF (PRESENT( dp_03 )) CALL insert_val_into_string_dp(  err_msg_loc, '{dp_03}' , dp_03 )
    IF (PRESENT( dp_04 )) CALL insert_val_into_string_dp(  err_msg_loc, '{dp_04}' , dp_04 )
    IF (PRESENT( dp_05 )) CALL insert_val_into_string_dp(  err_msg_loc, '{dp_05}' , dp_05 )
    IF (PRESENT( dp_06 )) CALL insert_val_into_string_dp(  err_msg_loc, '{dp_06}' , dp_06 )
    IF (PRESENT( dp_07 )) CALL insert_val_into_string_dp(  err_msg_loc, '{dp_07}' , dp_07 )
    IF (PRESENT( dp_08 )) CALL insert_val_into_string_dp(  err_msg_loc, '{dp_08}' , dp_08 )
    IF (PRESENT( dp_09 )) CALL insert_val_into_string_dp(  err_msg_loc, '{dp_09}' , dp_09 )
    IF (PRESENT( dp_10 )) CALL insert_val_into_string_dp(  err_msg_loc, '{dp_10}' , dp_10 )

    ! Write the error to the screen
    WRITE(0,'(A,A,A,A,A,A)') colour_string('WARNING: ' // TRIM( err_msg_loc),'yellow') // ' in ' // colour_string( TRIM(routine_path),'light blue') // &
      ' on process ', colour_string( process_str,'light blue'), ' (0 = master)'

    ! Clean up after yourself
    DEALLOCATE( process_str)

  END SUBROUTINE warning
  FUNCTION colour_string( str, col) RESULT( str_col)
    ! Add colour to a string for writing to the terminal

    IMPLICIT NONE

    ! Input variables:
    CHARACTER(LEN=*),                    INTENT(IN)    :: str, col

    ! Result variables:
    CHARACTER(LEN=:), ALLOCATABLE                      :: str_col

    ALLOCATE(CHARACTER(LEN(str)+9) :: str_col)       ! The +9 is just enough to store the color characters

    ! The 91m gives red, 0m sets the default back
    ! Available colors: 90:gray, 91:red, 92:green, 93:yellow, 94:blue, 95:pink, 96:light blue
    IF     (col == 'gray') THEN
      str_col = achar(27)//'[90m'//str//achar(27)//'[0m'
    ELSEIF (col == 'red') THEN
      str_col = achar(27)//'[91m'//str//achar(27)//'[0m'
    ELSEIF (col == 'green') THEN
      str_col = achar(27)//'[92m'//str//achar(27)//'[0m'
    ELSEIF (col == 'yellow') THEN
      str_col = achar(27)//'[93m'//str//achar(27)//'[0m'
    ELSEIF (col == 'blue') THEN
      str_col = achar(27)//'[94m'//str//achar(27)//'[0m'
    ELSEIF (col == 'pink') THEN
      str_col = achar(27)//'[95m'//str//achar(27)//'[0m'
    ELSEIF (col == 'light blue') THEN
      str_col = achar(27)//'[96m'//str//achar(27)//'[0m'
    ELSE
      WRITE(0,*) ''
    END IF

  END FUNCTION colour_string
  SUBROUTINE insert_val_into_string_int( str, marker, val)
    ! Replace marker in str with val (where val is an integer)
    !
    ! Example: str    = 'Johnny has {int_01} apples.'
    !          marker = '{int_01}'
    !          val    = 5
    !
    ! This returns: str = 'Johnny has 5 apples'

    IMPLICIT NONE

    ! In/output variables:
    CHARACTER(LEN=*),                    INTENT(INOUT) :: str
    CHARACTER(LEN=*),                    INTENT(IN)    :: marker
    INTEGER,                             INTENT(IN)    :: val

    ! Local variables:
    INTEGER                                            :: ci
    INTEGER                                            :: nc
    CHARACTER(LEN=4)                                   :: fmt
    CHARACTER(LEN=:), ALLOCATABLE                      :: val_str
    INTEGER                                            :: len_str, len_marker

    ! Find position ci in str where i_str occurs
    ci = INDEX( str, marker)

    ! Safety
    IF (ci == 0) CALL crash('insert_val_into_string_int: couldnt find marker "' // TRIM( marker) // '" in string "' // TRIM( str) // '"!')

    ! Write val to a string
    IF     (ABS( val) < 10) THEN
      nc = 1
    ELSEIF (ABS( val) < 100) THEN
      nc = 2
    ELSEIF (ABS( val) < 1000) THEN
      nc = 3
    ELSEIF (ABS( val) < 10000) THEN
      nc = 4
    ELSEIF (ABS( val) < 100000) THEN
      nc = 5
    ELSEIF (ABS( val) < 1000000) THEN
      nc = 6
    ELSEIF (ABS( val) < 10000000) THEN
      nc = 7
    ELSEIF (ABS( val) < 100000000) THEN
      nc = 8
    ELSE
      nc = 9
    END IF
    ! Add room for a minus sign if needed
    IF (val < 0) nc = nc + 1

    WRITE( fmt,'(A,I1,A)') '(I', nc, ')'
    ALLOCATE(CHARACTER(nc) :: val_str)
    WRITE( val_str,fmt) val

    ! Find total string length right now
    len_str    = LEN( str)
    len_marker = LEN( marker)

    ! Insert the integer string into the string
    str = str(1:ci-1) // val_str // str(ci+len_marker:len_str)

    ! Clean up after yourself
    DEALLOCATE( val_str)

  END SUBROUTINE insert_val_into_string_int
  SUBROUTINE insert_val_into_string_dp( str, marker, val)
    ! Replace marker in str with val (where val is a double-precision number)
    !
    ! Example: str    = 'Johnny weighs {dp_01} kg.'
    !          marker = '{dp_01}'
    !          val    = 57.098
    !
    ! This returns: str = 'Johnny weighs 57.098 kg'

    IMPLICIT NONE

    ! In/output variables:
    CHARACTER(LEN=*),                    INTENT(INOUT) :: str
    CHARACTER(LEN=*),                    INTENT(IN)    :: marker
    REAL(dp),                            INTENT(IN)    :: val

    ! Local variables:
    INTEGER                                            :: ci
    CHARACTER(LEN=11)                                  :: val_str
    INTEGER                                            :: len_str, len_marker

    ! Find position ci in str where i_str occurs
    ci = INDEX( str, marker)

    ! Safety
    IF (ci == 0) CALL crash('insert_val_into_string_dp: couldnt find marker "' // TRIM( marker) // '" in string "' // TRIM( str) // '"!')

    ! Write val to a string
    WRITE( val_str,'(E11.5)') val

    ! Find total string length right now
    len_str    = LEN( str)
    len_marker = LEN( marker)

    ! Insert the integer string into the string
    str = str(1:ci-1) // val_str // str(ci+len_marker:len_str)

  END SUBROUTINE insert_val_into_string_dp

  SUBROUTINE capitalise_string( str)
    ! Changes a string which contains lower case letters to a string with upper case letters
    ! Useful for case-insensitive string comparison

    IMPLICIT NONE

    ! In/output variables:
    CHARACTER(LEN=256),                   INTENT(INOUT) :: str

    ! Local variables:
    INTEGER                                             :: i, index_cap

    CHARACTER(26), PARAMETER                            :: cap = 'ABCDEFGHIJKLMNOPQRSTUVWXYZ'
    CHARACTER(26), PARAMETER                            :: low = 'abcdefghijklmnopqrstuvwxyz'

    DO i = 1, LEN_TRIM( str)
      index_cap = INDEX( low, str( i:i))
      IF (index_cap > 0) str( i:i) = cap( index_cap:index_cap)
    END DO

  END SUBROUTINE capitalise_string
  SUBROUTINE remove_leading_spaces( str)
    ! Changes a string which contains lower case letters to a string with upper case letters
    ! Useful for case-insensitive string comparison

    IMPLICIT NONE

    ! In/output variables:
    CHARACTER(LEN=256),                   INTENT(INOUT) :: str

    ! Local variables:
    INTEGER                                             :: lstr

    DO WHILE (str( 1:1) == ' ' .AND. LEN_TRIM( str) > 0)
      lstr = LEN_TRIM( str)
      str( 1:lstr-1) = str( 2:lstr)
      str( lstr:lstr) = ' '
    END DO

  END SUBROUTINE remove_leading_spaces

END MODULE configuration_module<|MERGE_RESOLUTION|>--- conflicted
+++ resolved
@@ -493,16 +493,12 @@
   LOGICAL             :: do_ocean_temperature_inversion_config       = .FALSE.                          ! Whether or not to apply the inversion
   REAL(dp)            :: ocean_temperature_inv_t_start_config        = -9.9E9_dp                        ! Minimum model time when the inversion is allowed
   REAL(dp)            :: ocean_temperature_inv_t_end_config          = +9.9E9_dp                        ! Maximum model time when the inversion is allowed
-<<<<<<< HEAD
-  CHARACTER(LEN=256)  :: ocean_filename_output_config                = 'ocean_inv.nc'           ! NetCDF file where the final inverted basal roughness will be saved
-=======
   REAL(dp)            :: ocean_temperature_inv_dT0_config            = 1.0_dp                           ! Adjustment scale for regularisation in Pien's delta inversion method
   REAL(dp)            :: ocean_temperature_inv_H0_config             = 200.0_dp                         ! Ice thickness scale for regularisation in Pien's delta inversion method
   REAL(dp)            :: ocean_temperature_inv_tau_config            = 200.0_dp                         ! Time scale for regularisation in Pien's delta inversion method
   REAL(dp)            :: ocean_temperature_inv_min_config            = -3.0_dp                          ! Lower delta temperature limit in Pien's delta inversion method
   REAL(dp)            :: ocean_temperature_inv_max_config            = +3.0_dp                          ! Upper delta temperature limit in Pien's delta inversion method
   CHARACTER(LEN=256)  :: inverted_ocean_filename_output_config       = 'ocean_inv.nc'                   ! NetCDF file where the final inverted ocean state will be saved
->>>>>>> 8e52652e
 
   ! NetCDF file containing the present-day observed ocean (WOA18) (NetCDF)
   CHARACTER(LEN=256)  :: filename_PD_obs_ocean_config                = '/Users/berends/Documents/Datasets/WOA/woa18_decav_ts00_04_remapcon_r360x180_NaN.nc'
@@ -1273,16 +1269,12 @@
     LOGICAL                             :: do_ocean_temperature_inversion
     REAL(dp)                            :: ocean_temperature_inv_t_start
     REAL(dp)                            :: ocean_temperature_inv_t_end
-<<<<<<< HEAD
-    CHARACTER(LEN=256)                  :: ocean_filename_output
-=======
     REAL(dp)                            :: ocean_temperature_inv_dT0
     REAL(dp)                            :: ocean_temperature_inv_H0
     REAL(dp)                            :: ocean_temperature_inv_tau
     REAL(dp)                            :: ocean_temperature_inv_min
     REAL(dp)                            :: ocean_temperature_inv_max
     CHARACTER(LEN=256)                  :: inverted_ocean_filename_output
->>>>>>> 8e52652e
 
     ! NetCDF file containing the present-day observed ocean (WOA18) (NetCDF)
     CHARACTER(LEN=256)                  :: filename_PD_obs_ocean
@@ -2130,16 +2122,12 @@
                      do_ocean_temperature_inversion_config,           &
                      ocean_temperature_inv_t_start_config,            &
                      ocean_temperature_inv_t_end_config,              &
-<<<<<<< HEAD
-                     ocean_filename_output_config,                   &
-=======
                      ocean_temperature_inv_dT0_config,                &
                      ocean_temperature_inv_H0_config,                 &
                      ocean_temperature_inv_tau_config,                &
                      ocean_temperature_inv_min_config,                &
                      ocean_temperature_inv_max_config,                &
                      inverted_ocean_filename_output_config,           &
->>>>>>> 8e52652e
                      filename_PD_obs_ocean_config,                    &
                      name_ocean_temperature_obs_config,               &
                      name_ocean_salinity_obs_config,                  &
@@ -2983,16 +2971,12 @@
     C%do_ocean_temperature_inversion           = do_ocean_temperature_inversion_config
     C%ocean_temperature_inv_t_start            = ocean_temperature_inv_t_start_config
     C%ocean_temperature_inv_t_end              = ocean_temperature_inv_t_end_config
-<<<<<<< HEAD
-    C%ocean_filename_output                    = ocean_filename_output_config
-=======
     C%ocean_temperature_inv_dT0                = ocean_temperature_inv_dT0_config
     C%ocean_temperature_inv_H0                 = ocean_temperature_inv_H0_config
     C%ocean_temperature_inv_tau                = ocean_temperature_inv_tau_config
     C%ocean_temperature_inv_min                = ocean_temperature_inv_min_config
     C%ocean_temperature_inv_max                = ocean_temperature_inv_max_config
     C%inverted_ocean_filename_output           = inverted_ocean_filename_output_config
->>>>>>> 8e52652e
 
     ! NetCDF file containing the present-day observed ocean (WOA18) (NetCDF)
     C%filename_PD_obs_ocean                    = filename_PD_obs_ocean_config
