MODULE netcdf_output_module

! ===== Creating and writing to output files =====
! ================================================
!
! These routines create and write data to output files.

! ===== Preamble =====
! ====================

  ! Import basic functionality
! #include <petsc/finclude/petscksp.h>
  USE mpi
  USE configuration_module,            ONLY: dp, C, routine_path, init_routine, finalise_routine, crash, warning
  USE parameters_module
  USE parallel_module,                 ONLY: par, sync, ierr, cerr, partition_list, &
                                             allocate_shared_int_0D,   allocate_shared_dp_0D, &
                                             allocate_shared_int_1D,   allocate_shared_dp_1D, &
                                             allocate_shared_int_2D,   allocate_shared_dp_2D, &
                                             allocate_shared_int_3D,   allocate_shared_dp_3D, &
                                             allocate_shared_dp_4D,    deallocate_shared
  USE utilities_module,                ONLY: check_for_NaN_dp_1D,  check_for_NaN_dp_2D,  check_for_NaN_dp_3D, &
                                             check_for_NaN_int_1D, check_for_NaN_int_2D, check_for_NaN_int_3D

  ! Import specific functionality
  USE data_types_module,               ONLY: type_grid, type_grid_lonlat, type_model_region, type_ice_model, type_global_scalar_data, &
                                             type_highres_ocean_data, type_forcing_data, type_ocean_snapshot_regional
  USE netcdf,                          ONLY: NF90_NOERR, NF90_OPEN, NF90_CLOSE, NF90_NOWRITE, NF90_INQ_DIMID, NF90_INQUIRE_DIMENSION, &
                                             NF90_INQ_VARID, NF90_INQUIRE_VARIABLE, NF90_MAX_VAR_DIMS, NF90_GET_VAR, &
                                             NF90_CREATE, NF90_NOCLOBBER, NF90_NETCDF4, NF90_ENDDEF, NF90_REDEF, NF90_DEF_DIM, NF90_DEF_VAR, &
                                             NF90_PUT_ATT, NF90_WRITE, NF90_INT, NF90_INT64, NF90_FLOAT, NF90_DOUBLE, NF90_PUT_VAR, NF90_UNLIMITED, &
                                             NF90_INQUIRE_ATTRIBUTE
  USE utilities_module,                ONLY: deallocate_grid, deallocate_grid_lonlat, remap_zeta_grid_dp, &
                                             transpose_dp_2D, transpose_dp_3D, permute_2D_dp, permute_3D_dp,permute_3D_int
  USE netcdf_basic_module,             ONLY: nerr, field_name_options_x, field_name_options_y, field_name_options_zeta, field_name_options_z_ocean, &
                                             field_name_options_lon, field_name_options_lat, field_name_options_time, field_name_options_month, &
                                             field_name_options_Hi, field_name_options_Hb, field_name_options_Hs, field_name_options_dHb, &
                                             field_name_options_SL, field_name_options_Ti, &
                                             inquire_dim_multiple_options, inquire_var_multiple_options, &
                                             read_var_int_0D, read_var_int_1D, read_var_int_2D, read_var_int_3D, read_var_int_4D, &
                                             read_var_dp_0D , read_var_dp_1D , read_var_dp_2D , read_var_dp_3D , read_var_dp_4D, &
                                             check_x, check_y, check_lon, check_lat, check_zeta, check_z_ocean, find_timeframe, &
                                             create_new_netcdf_file_for_writing, create_dimension, create_variable, add_attribute_char, &
                                             write_var_int_0D, write_var_int_1D, write_var_int_2D, write_var_int_3D, write_var_int_4D, &
                                             write_var_dp_0D , write_var_dp_1D , write_var_dp_2D , write_var_dp_3D , write_var_dp_4D, &
                                             check_xy_grid_field_int_2D, check_xy_grid_field_dp_2D, check_xy_grid_field_dp_2D_monthly, check_xy_grid_field_dp_3D, &
                                             check_lonlat_grid_field_int_2D, check_lonlat_grid_field_dp_2D, check_lonlat_grid_field_dp_2D_monthly, check_lonlat_grid_field_dp_3D, &
                                             inquire_xy_grid, inquire_lonlat_grid, get_first_option_from_list, check_month, check_time, check_time_history, check_xy_grid_field_dp_3D_ocean

  IMPLICIT NONE

CONTAINS

  ! ===== Top-level functions =====
  ! ===============================

  SUBROUTINE write_to_regional_scalar_file( filename, region)
    ! Write model output to the regional scalar file

    IMPLICIT NONE

    ! In/output variables:
    CHARACTER(LEN=*),                    INTENT(IN)    :: filename
    TYPE(type_model_region),             INTENT(INOUT) :: region

    ! Local variables:
    CHARACTER(LEN=256), PARAMETER                      :: routine_name = 'write_to_regional_scalar_file'

    ! Add routine to path
    CALL init_routine( routine_name)

    ! Write new time to file (thus extending the time dimension by one frame, making room for the new model data)
    CALL write_time_to_file( filename, region%time)

    ! Write model data
    ! ================
    CALL write_to_field_dp_0D( filename, 'ice_volume',    region%ice_volume)
    CALL write_to_field_dp_0D( filename, 'ice_volume_af', region%ice_volume_above_flotation)
    CALL write_to_field_dp_0D( filename, 'ice_area',      region%ice_area)
    CALL write_to_field_dp_0D( filename, 'T2m',           region%int_T2m)
    CALL write_to_field_dp_0D( filename, 'SMB',           region%int_SMB)
    CALL write_to_field_dp_0D( filename, 'BMB',           region%int_BMB)
    CALL write_to_field_dp_0D( filename, 'MB',            region%int_MB)

    ! Individual SMB components
    IF     (C%choice_SMB_model == 'uniform' .OR. &
            C%choice_SMB_model == 'idealised' .OR. &
            C%choice_SMB_model == 'direct_global' .OR. &
            C%choice_SMB_model == 'direct_regional' .OR. &
            C%choice_SMB_model == 'snapshot') THEN
      ! Do nothing
    ELSEIF (C%choice_SMB_model == 'IMAU-ITM' .OR. &
            C%choice_SMB_model == 'IMAU-ITM_wrongrefreezing') THEN
       CALL write_to_field_dp_0D( filename, 'snowfall',   region%int_snowfall)
       CALL write_to_field_dp_0D( filename, 'rainfall',   region%int_rainfall)
       CALL write_to_field_dp_0D( filename, 'melt',       region%int_melt)
       CALL write_to_field_dp_0D( filename, 'refreezing', region%int_refreezing)
       CALL write_to_field_dp_0D( filename, 'runoff',     region%int_runoff)
    ELSE
      CALL crash('unknown choice_SMB_model "' // TRIM(C%choice_SMB_model) // '"!')
    END IF

    ! Climate matrix
    IF (C%choice_climate_model == 'matrix') THEN
       CALL write_to_field_dp_0D( filename, 'w_EXT',   region%climate%matrix%w_EXT)
       CALL write_to_field_dp_0D( filename, 'w_tot_P', region%climate%matrix%w_tot_P)
    END IF

    ! Finalise routine path
    CALL finalise_routine( routine_name)

  END SUBROUTINE write_to_regional_scalar_file

  SUBROUTINE write_to_global_scalar_file( filename, global_data, time)
    ! Write model output to the global scalar file

    IMPLICIT NONE

    ! In/output variables:
    CHARACTER(LEN=*),                    INTENT(IN)    :: filename
    TYPE(type_global_scalar_data),       INTENT(INOUT) :: global_data
    REAL(dp),                            INTENT(IN)    :: time

    ! Local variables:
    CHARACTER(LEN=256), PARAMETER                      :: routine_name = 'write_to_global_scalar_file'

    ! Add routine to path
    CALL init_routine( routine_name)

    ! Write new time to file (thus extending the time dimension by one frame, making room for the new model data)
    CALL write_time_to_file( filename, time)

    ! Write global variables
    ! ================
    CALL write_to_field_dp_0D( filename, 'GMSL',     global_data%GMSL)
    CALL write_to_field_dp_0D( filename, 'GMSL_NAM', global_data%GMSL_NAM)
    CALL write_to_field_dp_0D( filename, 'GMSL_EAS', global_data%GMSL_EAS)
    CALL write_to_field_dp_0D( filename, 'GMSL_GRL', global_data%GMSL_GRL)
    CALL write_to_field_dp_0D( filename, 'GMSL_ANT', global_data%GMSL_ANT)

    ! CO2
    IF     (C%choice_forcing_method == 'none') THEN
    ELSEIF (C%choice_forcing_method == 'CO2_direct') THEN
      CALL write_to_field_dp_0D( filename, 'CO2_obs', global_data%CO2_obs)
    ELSEIF (C%choice_forcing_method == 'd18O_inverse_dT_glob') THEN
    ELSEIF (C%choice_forcing_method == 'd18O_inverse_CO2') THEN
!      CALL write_to_field_dp_0D( filename, 'CO2_obs', global_data%CO2_obs)
      CALL write_to_field_dp_0D( filename, 'CO2_mod', global_data%CO2_mod)
    ELSE
      CALL crash('unknown choice_forcing_method "' // TRIM(C%choice_forcing_method) // '"!')
    END IF

    ! d18O
    IF     (C%do_calculate_benthic_d18O) THEN
      CALL write_to_field_dp_0D( filename, 'dT_glob',  global_data%dT_glob)
      CALL write_to_field_dp_0D( filename, 'dT_dw',    global_data%dT_dw)
      CALL write_to_field_dp_0D( filename, 'd18O_mod', global_data%d18O_mod)
      CALL write_to_field_dp_0D( filename, 'd18O_ice', global_data%d18O_ice)
      CALL write_to_field_dp_0D( filename, 'd18O_Tdw', global_data%d18O_Tdw)
      CALL write_to_field_dp_0D( filename, 'd18O_NAM', global_data%d18O_NAM)
      CALL write_to_field_dp_0D( filename, 'd18O_EAS', global_data%d18O_EAS)
      CALL write_to_field_dp_0D( filename, 'd18O_GRL', global_data%d18O_GRL)
      CALL write_to_field_dp_0D( filename, 'd18O_ANT', global_data%d18O_ANT)
    END IF

    ! Computation time for different model components
    CALL write_to_field_dp_0D( filename, 'tcomp_total',   global_data%tcomp_total)
    CALL write_to_field_dp_0D( filename, 'tcomp_ice',     global_data%tcomp_ice)
    CALL write_to_field_dp_0D( filename, 'tcomp_thermo',  global_data%tcomp_thermo)
    CALL write_to_field_dp_0D( filename, 'tcomp_climate', global_data%tcomp_climate)
    CALL write_to_field_dp_0D( filename, 'tcomp_GIA',     global_data%tcomp_GIA)

    ! Finalise routine path
    CALL finalise_routine( routine_name)

  END SUBROUTINE write_to_global_scalar_file

    ! Write data to a grid output file
  SUBROUTINE write_to_field_dp_0D( filename, field_name_options, d)
    ! Write output data to a scalar field (e.g., the global_scalar_data)
    ! This should be used to write data to create time-series. Therefore, one
    ! data point is added at a time, hence the name "0D".
        
    IMPLICIT NONE

    ! In/output variables:
    CHARACTER(LEN=*),                    INTENT(IN)    :: filename
    CHARACTER(LEN=*),                    INTENT(IN)    :: field_name_options
    REAL(dp),                            INTENT(IN)    :: d

    ! Local variables:
    CHARACTER(LEN=256), PARAMETER                      :: routine_name = 'write_to_field_dp_0D'
    INTEGER                                            :: id_var, id_dim_time, ti
    CHARACTER(LEN=256)                                 :: var_name
    REAL(dp), DIMENSION(:    ), POINTER                ::  d_grid_with_time
    INTEGER                                            :: wd_grid_with_time

    ! Add routine to path
    CALL init_routine( routine_name)

    ! Inquire the variable
    CALL inquire_var_multiple_options( filename, field_name_options, id_var, var_name = var_name)
    IF (id_var == -1) CALL crash('no variables for name options "' // TRIM( field_name_options) // '" were found in file "' // TRIM( filename) // '"!')

    ! Inquire length of time dimension
    CALL inquire_dim_multiple_options( filename, field_name_options_time, id_dim_time, dim_length = ti)

    ! Allocate shared memory
    CALL allocate_shared_dp_1D( 1, d_grid_with_time, wd_grid_with_time)

    ! Copy data
    d_grid_with_time( 1) = d
    CALL sync

    ! Write data to the variable
    CALL write_var_dp_1D( filename, id_var, d_grid_with_time, start = (/ ti /), count = (/ 1 /) )

    ! Clean up after yourself
    CALL deallocate_shared( wd_grid_with_time)

    ! Finalise routine path
    CALL finalise_routine( routine_name)

  END SUBROUTINE write_to_field_dp_0D

  SUBROUTINE create_regional_scalar_file(region_name, filename)
    ! Create an empty regional scalar file

    IMPLICIT NONE

    ! In/output variables:
    CHARACTER(LEN=3),                    INTENT(IN)    :: region_name
    CHARACTER(LEN=*),                    INTENT(OUT)   :: filename

    ! Local variables:
    CHARACTER(LEN=256), PARAMETER                      :: routine_name = 'create_regional_scalar_file'
    LOGICAL                                            :: file_exists

    ! Add routine to path
    CALL init_routine( routine_name)

    ! Generate filename
    filename = TRIM(C%output_dir) // '/scalar_output_' // TRIM(region_name) // '.nc'

    ! Create a new scalar file if none exists and, to prevent loss of data,
    ! stop with an error message if one already exists (not when differences are considered):
    INQUIRE(EXIST=file_exists, FILE = TRIM(filename))
    IF (par%master) THEN
      IF (file_exists) THEN
        CALL crash('file "' // TRIM( filename) // '" already exists!')
      END IF
    END IF

    ! Create a new NetCDF file
    CALL create_new_netcdf_file_for_writing( filename)

    ! Add time dimension
    CALL add_time_dimension_to_file(  filename)

    ! Create region variables
    ! ================
    CALL add_field_dp_0D( filename, 'ice_volume',    long_name='Ice volume', units='m.s.l.e')
    CALL add_field_dp_0D( filename, 'ice_volume_af', long_name='Ice volume above flotation', units='m.s.l.e')
    CALL add_field_dp_0D( filename, 'ice_area',      long_name='Ice volume', units='km^2')
    CALL add_field_dp_0D( filename, 'T2m',           long_name='Regionally averaged annual mean surface temperature', units='K')
    CALL add_field_dp_0D( filename, 'SMB',           long_name='Ice-sheet integrated surface mass balance', units='Gigaton yr^-1')
    CALL add_field_dp_0D( filename, 'BMB',           long_name='Ice-sheet integrated basal mass balance', units='Gigaton yr^-1')
    CALL add_field_dp_0D( filename, 'MB',            long_name='Ice-sheet integrated mass balance', units='Gigaton yr^-1')

    ! Individual SMB components
    IF     (C%choice_SMB_model == 'uniform' .OR. &
            C%choice_SMB_model == 'idealised' .OR. &
            C%choice_SMB_model == 'direct_global' .OR. &
            C%choice_SMB_model == 'direct_regional' .OR. &
            C%choice_SMB_model == 'snapshot') THEN
      ! Do nothing
    ELSEIF (C%choice_SMB_model == 'IMAU-ITM' .OR. &
            C%choice_SMB_model == 'IMAU-ITM_wrongrefreezing') THEN
       CALL add_field_dp_0D( filename, 'snowfall',   long_name='Ice-sheet integrated snowfall', units='Gigaton yr^-1')
       CALL add_field_dp_0D( filename, 'rainfall',   long_name='Ice-sheet integrated rainfall', units='Gigaton yr^-1')
       CALL add_field_dp_0D( filename, 'melt',       long_name='Ice-sheet integrated melt', units='Gigaton yr^-1')
       CALL add_field_dp_0D( filename, 'refreezing', long_name='Ice-sheet integrated refreezing', units='Gigaton yr^-1')
       CALL add_field_dp_0D( filename, 'runoff',     long_name='Ice-sheet integrated runoff', units='Gigaton yr^-1')
    ELSE
      CALL crash('unknown choice_SMB_model "' // TRIM(C%choice_SMB_model) // '"!')
    END IF

    ! Climate matrix
    IF (C%choice_climate_model == 'matrix') THEN
       CALL add_field_dp_0D( filename, 'w_EXT',   long_name='Weight factor from external forcing (CO2 + QTOA)', units='N/A')
       CALL add_field_dp_0D( filename, 'w_tot_P', long_name='Weigth factor for precipitation from total topography change', units='N/A')
    END IF

    ! Finalise routine path
    CALL finalise_routine( routine_name)

  END SUBROUTINE create_regional_scalar_file

  SUBROUTINE create_global_scalar_file( filename)
    ! Create an empty global scalar file

    IMPLICIT NONE

    ! In/output variables:
    CHARACTER(LEN=*),                    INTENT(OUT)    :: filename

    ! Local variables:
    CHARACTER(LEN=256), PARAMETER                      :: routine_name = 'create_global_scalar_file'
    LOGICAL                                            :: file_exists

    ! Add routine to path
    CALL init_routine( routine_name)

    ! Create a new scalar file if none exists and, to prevent loss of data,
    ! stop with an error message if one already exists (not when differences are considered):
    filename = TRIM(C%output_dir) // '/scalar_output_global.nc'
    INQUIRE(EXIST=file_exists, FILE = TRIM(filename))
    IF (par%master) THEN
      IF (file_exists) THEN
        CALL crash('file "' // TRIM( filename) // '" already exists!')
      END IF
    END IF

    ! Create a new NetCDF file
    CALL create_new_netcdf_file_for_writing( filename)

    ! Add time dimension
    CALL add_time_dimension_to_file(  filename)

    ! Create global variables
    ! ================
    CALL add_field_dp_0D( filename, 'GMSL',     long_name='Global mean sea level change', units='m')
    CALL add_field_dp_0D( filename, 'GMSL_NAM', long_name='Global mean sea level change from ice in North America', units='m')
    CALL add_field_dp_0D( filename, 'GMSL_EAS', long_name='Global mean sea level change from ice in Eurasia',       units='m')
    CALL add_field_dp_0D( filename, 'GMSL_GRL', long_name='Global mean sea level change from ice in Greenland',       units='m')
    CALL add_field_dp_0D( filename, 'GMSL_ANT', long_name='Global mean sea level change from ice in Antarctica',       units='m')

    ! CO2
    IF     (C%choice_forcing_method == 'none') THEN
    ELSEIF (C%choice_forcing_method == 'CO2_direct') THEN
      CALL add_field_dp_0D( filename, 'CO2_obs',  long_name='Observed atmospheric CO2 concentration', units='ppm')
    ELSEIF (C%choice_forcing_method == 'd18O_inverse_dT_glob') THEN
    ELSEIF (C%choice_forcing_method == 'd18O_inverse_CO2') THEN
      ! CALL add_field_dp_0D( filename, 'CO2_obs', long_name='Observed atmospheric CO2 concentration', units='ppm')
      CALL add_field_dp_0D( filename, 'CO2_mod', long_name='Modelled atmospheric CO2 concentration', units='ppm')
    ELSE
      CALL crash('unknown choice_forcing_method "' // TRIM(C%choice_forcing_method) // '"!')
    END IF

    ! d18O
    IF     (C%do_calculate_benthic_d18O) THEN
      CALL add_field_dp_0D( filename, 'dT_glob',  long_name='Global annual mean surface temperature change', units='K')
      CALL add_field_dp_0D( filename, 'dT_dw',    long_name='Deep-water temperature change', units='K')
      CALL add_field_dp_0D( filename, 'd18O_mod', long_name='Modelled benthic d18O', units='per mil')
      CALL add_field_dp_0D( filename, 'd18O_ice', long_name='Modelled benthic d18O from global ice volume', units='per mil')
      CALL add_field_dp_0D( filename, 'd18O_Tdw', long_name='Modelled benthic d18O from deep-water temperature', units='per mil')
      CALL add_field_dp_0D( filename, 'd18O_NAM', long_name='Modelled benthic d18O from ice in North America', units='per mil')
      CALL add_field_dp_0D( filename, 'd18O_EAS', long_name='Modelled benthic d18O from ice in Eurasia', units='per mil')
      CALL add_field_dp_0D( filename, 'd18O_GRL', long_name='Modelled benthic d18O from ice in Greenland', units='per mil')
      CALL add_field_dp_0D( filename, 'd18O_ANT', long_name='Modelled benthic d18O from ice in Antarctica', units='per mil')
    END IF

    ! Computation time for different model components
    CALL add_field_dp_0D( filename, 'tcomp_total',   long_name='Total computation time', units='s')
    CALL add_field_dp_0D( filename, 'tcomp_ice',     long_name='Total computation time for ice dynamics', units='s')
    CALL add_field_dp_0D( filename, 'tcomp_thermo',  long_name='Total computation time for thermodynamics', units='s')
    CALL add_field_dp_0D( filename, 'tcomp_climate', long_name='Total computation time for climate+SMB+BMB', units='s')
    CALL add_field_dp_0D( filename, 'tcomp_GIA',     long_name='Total computation time for GIA', units='s')

    ! Finalise routine path
    CALL finalise_routine( routine_name)

  END SUBROUTINE create_global_scalar_file

  SUBROUTINE add_field_dp_0D( filename, var_name, long_name, units)
    ! Add a 1-D variable to an existing NetCDF file

    IMPLICIT NONE

    ! In/output variables:
    CHARACTER(LEN=*),                    INTENT(IN)    :: filename
    CHARACTER(LEN=*),                    INTENT(IN)    :: var_name
    CHARACTER(LEN=*),          OPTIONAL, INTENT(IN)    :: long_name
    CHARACTER(LEN=*),          OPTIONAL, INTENT(IN)    :: units

    ! Local variables:
    CHARACTER(LEN=256), PARAMETER                      :: routine_name = 'add_field_dp_0D'
    INTEGER                                            :: id_dim_time, id_var

    ! Add routine to path
    CALL init_routine( routine_name)

    ! Check if x,y, and time dimensions and variables are there
    CALL check_time( filename)

    ! Inquire dimensions
    CALL inquire_dim_multiple_options( filename, field_name_options_time, id_dim_time)

    ! Safety
    IF (id_dim_time == -1) CALL crash('no time dimension could be found in file "' // TRIM( filename) // '"!')

    ! Create variable
    CALL create_variable( filename, var_name, NF90_DOUBLE, (/ id_dim_time /), id_var)

    ! Add attributes
    IF (PRESENT( long_name)) CALL add_attribute_char( filename, id_var, 'long_name', long_name)
    IF (PRESENT( units    )) CALL add_attribute_char( filename, id_var, 'units'    , units    )

    ! Finalise routine path
    CALL finalise_routine( routine_name)

  END SUBROUTINE add_field_dp_0D

  SUBROUTINE add_field_history_dp_1D( filename, var_name, ntime_history, long_name, units)
    ! Add a 1-D variable to an existing NetCDF file that has a separate time axis. This is 
    ! used for the forcing history. E.g., CO2 concentration during the last 2000 years.
    !
    ! To add 1D fields with only a time dimension (e.g., time-series) use add_field_dp_0D instead.
        
    IMPLICIT NONE

    ! In/output variables:
    CHARACTER(LEN=*),                    INTENT(IN)    :: filename
    CHARACTER(LEN=*),                    INTENT(IN)    :: var_name
    INTEGER,                             INTENT(IN)    :: ntime_history
    CHARACTER(LEN=*),          OPTIONAL, INTENT(IN)    :: long_name
    CHARACTER(LEN=*),          OPTIONAL, INTENT(IN)    :: units

    ! Local variables:
    CHARACTER(LEN=256), PARAMETER                      :: routine_name = 'add_field_history_dp_1D'
    INTEGER                                            :: id_dim_time_history, id_dim_time, id_var
    CHARACTER(LEN=256)                                 :: var_name_time_history
    INTEGER                                            :: i
    REAL(dp), DIMENSION( :), POINTER                   :: time_history
    INTEGER                                            :: wtime_history

    ! Add routine to path
    CALL init_routine( routine_name)

    ! Variable name for the time_history dimension
    var_name_time_history = 'time_' // TRIM( var_name)

    CALL allocate_shared_dp_1D(      ntime_history, time_history, wtime_history )

    DO i = 1,ntime_history
        time_history( i) = -i * C%dt_coupling
    END DO

    ! Add the time_history to file
    CALL add_time_history_dimension_to_file( filename, var_name_time_history, time_history)

    ! Check if x,y, and time dimensions and variables are there
    CALL check_time_history( filename, var_name_time_history)

    ! Inquire dimensions
    CALL inquire_dim_multiple_options( filename, var_name_time_history, id_dim_time_history)
    CALL inquire_dim_multiple_options( filename, field_name_options_time, id_dim_time)

    ! Safety
    IF (id_dim_time_history == -1) CALL crash('no time_history dimension could be found in file "' // TRIM( filename) // '"!')

    ! Create variable
    CALL create_variable( filename, var_name, NF90_DOUBLE, (/ id_dim_time_history,  id_dim_time/), id_var)

    ! Add attributes
    IF (PRESENT( long_name)) CALL add_attribute_char( filename, id_var, 'long_name', long_name)
    IF (PRESENT( units    )) CALL add_attribute_char( filename, id_var, 'units'    , units    )

    ! Clean up after yourself
    CALL deallocate_shared(wtime_history)

    ! Finalise routine path
    CALL finalise_routine( routine_name)

  END SUBROUTINE add_field_history_dp_1D

  SUBROUTINE create_restart_file_grid( filename, grid)
    ! Create an empty restart file with the specified grid

    IMPLICIT NONE

    ! In/output variables:
    CHARACTER(LEN=*),                    INTENT(IN) :: filename
    TYPE(type_grid),                     INTENT(IN) :: grid

    ! Local variables:
    CHARACTER(LEN=256), PARAMETER                      :: routine_name = 'create_restart_file_grid'

    ! Add routine to path
    CALL init_routine( routine_name)

    ! Create a new NetCDF file
    CALL create_new_netcdf_file_for_writing( filename)

    ! Set up the x and y grid in figure
    CALL setup_xy_grid_in_netcdf_file( filename, grid)

    ! Add time, zeta, and month dimensions
    CALL add_time_dimension_to_file(  filename)
    CALL add_zeta_dimension_to_file(  filename)
    CALL add_month_dimension_to_file( filename)

    ! Add a time_history dimension for the inverse 18O simulation
    !IF (C%choice_forcing_method == 'd18O_inverse_CO2' .OR. &
    !   (C%choice_forcing_method == 'd18O_inverse_dT_glob')) THEN
    !    CALL add_time_history_dimension_to_file(  filename)
    !END IF

    ! Create variables
    ! ================
    CALL add_field_dp_0D( filename, 'dt', long_name = 'Model time step' , units = 'yr')

    ! Geometry
    CALL add_field_grid_dp_2D( filename, get_first_option_from_list( field_name_options_Hi ), long_name = 'Ice thickness'      , units = 'm')
    CALL add_field_grid_dp_2D( filename, get_first_option_from_list( field_name_options_Hb ), long_name = 'Bedrock elevation'  , units = 'm w.r.t. PD sea level')
    CALL add_field_grid_dp_2D( filename, get_first_option_from_list( field_name_options_Hs ), long_name = 'Surface elevation'  , units = 'm w.r.t. PD sea level')
    CALL add_field_grid_dp_2D( filename, 'dHi_dt_a', long_name = 'applied ice thickness rate of change' , units = 'm/yr')

    ! Thermodynamics
    CALL add_field_grid_dp_3D( filename, get_first_option_from_list( field_name_options_Ti ), long_name = 'Englacial temperature'    , units = 'K')

    ! GIA
    CALL add_field_grid_dp_2D( filename, get_first_option_from_list( field_name_options_SL ), long_name = 'Sea surface change' , units = 'm')
    CALL add_field_grid_dp_2D( filename, get_first_option_from_list( field_name_options_dHB), long_name = 'Bedrock deformation' , units = 'm')

    ! Velocities
    IF     (C%choice_ice_dynamics == 'SIA/SSA' .OR. C%choice_ice_dynamics == 'SSA') THEN
      CALL add_field_grid_dp_2D( filename, 'u_SSA_cx_a', long_name = 'SSA velocities in u direction' , units = 'm/yr')
      CALL add_field_grid_dp_2D( filename, 'v_SSA_cy_a', long_name = 'SSA velocities in v direction' , units = 'm/yr')
    END IF

    IF (C%choice_timestepping == 'pc') THEN
      CALL add_field_dp_0D( filename, 'dt_crit_ice', long_name = 'Critical time step' , units = 'yr')
<<<<<<< HEAD
=======
      CALL add_field_dp_0D( filename, 'dt', long_name = 'Model time step' , units = 'yr')
>>>>>>> b6159b75
      CALL add_field_dp_0D( filename, 'pc_eta', long_name = 'pc_eta' , units = 'yr')
      CALL add_field_dp_0D( filename, 'pc_eta_prev', long_name = 'pc_eta_prev' , units = 'yr')

      CALL add_field_grid_dp_2D( filename, 'u_vav_cx_a', long_name = 'vav velocities in u direction' , units = 'm/yr')
      CALL add_field_grid_dp_2D( filename, 'v_vav_cy_a', long_name = 'vav velocities in v direction' , units = 'm/yr')
      CALL add_field_grid_dp_2D( filename, 'dHidt_Hn_un', long_name = 'dHidt_Hn_un' , units = 'yr')
      CALL add_field_grid_dp_2D( filename, 'uabs_surf_a', long_name = 'Horizontal velocities at the surface' , units = 'm/yr')
      CALL add_field_grid_dp_2D( filename, 'uabs_base_a', long_name = 'Horizontal velocities at the base' , units = 'm/yr')
      CALL add_field_grid_dp_2D( filename, 'uabs_vav_a', long_name = 'Vertically averaged horizontal velocities ' , units = 'm/yr')
    ENDIF

    IF     (C%choice_ice_dynamics == 'DIVA') THEN
      CALL add_field_grid_dp_2D( filename, 'taub_cx_a', long_name = 'Basal stress in x direction' , units = 'Pa')
      CALL add_field_grid_dp_2D( filename, 'taub_cy_a', long_name = 'Basal stress in y direction' , units = 'Pa')
      CALL add_field_grid_dp_3D( filename, 'visc_eff_3D_a', long_name = '3D effective viscosity' , units = 'Pa s')
    ENDIF

    ! SMB
    IF     (C%choice_SMB_model == 'uniform') THEN
    ELSEIF (C%choice_SMB_model == 'idealised') THEN
    ELSEIF (C%choice_SMB_model == 'IMAU-ITM') THEN
      CALL add_field_grid_dp_2D_monthly( filename, 'FirnDepth', long_name = 'Monthly mean firn layer depth', units='m water equivalent')
      CALL add_field_grid_dp_2D( filename, 'MeltPreviousYear',  long_name = 'Melt during previous year' , units = 'mie')
    ELSEIF (C%choice_SMB_model == 'direct_global') THEN
    ELSEIF (C%choice_SMB_model == 'direct_regional') THEN
    ELSEIF (C%choice_SMB_model == 'snapshot') THEN
    ELSE
      CALL crash('unknown choice_SMB_model "' // TRIM(C%choice_SMB_model) // '"!')
    END IF

    ! Isotopes
    IF     (C%choice_ice_isotopes_model == 'none') THEN
    ELSEIF (C%choice_ice_isotopes_model == 'uniform') THEN
      CALL add_field_grid_dp_2D( filename, 'IsoIce', long_name='Vertically averaged 18O content', units='per mille')
    ELSEIF (C%choice_ice_isotopes_model == 'ANICE_legacy') THEN
      CALL add_field_grid_dp_2D( filename, 'IsoIce', long_name='Vertically averaged 18O content', units='per mille')
    ELSE
      CALL crash('unknown choice_ice_isotopes_model "' // TRIM(C%choice_ice_isotopes_model) // '"!')
    END IF

    ! Inverse routine data
    IF (C%choice_forcing_method == 'd18O_inverse_CO2') THEN
        CALL add_field_history_dp_1D( filename, 'CO2_inverse_history' ,  CEILING( C%CO2_inverse_averaging_window     / C%dt_coupling), long_name='inverse history of CO2' ,                    units='ppm')
        CALL add_field_history_dp_1D( filename, 'dT_glob_history' ,       CEILING( C%dT_deepwater_averaging_window / C%dt_coupling),   long_name= 'history of deep water temperature' , units='K')
    END IF

    IF (C%choice_forcing_method == 'd18O_inverse_dT_glob') THEN
        CALL add_field_history_dp_1D( filename, 'dT_glob_inverse_history' , CEILING( C%dT_glob_inverse_averaging_window / C%dt_coupling), long_name='inverse history of deep water temperature' , units='K')
    END IF


    ! Finalise routine path
    CALL finalise_routine( routine_name)

  END SUBROUTINE create_restart_file_grid

  SUBROUTINE create_help_fields_file_grid( filename, grid)
    ! Create an empty help fields file with the specified grid

    IMPLICIT NONE

    ! In/output variables:
    CHARACTER(LEN=*),                    INTENT(IN) :: filename
    TYPE(type_grid),                     INTENT(IN) :: grid

    ! Local variables:
    CHARACTER(LEN=256), PARAMETER                      :: routine_name = 'create_help_fields_file_grid'

    ! Add routine to path
    CALL init_routine( routine_name)

    ! Create a new NetCDF file
    CALL create_new_netcdf_file_for_writing( filename)

    ! Set up the grids in this file
    CALL setup_xy_grid_in_netcdf_file( filename, grid)

    ! Add time, zeta, and month dimensions
    CALL add_time_dimension_to_file(  filename)
    CALL add_zeta_dimension_to_file(  filename)
    CALL add_month_dimension_to_file( filename)

    ! Create variables
    ! ================

    CALL create_help_field_grid( filename, C%help_field_01)
    CALL create_help_field_grid( filename, C%help_field_02)
    CALL create_help_field_grid( filename, C%help_field_03)
    CALL create_help_field_grid( filename, C%help_field_04)
    CALL create_help_field_grid( filename, C%help_field_05)
    CALL create_help_field_grid( filename, C%help_field_06)
    CALL create_help_field_grid( filename, C%help_field_07)
    CALL create_help_field_grid( filename, C%help_field_08)
    CALL create_help_field_grid( filename, C%help_field_09)
    CALL create_help_field_grid( filename, C%help_field_10)
    CALL create_help_field_grid( filename, C%help_field_11)
    CALL create_help_field_grid( filename, C%help_field_12)
    CALL create_help_field_grid( filename, C%help_field_13)
    CALL create_help_field_grid( filename, C%help_field_14)
    CALL create_help_field_grid( filename, C%help_field_15)
    CALL create_help_field_grid( filename, C%help_field_16)
    CALL create_help_field_grid( filename, C%help_field_17)
    CALL create_help_field_grid( filename, C%help_field_18)
    CALL create_help_field_grid( filename, C%help_field_19)
    CALL create_help_field_grid( filename, C%help_field_20)
    CALL create_help_field_grid( filename, C%help_field_21)
    CALL create_help_field_grid( filename, C%help_field_22)
    CALL create_help_field_grid( filename, C%help_field_23)
    CALL create_help_field_grid( filename, C%help_field_24)
    CALL create_help_field_grid( filename, C%help_field_25)
    CALL create_help_field_grid( filename, C%help_field_26)
    CALL create_help_field_grid( filename, C%help_field_27)
    CALL create_help_field_grid( filename, C%help_field_28)
    CALL create_help_field_grid( filename, C%help_field_29)
    CALL create_help_field_grid( filename, C%help_field_30)
    CALL create_help_field_grid( filename, C%help_field_31)
    CALL create_help_field_grid( filename, C%help_field_32)
    CALL create_help_field_grid( filename, C%help_field_33)
    CALL create_help_field_grid( filename, C%help_field_34)
    CALL create_help_field_grid( filename, C%help_field_35)
    CALL create_help_field_grid( filename, C%help_field_36)
    CALL create_help_field_grid( filename, C%help_field_37)
    CALL create_help_field_grid( filename, C%help_field_38)
    CALL create_help_field_grid( filename, C%help_field_39)
    CALL create_help_field_grid( filename, C%help_field_40)
    CALL create_help_field_grid( filename, C%help_field_41)
    CALL create_help_field_grid( filename, C%help_field_42)
    CALL create_help_field_grid( filename, C%help_field_43)
    CALL create_help_field_grid( filename, C%help_field_44)
    CALL create_help_field_grid( filename, C%help_field_45)
    CALL create_help_field_grid( filename, C%help_field_46)
    CALL create_help_field_grid( filename, C%help_field_47)
    CALL create_help_field_grid( filename, C%help_field_48)
    CALL create_help_field_grid( filename, C%help_field_49)
    CALL create_help_field_grid( filename, C%help_field_50)

    ! Finalise routine path
    CALL finalise_routine( routine_name)

  END SUBROUTINE create_help_fields_file_grid

  SUBROUTINE create_help_field_grid( filename, field_name)
    ! Add a data field to the help_fields file

    IMPLICIT NONE

    ! Input variables:
    CHARACTER(LEN=*),                    INTENT(IN)    :: filename
    CHARACTER(LEN=*),                    INTENT(IN)    :: field_name

    ! Local variables:
    CHARACTER(LEN=256), PARAMETER                      :: routine_name = 'create_help_field_grid'

    ! Add routine to path
    CALL init_routine( routine_name)

    IF (field_name == 'none') THEN
      CALL finalise_routine( routine_name)
      RETURN

    ! Fields with no time dimension
    ! =============================

    ! Lat/lon
    ELSEIF (field_name == 'lon') THEN
      CALL warning('longitude is already by default written to output!')
    ELSEIF (field_name == 'lat') THEN
      CALL warning('latitude is already by default written to output!')

    ! Geothermal heat flux
    ELSEIF (field_name == 'GHF') THEN
      CALL add_field_grid_dp_2D_notime( filename, 'GHF', long_name = 'Geothermal heat flux', units = 'J m^-2 yr^-1')

    ! Ice basins
    ! NOTE: needs new function that reads in integers instead of dp
    !ELSEIF (field_name == 'basin_ID') THEN
    !  CALL add_field_grid_dp_2D_notime( filename, 'basin_ID', long_name = 'Basin ID', units = '')

    ! Basal inversion target velocity
    ELSEIF (field_name == 'BIV_target_velocity') THEN
      CALL add_field_grid_dp_2D_notime( filename, 'BIV_target_velocity', long_name='Basal inversion target velocity', units='m yr^-1')

    ! Forcing climates
    ELSEIF (field_name == 'GCM_Warm_T2m') THEN
      CALL add_field_grid_dp_2D_monthly( filename, 'Warm_T2m', long_name = 'Warm monthly mean 2-m air temperature', units='K')
    ELSEIF (field_name == 'GCM_Warm_Precip') THEN
      CALL add_field_grid_dp_2D_monthly( filename, 'Warm_Precip', long_name='Warm monthly total precipitation', units='mm')
    ELSEIF (field_name == 'GCM_Cold_T2m') THEN
      CALL add_field_grid_dp_2D_monthly( filename, 'Cold_T2m', long_name='Cold monthly mean 2-m air temperature', units='K')
    ELSEIF (field_name == 'GCM_Cold_Precip') THEN
      CALL add_field_grid_dp_2D_monthly( filename, 'Cold_Precip', long_name = 'Cold monthly total precipitation', units='mm')
    ELSEIF (field_name == 'GCM_PI_T2m') THEN
      CALL add_field_grid_dp_2D_monthly( filename, 'PI_T2m', long_name= 'Ref PI monthly mean 2-m air temperature', units='K')
    ELSEIF (field_name == 'GCM_PI_Precip') THEN
      CALL add_field_grid_dp_2D_monthly( filename, 'PI_Precip', long_name = 'Ref PI monthly total precipitation', units='mm')

    ! Climate matrix
    ELSEIF (field_name == 'w_ice_T') THEN
      CALL add_field_grid_dp_2D( filename, 'w_ice_T', long_name = 'Temperature weight factor based on regional albedo and insolation', units='N/A')
    ELSEIF (field_name == 'w_ins_T') THEN
      CALL add_field_grid_dp_2D( filename, 'w_ins_T', long_name = 'Temperature weight factor based on local absorbed insolation', units='N/A')
    ELSEIF (field_name == 'w_tot_T') THEN
      CALL add_field_grid_dp_2D( filename, 'w_tot_T', long_name = 'Temperature weight factor based on local absorbed insolation', units='N/A')
    ELSEIF (field_name == 'w_warm_P') THEN
      CALL add_field_grid_dp_2D( filename, 'w_warm_P', long_name = 'Precipitation weight factor contribution from GCM_warm snapshot', units='N/A')
    ELSEIF (field_name == 'w_cold_P') THEN
      CALL add_field_grid_dp_2D( filename, 'w_cold_P', long_name = 'Precipitation weight factor contribution from GCM_cold snapshot', units='N/A')

    ! Forcing oceans
    ELSEIF (field_name == 'GCM_Warm_T_ocean_3D') THEN
      CALL add_field_grid_dp_3D_notime( filename, 'Warm_T_ocean_3D',    long_name='Warm 3-D ocean temperature', units='K')
    ELSEIF (field_name == 'GCM_Warm_S_ocean_3D') THEN
      CALL add_field_grid_dp_3D_notime( filename, 'Warm_S_ocean_3D',    long_name='Warm 3-D ocean salinity', units='PSU')
    ELSEIF (field_name == 'GCM_Cold_T_ocean_3D') THEN
      CALL add_field_grid_dp_3D_notime( filename, 'Cold_T_ocean_3D',    long_name='Cold 3-D ocean temperature', units='K')
    ELSEIF (field_name == 'GCM_Cold_S_ocean_3D') THEN
      CALL add_field_grid_dp_3D_notime( filename, 'Cold_S_ocean_3D',    long_name='Cold 3-D ocean salinity', units='PSU')
    ELSEIF (field_name == 'GCM_PI_T_ocean_3D') THEN
      CALL add_field_grid_dp_3D_notime( filename, 'Ref_PI_T_ocean_3D',  long_name='Ref PI 3-D ocean temperature', units='K')
    ELSEIF (field_name == 'GCM_PI_S_ocean_3D') THEN
      CALL add_field_grid_dp_3D_notime( filename, 'Ref_PI_S_ocean_3D',  long_name='Ref PI 3-D ocean salinity', units='PSU')
    ELSEIF (field_name == 'PD_obs_T_ocean_3D') THEN
      CALL add_field_grid_dp_3D_notime( filename, 'Base_PD_T_ocean_3D', long_name='Base PD 3-D ocean temperature', units='K')
    ELSEIF (field_name == 'PD_obs_S_ocean_3D') THEN
      CALL add_field_grid_dp_3D_notime( filename, 'Base_PD_S_ocean_3D', long_name='Base PD 3-D ocean salinity', units='PSU')

    ! Fields with a time dimension
    ! ============================


    ! Geometry
    ELSEIF (field_name == 'Hi') THEN
      CALL add_field_grid_dp_2D( filename, 'Hi', long_name = 'Ice thickness', units = 'm')
    ELSEIF (field_name == 'Hb') THEN
      CALL add_field_grid_dp_2D( filename, 'Hb', long_name = 'Bedrock elevation', units = 'm w.r.t. PD sea-level')
    ELSEIF (field_name == 'Hs') THEN
      CALL add_field_grid_dp_2D( filename, 'Hs', long_name = 'Surface elevation', units = 'm w.r.t. PD sea-level')
    ELSEIF (field_name == 'SL') THEN
      CALL add_field_grid_dp_2D( filename, 'SL', long_name = 'Geoid elevation', units = 'm w.r.t. PD sea-level')
    ELSEIF (field_name == 'dHs_dx') THEN
      CALL add_field_grid_dp_2D( filename, 'dHs_dx', long_name = 'Surface slope in x-direction', units = 'm/m')
    ELSEIF (field_name == 'dHs_dy') THEN
      CALL add_field_grid_dp_2D( filename, 'dHs_dy', long_name = 'Surface slope in y-direction', units = 'm/m')
    ELSEIF (field_name == 'dHi') THEN
      CALL add_field_grid_dp_2D( filename, 'dHi', long_name = 'Ice thickness difference w.r.t. PD', units = 'm')
    ELSEIF (field_name == 'dHs') THEN
      CALL add_field_grid_dp_2D( filename, 'dHs', long_name = 'Surface elevation difference w.r.t. PD', units = 'm')
    ELSEIF (field_name == 'dHi_dt') THEN
      CALL add_field_grid_dp_2D( filename, 'dHi_dt', long_name = 'Ice thickness rate of change', units = 'm/yr')
    ELSEIF (field_name == 'dHi_dt_target') THEN
      CALL add_field_grid_dp_2D( filename, 'dHi_dt_target', long_name = 'Target ice thickness rate of change', units = 'm/yr')
    ELSEIF (field_name == 'TAF') THEN
      CALL add_field_grid_dp_2D( filename, 'TAF', long_name = 'Ice thickness above floatation', units = 'm')
    ELSEIF (field_name == 'TAF_rel') THEN
      CALL add_field_grid_dp_2D( filename, 'TAF_rel', long_name = 'Ice thickness above floatation relative to present day', units = 'm')

    ! Thermal properties
    ELSEIF (field_name == 'Ti') THEN
      CALL add_field_grid_dp_3D( filename, 'Ti', long_name = 'Englacial temperature', units = 'K')
    ELSEIF (field_name == 'Cpi') THEN
      CALL add_field_grid_dp_3D( filename, 'Cpi', long_name = 'Ice heat capacity', units = 'J kg^-1 K^-1')
    ELSEIF (field_name == 'Ki') THEN
      CALL add_field_grid_dp_3D( filename, 'Ki', long_name = 'Ice thermal conductivity', units = 'J m^-1 K^-1 yr^-1')
    ELSEIF (field_name == 'Ti_basal') THEN
      CALL add_field_grid_dp_2D( filename, 'Ti_basal', long_name = 'Ice basal temperature', units = 'K')
    ELSEIF (field_name == 'Ti_pmp') THEN
      CALL add_field_grid_dp_3D( filename, 'Ti_pmp', long_name = 'Englacial pressure melting point temperature', units = 'K')
    ELSEIF (field_name == 'A_flow_3D') THEN
      CALL add_field_grid_dp_3D( filename, 'A_flow_3D', long_name = 'Ice flow factor', units = 'Pa^-3 y^-1')
    ELSEIF (field_name == 'A_flow_vav') THEN
      CALL add_field_grid_dp_2D( filename, 'A_flow_vav', long_name = 'Vertically averaged ice flow factor', units = 'Pa^-3 y^-1')
    ELSEIF (field_name == 'Ti_base_rel') THEN
      CALL add_field_grid_dp_2D( filename, 'Ti_base_rel', long_name='Basal temperature relative to pressure melting point', units='K')

    ! Velocity fields
    ELSEIF (field_name == 'u_3D') THEN
      CALL add_field_grid_dp_3D( filename, 'u_3D', long_name = '3D ice x-velocity', units = 'm yr^-1')
    ELSEIF (field_name == 'v_3D') THEN
      CALL add_field_grid_dp_3D( filename, 'v_3D', long_name = '3D ice y-velocity', units = 'm yr^-1')
    ELSEIF (field_name == 'w_3D') THEN
      CALL add_field_grid_dp_3D( filename, 'w_3D', long_name = '3D ice z-velocity', units = 'm yr^-1')
    ELSEIF (field_name == 'u_vav') THEN
      CALL add_field_grid_dp_2D( filename, 'u_vav', long_name = 'Vertically averaged ice x-velocity', units = 'm yr^-1')
    ELSEIF (field_name == 'v_vav') THEN
      CALL add_field_grid_dp_2D( filename, 'v_vav', long_name = 'Vertically averaged ice y-velocity', units = 'm yr^-1')
    ELSEIF (field_name == 'uabs_vav') THEN
      CALL add_field_grid_dp_2D( filename, 'uabs_vav', long_name = 'Vertically averaged ice velocity', units = 'm yr^-1')
    ELSEIF (field_name == 'u_surf') THEN
      CALL add_field_grid_dp_2D( filename, 'u_surf', long_name = 'Surface ice x-velocity', units = 'm yr^-1')
    ELSEIF (field_name == 'v_surf') THEN
      CALL add_field_grid_dp_2D( filename, 'v_surf', long_name = 'Surface ice y-velocity', units = 'm yr^-1')
    ELSEIF (field_name == 'uabs_surf') THEN
      CALL add_field_grid_dp_2D( filename, 'uabs_surf', long_name = 'Surface ice velocity', units = 'm yr^-1')
    ELSEIF (field_name == 'u_base') THEN
      CALL add_field_grid_dp_2D( filename, 'u_base', long_name = 'Basal ice x-velocity', units = 'm yr^-1')
    ELSEIF (field_name == 'v_base') THEN
      CALL add_field_grid_dp_2D( filename, 'v_base', long_name = 'Basal ice y-velocity', units = 'm yr^-1')
    ELSEIF (field_name == 'uabs_base') THEN
      CALL add_field_grid_dp_2D( filename, 'uabs_base', long_name = 'Basal ice velocity', units = 'm yr^-1')
    ELSEIF (field_name == 'R_shear') THEN
      CALL add_field_grid_dp_2D( filename, 'R_shear', long_name='Shearing ratio; 1 = full shearing, 0 = full sliding')

    ! Climate
    ELSEIF (field_name == 'Q_TOA') THEN
      CALL add_field_grid_dp_3D( filename, 'Q_TOA', long_name='Monthly mean top-of-atmosphere insolation', units='J s^-1 m^-2')
    ELSEIF (field_name == 'T2m') THEN
      CALL add_field_grid_dp_2D_monthly( filename, 'T2m', long_name = 'Monthly mean 2-m air temperature', units = 'K')
    ELSEIF (field_name == 'T2m_year') THEN
      CALL add_field_grid_dp_2D( filename, 'T2m_year', long_name = 'Annual mean 2-m air temperature', units = 'K')
    ELSEIF (field_name == 'Precip') THEN
      CALL add_field_grid_dp_2D_monthly( filename, 'Precip', long_name = 'Monthly total precipitation', units = 'mm')
    ELSEIF (field_name == 'Precip_year') THEN
      CALL add_field_grid_dp_2D( filename, 'Precip_year', long_name = 'Annual total precipitation', units = 'mm')
    ELSEIF (field_name == 'Wind_WE') THEN
      CALL add_field_grid_dp_2D_monthly( filename, 'Wind_WE', long_name = 'Monthly mean zonal wind', units = 'm s^-1')
    ELSEIF (field_name == 'Wind_WE_year') THEN
      CALL add_field_grid_dp_2D( filename, 'Wind_WE_year', long_name = 'Annual mean zonal wind', units = 'm s^-1')
    ELSEIF (field_name == 'Wind_SN') THEN
      CALL add_field_grid_dp_2D_monthly( filename, 'Wind_SN', long_name = 'Monthly mean meridional wind', units = 'm s^-1')
    ELSEIF (field_name == 'Wind_SN_year') THEN
      CALL add_field_grid_dp_2D( filename, 'Wind_SN_year', long_name = 'Annual mean meridional wind', units = 'm s^-1')
    ELSEIF (field_name == 'Wind_LR') THEN
      CALL add_field_grid_dp_2D_monthly( filename, 'Wind_LR', long_name = 'Monthly mean x-wind', units = 'm s^-1')
    ELSEIF (field_name == 'Wind_LR_year') THEN
      CALL add_field_grid_dp_2D( filename, 'Wind_LR_year', long_name = 'Annual mean x-wind', units = 'm s^-1')
    ELSEIF (field_name == 'Wind_DU') THEN
      CALL add_field_grid_dp_2D_monthly( filename, 'Wind_DU', long_name = 'Monthly mean y-wind', units = 'm s^-1')
    ELSEIF (field_name == 'Wind_DU_year') THEN
      CALL add_field_grid_dp_2D( filename, 'Wind_DU_year', long_name = 'Annual mean y-wind', units = 'm s^-1')

    ! Surface mass balance
    ELSEIF (field_name == 'SMB') THEN
      CALL add_field_grid_dp_2D_monthly( filename, 'SMB', long_name = 'Monthly surface mass balance', units = 'm ice equivalent')
    ELSEIF (field_name == 'SMB_year') THEN
      CALL add_field_grid_dp_2D( filename, 'SMB_year', long_name = 'Annual surface mass balance', units = 'm ice equivalent')
    ELSEIF (field_name == 'Snowfall') THEN
      CALL add_field_grid_dp_2D_monthly( filename, 'Snowfall', long_name = 'Monthly total snowfall', units = 'm water equivalent')
    ELSEIF (field_name == 'Snowfall_year') THEN
      CALL add_field_grid_dp_2D( filename, 'Snowfall_year', long_name = 'Annual total snowfall', units = 'm water equivalent')
    ELSEIF (field_name == 'Rainfall') THEN
      CALL add_field_grid_dp_2D_monthly( filename, 'Rainfall', long_name = 'Monthly total rainfall', units = 'm water equivalent')
    ELSEIF (field_name == 'Rainfall_year') THEN
      CALL add_field_grid_dp_2D( filename, 'Rainfall_year', long_name = 'Annual total rainfall', units = 'm water equivalent')
    ELSEIF (field_name == 'AddedFirn') THEN
      CALL add_field_grid_dp_2D_monthly( filename, 'AddedFirn', long_name = 'Monthly total added firn', units = 'm water equivalent')
    ELSEIF (field_name == 'AddedFirn_year') THEN
      CALL add_field_grid_dp_2D( filename, 'AddedFirn_year', long_name = 'Annual total added firn', units = 'm water equivalent')
    ELSEIF (field_name == 'Refreezing') THEN
      CALL add_field_grid_dp_2D_monthly( filename, 'Refreezing', long_name = 'Monthly total refreezing', units = 'm water equivalent')
    ELSEIF (field_name == 'Refreezing_year') THEN
      CALL add_field_grid_dp_2D( filename, 'Refreezing_year', long_name = 'Annual total refreezing', units = 'm water equivalent')
    ELSEIF (field_name == 'Melt') THEN
      CALL add_field_grid_dp_2D_monthly( filename, 'Melt', long_name = 'Monthly total melt', units = 'm water equivalent')
    ELSEIF (field_name == 'Melt_year') THEN
      CALL add_field_grid_dp_2D( filename, 'Melt_year', long_name = 'Annual total melt', units = 'm water equivalent')
    ELSEIF (field_name == 'Runoff') THEN
      CALL add_field_grid_dp_2D_monthly( filename, 'Runoff', long_name = 'Monthly total runoff', units = 'm water equivalent')
    ELSEIF (field_name == 'Runoff_year') THEN
      CALL add_field_grid_dp_2D( filename, 'Runoff_year', long_name = 'Annual total runoff', units = 'm water equivalent')
    ELSEIF (field_name == 'Albedo') THEN
      CALL add_field_grid_dp_2D_monthly( filename, 'Albedo', long_name = 'Monthly mean albedo')
    ELSEIF (field_name == 'Albedo_year') THEN
      CALL add_field_grid_dp_2D( filename, 'Albedo_year', long_name = 'Annual mean albedo')
    ELSEIF (field_name == 'FirnDepth') THEN
      CALL add_field_grid_dp_2D_monthly( filename, 'FirnDepth', long_name = 'Monthly mean firn layer depth', units='m water equivalent')
    ELSEIF (field_name == 'FirnDepth_year') THEN
      CALL add_field_grid_dp_2D( filename, 'FirnDepth_year', long_name = 'Annual mean firn layer depth', units='m water equivalent')

    ! Basal mass balance and Oceans
    ELSEIF (field_name == 'BMB') THEN
      CALL add_field_grid_dp_2D( filename, 'BMB', long_name = 'Annual basal mass balance', units = 'm ice equivalent')
    ELSEIF (field_name == 'BMB_sheet') THEN
      CALL add_field_grid_dp_2D( filename, 'BMB_sheet', long_name = 'Annual basal mass balance for grounded ice', units = 'm ice equivalent')
    ELSEIF (field_name == 'BMB_shelf') THEN
      CALL add_field_grid_dp_2D( filename, 'BMB_shelf', long_name = 'Annual basal mass balance for floating ice', units = 'm ice equivalent')
    ELSEIF (field_name == 'T_ocean_base') THEN
      CALL add_field_grid_dp_2D( filename, 'T_ocean_base', long_name = 'Ocean temperature at shelf base', units = 'K')
    ELSEIF (field_name == 'T_ocean_3D') THEN
      CALL add_field_grid_dp_3D( filename, 'T_ocean_3D', long_name='3-D ocean temperature', units='K')
    ELSEIF (field_name == 'S_ocean_3D') THEN
      CALL add_field_grid_dp_3D( filename, 'S_ocean_3D', long_name='3-D ocean salinity', units='PSU')
    ELSEIF (field_name == 'dT_ocean') THEN
      CALL add_field_grid_dp_2D( filename, 'dT_ocean', long_name='Perturbation to ocean temperatures for inversion', units='K')
    ELSEIF (field_name == 'PICO_boxes') THEN
      CALL add_field_grid_int_2D( filename, 'PICO_boxes', long_name='PICO ocean boxes')

    ! Masks
    ELSEIF (field_name == 'mask') THEN
      CALL add_field_grid_int_2D( filename, 'mask', long_name = 'Mask')
    ELSEIF (field_name == 'mask_land') THEN
      CALL add_field_grid_int_2D( filename, 'mask_land', long_name = 'Land mask')
    ELSEIF (field_name == 'mask_ocean') THEN
      CALL add_field_grid_int_2D( filename, 'mask_ocean', long_name = 'Ocean mask')
    ELSEIF (field_name == 'mask_lake') THEN
      CALL add_field_grid_int_2D( filename, 'mask_lake', long_name = 'Lake mask')
    ELSEIF (field_name == 'mask_ice') THEN
      CALL add_field_grid_int_2D( filename, 'mask_ice', long_name = 'Ice mask')
    ELSEIF (field_name == 'mask_sheet') THEN
      CALL add_field_grid_int_2D( filename, 'mask_sheet', long_name = 'Sheet mask')
    ELSEIF (field_name == 'mask_shelf') THEN
      CALL add_field_grid_int_2D( filename, 'mask_shelf', long_name = 'Shelf mask')
    ELSEIF (field_name == 'mask_coast') THEN
      CALL add_field_grid_int_2D( filename, 'mask_coast', long_name = 'Coast mask')
    ELSEIF (field_name == 'mask_margin') THEN
      CALL add_field_grid_int_2D( filename, 'mask_margin', long_name = 'Margin mask')
    ELSEIF (field_name == 'mask_gl') THEN
      CALL add_field_grid_int_2D( filename, 'mask_gl', long_name = 'Grounding-line mask')
    ELSEIF (field_name == 'mask_cf') THEN
      CALL add_field_grid_int_2D( filename, 'mask_cf', long_name = 'Calving-front mask')

    ! Basal hydrology and roughness
    ELSEIF (field_name == 'pore_water_pressure') THEN
      CALL add_field_grid_dp_2D( filename, 'pore_water_pressure', long_name='pore water pressure', units='Pa')
    ELSEIF (field_name == 'effective_pressure' .OR. field_name == 'Neff') THEN
      CALL add_field_grid_dp_2D( filename, 'effective_pressure', long_name='effective basal pressure', units='Pa')
    ELSEIF (field_name == 'phi_fric') THEN
      CALL add_field_grid_dp_2D( filename, 'phi_fric', long_name = 'Till friction angle', units = 'degrees')
    ELSEIF (field_name == 'tau_yield') THEN
      CALL add_field_grid_dp_2D( filename, 'tau_yield', long_name = 'Basal yield stress', units = 'Pa')
    ELSEIF (field_name == 'alpha_sq') THEN
      CALL add_field_grid_dp_2D( filename, 'alpha_sq', long_name='Coulomb-law friction coefficient', units='unitless')
    ELSEIF (field_name == 'beta_sq') THEN
      CALL add_field_grid_dp_2D( filename, 'beta_sq', long_name='Power-law friction coefficient', units='Pa m^−1/3 yr^1/3')
    ELSEIF (field_name == 'beta') THEN
      CALL add_field_grid_dp_2D( filename, 'beta', long_name='Basal friction', units='Pa m-1 yr')
    ELSEIF (field_name == 'beta_eff') THEN
      CALL add_field_grid_dp_2D( filename, 'beta_eff', long_name='Effective friction', units='Pa m-1 yr')
    ELSEIF (field_name == 'f_grnd') THEN
      CALL add_field_grid_dp_2D( filename, 'f_grnd', long_name='Sub-grid grounded-area fraction', units='-')

    ! Isotopes
    ELSEIF (field_name == 'iso_ice') THEN
      CALL add_field_grid_dp_2D( filename, 'iso_ice', long_name = 'Vertically averaged englacial d18O', units = 'per mille')
    ELSEIF (field_name == 'iso_surf') THEN
      CALL add_field_grid_dp_2D( filename, 'iso_surf', long_name = 'd18O of precipitation', units = 'per mille')

    ! GIA
    ELSEIF (field_name == 'dSL_dt') THEN
      CALL add_field_grid_dp_2D( filename, 'dSL_dt', long_name = 'Geoid deformation rate', units = 'm yr^-1')
    ELSEIF (field_name == 'dHb') THEN
      CALL add_field_grid_dp_2D( filename, 'dHb', long_name='Change in bedrock elevation w.r.t. PD', units='m')
    ELSEIF (field_name == 'surface_load_rel') THEN
      CALL add_field_grid_dp_2D( filename, 'surface_load_rel', long_name='surface_load_rel w.r.t. PD', units='m')
    ! Safety
    ELSE
      CALL crash('unknown help field name "' // TRIM( field_name) // '"!')
    END IF

    ! Finalise routine path
    CALL finalise_routine( routine_name)

  END SUBROUTINE create_help_field_grid

  ! Write to restart and help fields files
  SUBROUTINE write_to_restart_file_grid( filename, region, forcing)
    ! Write model output to the grid restart file

    IMPLICIT NONE

    ! In/output variables:
    CHARACTER(LEN=*),                    INTENT(IN)    :: filename
    TYPE(type_model_region),             INTENT(INOUT) :: region
    TYPE(type_forcing_data), OPTIONAL,   INTENT(IN)    :: forcing

    ! Local variables:
    CHARACTER(LEN=256), PARAMETER                              :: routine_name = 'write_to_restart_file_grid'
    REAL(dp), DIMENSION( region%grid%ny, region%grid%nx)       :: u_SSA_cx_a, v_SSA_cy_a, u_vav_cx_a, v_vav_cy_a, taub_cx_a, taub_cy_a

    ! Add routine to path
    CALL init_routine( routine_name)

    IF (par%master) THEN
      WRITE(0,'(A,F11.5,A)') '   t = ', region%time/1E3, ' kyr - writing to restart file...'
    END IF

    ! Write new time to file (thus extending the time dimension by one frame, making room for the new model data)
    CALL write_time_to_file( filename, region%time)
    CALL write_to_field_dp_0D( filename, 'dt', region%dt )

    ! Write model data
    ! ================

    ! Geometry
    CALL write_to_field_multiple_options_grid_dp_2D( filename, region%grid, get_first_option_from_list(field_name_options_Hi)  , region%ice%Hi_a )
    CALL write_to_field_multiple_options_grid_dp_2D( filename, region%grid, get_first_option_from_list(field_name_options_Hb)  , region%ice%Hb_a )
    CALL write_to_field_multiple_options_grid_dp_2D( filename, region%grid, get_first_option_from_list(field_name_options_Hs)  , region%ice%Hs_a )

    ! Thermodynamics
    CALL write_to_field_multiple_options_grid_dp_3D( filename, region%grid, get_first_option_from_list(field_name_options_Ti)  , region%ice%Ti_a )

    ! GIA
    CALL write_to_field_multiple_options_grid_dp_2D( filename, region%grid, get_first_option_from_list(field_name_options_SL)  , region%ice%SL_a )
    CALL write_to_field_multiple_options_grid_dp_2D( filename, region%grid, get_first_option_from_list(field_name_options_dHb) , region%ice%dHb_dt_a )

    ! Velocities
    IF     (C%choice_ice_dynamics == 'SIA/SSA' .OR. C%choice_ice_dynamics == 'SSA') THEN
      u_SSA_cx_a            = 0._dp
      v_SSA_cy_a            = 0._dp
      u_SSA_cx_a(:, 1:region%grid%nx-1) = region%ice%u_SSA_cx
      v_SSA_cy_a(1:region%grid%ny-1, :) = region%ice%v_SSA_cy
      CALL write_to_field_multiple_options_grid_dp_2D( filename, region%grid, 'u_SSA_cx_a' , u_SSA_cx_a )
      CALL write_to_field_multiple_options_grid_dp_2D( filename, region%grid, 'v_SSA_cy_a' , v_SSA_cy_a )
    END IF

    ! Predictor corrector method
    IF     (C%choice_timestepping == 'pc') THEN

      CALL write_to_field_multiple_options_grid_dp_2D( filename, region%grid, 'dHidt_Hn_un' , region%ice%dHidt_Hn_un )
      CALL write_to_field_multiple_options_grid_dp_2D( filename, region%grid, 'dHi_dt_a' , region%ice%dHi_dt_a )
<<<<<<< HEAD
      CALL write_to_field_dp_0D( filename, 'dt_crit_ice', region%dt_crit_ice )
      CALL write_to_field_dp_0D( filename, 'pc_eta', region%ice%pc_eta )
      CALL write_to_field_dp_0D( filename, 'pc_eta_prev', region%ice%pc_eta_prev )
=======
      
      CALL write_to_field_dp_0D( filename, 'dt_crit_ice' , region%dt_crit_ice )
      CALL write_to_field_dp_0D( filename, 'dt' ,          region%dt )
      
      ! :: MS WIP: Caroline, dit probleem laat ik aan jouw over. De code hier zou moeten kloppen, maar deze variabelen zijn
      ! geen deel van het data-stuctuur. Als dat ik opgelost kunnen deze ! weg.
      ! CALL write_to_field_dp_0D( filename, 'pc_eta' ,      region%pc_eta )
      ! CALL write_to_field_dp_0D( filename, 'pc_eta_prev' , region%pc_eta_prev )
>>>>>>> b6159b75

      u_vav_cx_a            = 0._dp
      v_vav_cy_a            = 0._dp
      u_vav_cx_a(:, 1:region%grid%nx-1) = region%ice%u_vav_cx
      v_vav_cy_a(1:region%grid%ny-1, :) = region%ice%v_vav_cy
      
      CALL write_to_field_multiple_options_grid_dp_2D( filename, region%grid, 'u_vav_cx_a' , u_vav_cx_a )
      CALL write_to_field_multiple_options_grid_dp_2D( filename, region%grid, 'v_vav_cy_a' , v_vav_cy_a )

      ! Write these fields just to be able to output them to the help field file at the starting time. Not needed for correct restart.
      CALL write_to_field_multiple_options_grid_dp_2D( filename, region%grid, 'uabs_surf_a' , region%ice%uabs_surf_a )
      CALL write_to_field_multiple_options_grid_dp_2D( filename, region%grid, 'uabs_base_a' , region%ice%uabs_base_a )
      CALL write_to_field_multiple_options_grid_dp_2D( filename, region%grid, 'uabs_vav_a' , region%ice%uabs_vav_a )
    END IF

    IF (C%choice_ice_dynamics == 'DIVA') THEN
      taub_cx_a            = 0._dp
      taub_cx_a(:, 1:region%grid%nx-1) = region%ice%taub_cx
      taub_cy_a            = 0._dp
      taub_cy_a(1:region%grid%ny-1, :) = region%ice%taub_cy
      CALL write_to_field_multiple_options_grid_dp_2D( filename, region%grid, 'taub_cx_a' , taub_cx_a )
      CALL write_to_field_multiple_options_grid_dp_2D( filename, region%grid, 'taub_cy_a' , taub_cy_a )
      CALL write_to_field_multiple_options_grid_dp_3D( filename, region%grid, 'visc_eff_3D_a' , region%ice%visc_eff_3D_a )
    END IF

    ! SMB
    IF     (C%choice_SMB_model == 'uniform') THEN
    ELSEIF (C%choice_SMB_model == 'idealised') THEN
    ELSEIF (C%choice_SMB_model == 'IMAU-ITM') THEN
      CALL write_to_field_multiple_options_grid_dp_2D_monthly( filename, region%grid, 'FirnDepth',  region%SMB%FirnDepthforrestart )
      CALL write_to_field_multiple_options_grid_dp_2D( filename, region%grid, 'MeltPreviousYear'  , region%SMB%MeltPreviousYearforrestart )
    ELSEIF (C%choice_SMB_model == 'direct_global') THEN
    ELSEIF (C%choice_SMB_model == 'direct_regional') THEN
    ELSEIF (C%choice_SMB_model == 'snapshot') THEN
    ELSE
      CALL crash('unknown choice_SMB_model "' // TRIM(C%choice_SMB_model) // '"!')
    END IF

    ! Isotopes
    IF     (C%choice_ice_isotopes_model == 'none') THEN
    ELSEIF (C%choice_ice_isotopes_model == 'uniform') THEN
      CALL write_to_field_multiple_options_grid_dp_2D( filename, region%grid, 'IsoIce' , region%ice%IsoIce )
    ELSEIF (C%choice_ice_isotopes_model == 'ANICE_legacy') THEN
      CALL write_to_field_multiple_options_grid_dp_2D( filename, region%grid, 'IsoIce' , region%ice%IsoIce )
    ELSE
      CALL crash('unknown choice_ice_isotopes_model "' // TRIM(C%choice_ice_isotopes_model) // '"!')
    END IF

    ! Inverse routine data
    IF (C%choice_forcing_method == 'd18O_inverse_CO2') THEN
      IF (.NOT.(PRESENT( forcing))) CALL crash('write_to_restart_file_grid needs forcing field if d18O_inverse_CO2 is used')
      CALL write_to_field_history_dp_1D( filename, forcing%nCO2_inverse_history, 'CO2_inverse_history',  forcing%CO2_inverse_history)
      CALL write_to_field_history_dp_1D( filename, forcing%ndT_glob_history,     'dT_glob_history',      forcing%dT_glob_history)
    END IF

    IF (C%choice_forcing_method == 'd18O_inverse_dT_glob') THEN
      IF (.NOT.(PRESENT( forcing))) CALL crash('write_to_restart_file_grid needs forcing field if d18O_inverse_dT_glob is used')
      CALL write_to_field_history_dp_1D( filename, forcing%ndT_glob_inverse_history, 'dT_glob_inverse_history' , forcing%dT_glob_inverse_history)
    END IF

    ! Finalise routine path
    CALL finalise_routine( routine_name)

  END SUBROUTINE write_to_restart_file_grid

  SUBROUTINE write_to_help_fields_file_grid( filename, region)
    ! Write model output to the help fields file

    IMPLICIT NONE

    ! In/output variables:
    CHARACTER(LEN=*),                    INTENT(IN)    :: filename
    TYPE(type_model_region),             INTENT(INOUT) :: region

    ! Local variables:
    CHARACTER(LEN=256), PARAMETER                      :: routine_name = 'write_to_help_fields_file_grid'

    ! Add routine to path
    CALL init_routine( routine_name)

    IF (par%master) THEN
      WRITE(0,'(A,F11.5,A)') '   t = ', region%time/1E3, ' kyr - writing to help_fields file...'
    END IF

    ! Write new time to file (thus extending the time dimension by one frame, making room for the new model data)
    CALL write_time_to_file( filename, region%time)

    ! Write model data
    ! ================

    CALL write_help_field_grid( filename, region, C%help_field_01)
    CALL write_help_field_grid( filename, region, C%help_field_02)
    CALL write_help_field_grid( filename, region, C%help_field_03)
    CALL write_help_field_grid( filename, region, C%help_field_04)
    CALL write_help_field_grid( filename, region, C%help_field_05)
    CALL write_help_field_grid( filename, region, C%help_field_06)
    CALL write_help_field_grid( filename, region, C%help_field_07)
    CALL write_help_field_grid( filename, region, C%help_field_08)
    CALL write_help_field_grid( filename, region, C%help_field_09)
    CALL write_help_field_grid( filename, region, C%help_field_10)
    CALL write_help_field_grid( filename, region, C%help_field_11)
    CALL write_help_field_grid( filename, region, C%help_field_12)
    CALL write_help_field_grid( filename, region, C%help_field_13)
    CALL write_help_field_grid( filename, region, C%help_field_14)
    CALL write_help_field_grid( filename, region, C%help_field_15)
    CALL write_help_field_grid( filename, region, C%help_field_16)
    CALL write_help_field_grid( filename, region, C%help_field_17)
    CALL write_help_field_grid( filename, region, C%help_field_18)
    CALL write_help_field_grid( filename, region, C%help_field_19)
    CALL write_help_field_grid( filename, region, C%help_field_20)
    CALL write_help_field_grid( filename, region, C%help_field_21)
    CALL write_help_field_grid( filename, region, C%help_field_22)
    CALL write_help_field_grid( filename, region, C%help_field_23)
    CALL write_help_field_grid( filename, region, C%help_field_24)
    CALL write_help_field_grid( filename, region, C%help_field_25)
    CALL write_help_field_grid( filename, region, C%help_field_26)
    CALL write_help_field_grid( filename, region, C%help_field_27)
    CALL write_help_field_grid( filename, region, C%help_field_28)
    CALL write_help_field_grid( filename, region, C%help_field_29)
    CALL write_help_field_grid( filename, region, C%help_field_30)
    CALL write_help_field_grid( filename, region, C%help_field_31)
    CALL write_help_field_grid( filename, region, C%help_field_32)
    CALL write_help_field_grid( filename, region, C%help_field_33)
    CALL write_help_field_grid( filename, region, C%help_field_34)
    CALL write_help_field_grid( filename, region, C%help_field_35)
    CALL write_help_field_grid( filename, region, C%help_field_36)
    CALL write_help_field_grid( filename, region, C%help_field_37)
    CALL write_help_field_grid( filename, region, C%help_field_38)
    CALL write_help_field_grid( filename, region, C%help_field_39)
    CALL write_help_field_grid( filename, region, C%help_field_40)
    CALL write_help_field_grid( filename, region, C%help_field_41)
    CALL write_help_field_grid( filename, region, C%help_field_42)
    CALL write_help_field_grid( filename, region, C%help_field_43)
    CALL write_help_field_grid( filename, region, C%help_field_44)
    CALL write_help_field_grid( filename, region, C%help_field_45)
    CALL write_help_field_grid( filename, region, C%help_field_46)
    CALL write_help_field_grid( filename, region, C%help_field_47)
    CALL write_help_field_grid( filename, region, C%help_field_48)
    CALL write_help_field_grid( filename, region, C%help_field_49)
    CALL write_help_field_grid( filename, region, C%help_field_50)

    ! Finalise routine path
    CALL finalise_routine( routine_name)

  END SUBROUTINE write_to_help_fields_file_grid

  SUBROUTINE write_help_field_grid( filename, region, field_name)
    ! Write a single data field to the help fields file

    IMPLICIT NONE

    ! In/output variables:
    CHARACTER(LEN=*),                    INTENT(IN)    :: filename
    TYPE(type_model_region),             INTENT(INOUT) :: region
    CHARACTER(LEN=*),                    INTENT(IN)    :: field_name

    ! Local variables:
    CHARACTER(LEN=256), PARAMETER                      :: routine_name = 'write_help_field_grid'

    ! Add routine to path
    CALL init_routine( routine_name)

    IF (field_name == 'none') THEN
      CALL finalise_routine( routine_name)
      RETURN

    ! Fields with no time dimension
    ! =============================

    ! Lat/lon
    ELSEIF (field_name == 'lon') THEN
      CALL warning('longitude is already by default written to output!')
    ELSEIF (field_name == 'lat') THEN
      CALL warning('latitude is already by default written to output!')

    ! Geothermal heat flux
    ELSEIF (field_name == 'GHF') THEN
      CALL write_to_field_multiple_options_grid_dp_2D_notime( filename, region%grid, 'GHF', region%ice%GHF_a)

    ! Ice basins
    ! NOTE: needs new function that reads in integers instead of dp
    !ELSEIF (field_name == 'basin_ID') THEN
    !  CALL write_to_field_multiple_options_grid_int_2D_notime( filename, region%grid, 'basin_ID', region%ice%basin_ID)

    ! Basal inversion target velocity
    ELSEIF (field_name == 'BIV_target_velocity') THEN
      CALL write_to_field_multiple_options_grid_dp_2D_notime( filename, region%grid, 'BIV_target_velocity', region%ice%BIV_uabs_surf_target)

    ! Forcing climates
    ELSEIF (field_name == 'GCM_Warm_T2m') THEN
      CALL write_to_field_multiple_options_grid_dp_2D_monthly( filename, region%grid, 'Warm_T2m', region%climate%matrix%GCM_warm%T2m)
    ELSEIF (field_name == 'GCM_Warm_Precip') THEN
      CALL write_to_field_multiple_options_grid_dp_2D_monthly( filename, region%grid, 'Warm_Precip', region%climate%matrix%GCM_warm%Precip)
    ELSEIF (field_name == 'GCM_Cold_T2m') THEN
      CALL write_to_field_multiple_options_grid_dp_2D_monthly( filename, region%grid, 'Cold_T2m', region%climate%matrix%GCM_cold%T2m)
    ELSEIF (field_name == 'GCM_Cold_Precip') THEN
      CALL write_to_field_multiple_options_grid_dp_2D_monthly( filename, region%grid, 'Cold_Precip', region%climate%matrix%GCM_cold%Precip)
    ELSEIF (field_name == 'GCM_PI_T2m') THEN
      CALL write_to_field_multiple_options_grid_dp_2D_monthly( filename, region%grid, 'PI_T2m', region%climate%matrix%GCM_PI%T2m)
    ELSEIF (field_name == 'GCM_PI_Precip') THEN
      CALL write_to_field_multiple_options_grid_dp_2D_monthly( filename, region%grid, 'PI_Precip', region%climate%matrix%GCM_PI%Precip)

    ! Climate matrix
    ELSEIF (field_name == 'w_ice_T') THEN
      CALL write_to_field_multiple_options_grid_dp_2D( filename, region%grid, 'w_ice_T', region%climate%matrix%w_ice_T)
    ELSEIF (field_name == 'w_ins_T') THEN
      CALL write_to_field_multiple_options_grid_dp_2D( filename, region%grid, 'w_ins_T', region%climate%matrix%w_ins_T)
    ELSEIF (field_name == 'w_tot_T') THEN
      CALL write_to_field_multiple_options_grid_dp_2D( filename, region%grid, 'w_tot_T', region%climate%matrix%w_tot_T)
    ELSEIF (field_name == 'w_warm_P') THEN
      CALL write_to_field_multiple_options_grid_dp_2D( filename, region%grid, 'w_warm_P', region%climate%matrix%w_warm_P)
    ELSEIF (field_name == 'w_cold_P') THEN
      CALL write_to_field_multiple_options_grid_dp_2D( filename, region%grid, 'w_cold_P', region%climate%matrix%w_cold_P)

    ! Forcing oceans
    ELSEIF (field_name == 'GCM_Warm_T_ocean_3D') THEN
      CALL write_to_field_multiple_options_grid_dp_3D_notime( filename, region%grid, 'Warm_T_ocean_3D', region%ocean_matrix%GCM_Warm%T_ocean_ext)
    ELSEIF (field_name == 'GCM_Warm_S_ocean_3D') THEN
      CALL write_to_field_multiple_options_grid_dp_3D_notime( filename, region%grid, 'Warm_S_ocean_3D', region%ocean_matrix%GCM_Warm%S_ocean_ext)
    ELSEIF (field_name == 'GCM_Cold_T_ocean_3D') THEN
      CALL write_to_field_multiple_options_grid_dp_3D_notime( filename, region%grid, 'Cold_T_ocean_3D', region%ocean_matrix%GCM_Cold%T_ocean_ext)
    ELSEIF (field_name == 'GCM_Cold_S_ocean_3D') THEN
      CALL write_to_field_multiple_options_grid_dp_3D_notime( filename, region%grid, 'Cold_S_ocean_3D', region%ocean_matrix%GCM_Cold%S_ocean_ext)
    ELSEIF (field_name == 'GCM_PI_T_ocean_3D') THEN
      CALL write_to_field_multiple_options_grid_dp_3D_notime( filename, region%grid, 'Ref_PI_T_ocean_3D', region%ocean_matrix%GCM_PI%T_ocean_ext)
    ELSEIF (field_name == 'GCM_PI_S_ocean_3D') THEN
      CALL write_to_field_multiple_options_grid_dp_3D_notime( filename, region%grid, 'Ref_PI_S_ocean_3D', region%ocean_matrix%GCM_PI%S_ocean_ext)
    ELSEIF (field_name == 'PD_obs_T_ocean_3D') THEN
      CALL write_to_field_multiple_options_grid_dp_3D_notime( filename, region%grid, 'Base_PD_T_ocean_3D', region%ocean_matrix%PD_obs%T_ocean_ext)
    ELSEIF (field_name == 'PD_obs_S_ocean_3D') THEN
      CALL write_to_field_multiple_options_grid_dp_3D_notime( filename, region%grid, 'Base_PD_S_ocean_3D', region%ocean_matrix%PD_obs%S_ocean_ext)

    ! Fields with a time dimension
    ! ============================

    ! Geometry
    ELSEIF (field_name == 'Hi') THEN
      CALL write_to_field_multiple_options_grid_dp_2D( filename, region%grid, 'Hi', region%ice%Hi_a)
    ELSEIF (field_name == 'Hb') THEN
      CALL write_to_field_multiple_options_grid_dp_2D( filename, region%grid, 'Hb', region%ice%Hb_a)
    ELSEIF (field_name == 'Hs') THEN
      CALL write_to_field_multiple_options_grid_dp_2D( filename, region%grid, 'Hs', region%ice%Hs_a)
    ELSEIF (field_name == 'SL') THEN
      CALL write_to_field_multiple_options_grid_dp_2D( filename, region%grid, 'SL', region%ice%SL_a)
    ELSEIF (field_name == 'dHs_dx') THEN
      CALL write_to_field_multiple_options_grid_dp_2D( filename, region%grid, 'dHs_dx', region%ice%dHs_dx_a)
    ELSEIF (field_name == 'dHs_dy') THEN
      CALL write_to_field_multiple_options_grid_dp_2D( filename, region%grid, 'dHs_dy', region%ice%dHs_dy_a)
    ELSEIF (field_name == 'dHi') THEN
      CALL write_to_field_multiple_options_grid_dp_2D( filename, region%grid, 'dHi', region%ice%dHi_a)
    ELSEIF (field_name == 'dHs') THEN
      CALL write_to_field_multiple_options_grid_dp_2D( filename, region%grid, 'dHs', region%ice%dHs_a)
    ELSEIF (field_name == 'dHi_dt') THEN
      CALL write_to_field_multiple_options_grid_dp_2D( filename, region%grid, 'dHi_dt', region%ice%dHi_dt_a)
    ELSEIF (field_name == 'dHi_dt_target') THEN
      CALL write_to_field_multiple_options_grid_dp_2D( filename, region%grid, 'dHi_dt_target', region%ice%dHi_dt_target)
    ELSEIF (field_name == 'TAF') THEN
      CALL write_to_field_multiple_options_grid_dp_2D( filename, region%grid, 'TAF', region%ice%TAF_a)
    ELSEIF (field_name == 'TAF_rel') THEN
      CALL write_to_field_multiple_options_grid_dp_2D( filename, region%grid, 'TAF_rel', region%ice%TAF_rel)

    ! Thermal properties
    ELSEIF (field_name == 'Ti') THEN
      CALL write_to_field_multiple_options_grid_dp_3D( filename, region%grid, 'Ti', region%ice%Ti_a)
    ELSEIF (field_name == 'Cpi') THEN
      CALL write_to_field_multiple_options_grid_dp_3D( filename, region%grid, 'Cpi', region%ice%Cpi_a)
    ELSEIF (field_name == 'Ki') THEN
      CALL write_to_field_multiple_options_grid_dp_3D( filename, region%grid,  'Ki', region%ice%Ki_a)
    ELSEIF (field_name == 'Ti_basal') THEN
      CALL write_to_field_multiple_options_grid_dp_2D( filename, region%grid, 'Ti_basal', region%ice%Ti_a( :,:,C%nz))
    ELSEIF (field_name == 'Ti_pmp') THEN
      CALL write_to_field_multiple_options_grid_dp_3D( filename, region%grid, 'Ti_pmp'  , region%ice%Ti_pmp_a)
    ELSEIF (field_name == 'A_flow_3D') THEN
      CALL write_to_field_multiple_options_grid_dp_3D( filename, region%grid, 'A_flow_3D', region%ice%A_flow_3D_a)
    ELSEIF (field_name == 'A_flow_vav') THEN
      CALL write_to_field_multiple_options_grid_dp_2D( filename, region%grid, 'A_flow_vav', region%ice%A_flow_vav_a)
    ELSEIF (field_name == 'Ti_base_rel') THEN
      CALL write_to_field_multiple_options_grid_dp_2D( filename, region%grid, 'Ti_base_rel', (region%ice%Ti_a( C%nz,:,:) - region%ice%Ti_pmp_a( C%nz,:,:)))

    ! Velocity fields
    ELSEIF (field_name == 'u_3D') THEN
      CALL write_to_field_multiple_options_grid_dp_3D( filename, region%grid, 'u_3D', region%ice%u_3D_a)
    ELSEIF (field_name == 'v_3D') THEN
      CALL write_to_field_multiple_options_grid_dp_3D( filename, region%grid, 'v_3D', region%ice%v_3D_a)
    ELSEIF (field_name == 'w_3D') THEN
      CALL write_to_field_multiple_options_grid_dp_3D( filename, region%grid, 'w_3D', region%ice%w_3D_a)
    ELSEIF (field_name == 'u_vav') THEN
      CALL write_to_field_multiple_options_grid_dp_2D( filename, region%grid, 'u_vav', region%ice%u_vav_a)
    ELSEIF (field_name == 'v_vav') THEN
      CALL write_to_field_multiple_options_grid_dp_2D( filename, region%grid, 'v_vav', region%ice%v_vav_a)
    ELSEIF (field_name == 'uabs_vav') THEN
      CALL write_to_field_multiple_options_grid_dp_2D( filename, region%grid, 'uabs_vav' , region%ice%uabs_vav_a)
    ELSEIF (field_name == 'u_surf') THEN
      CALL write_to_field_multiple_options_grid_dp_2D( filename, region%grid, 'u_surf'   , region%ice%u_surf_a)
    ELSEIF (field_name == 'v_surf') THEN
      CALL write_to_field_multiple_options_grid_dp_2D( filename, region%grid, 'v_surf'   , region%ice%v_surf_a)
    ELSEIF (field_name == 'uabs_surf') THEN
      CALL write_to_field_multiple_options_grid_dp_2D( filename, region%grid, 'uabs_surf', region%ice%uabs_surf_a)
    ELSEIF (field_name == 'u_base') THEN
      CALL write_to_field_multiple_options_grid_dp_2D( filename, region%grid, 'u_base'   , region%ice%u_base_a)
    ELSEIF (field_name == 'v_base') THEN
      CALL write_to_field_multiple_options_grid_dp_2D( filename, region%grid, 'v_base'   , region%ice%v_base_a)
    ELSEIF (field_name == 'uabs_base') THEN
      CALL write_to_field_multiple_options_grid_dp_2D( filename, region%grid, 'uabs_base', region%ice%uabs_base_a)
    ELSEIF (field_name == 'R_shear') THEN
      CALL write_to_field_multiple_options_grid_dp_2D( filename, region%grid, 'R_shear', region%ice%R_shear)

    ! Climate
    ELSEIF (field_name == 'Q_TOA') THEN
      CALL write_to_field_multiple_options_grid_dp_2D_monthly( filename, region%grid,  'Q_TOA', region%climate%Q_TOA)
    ELSEIF (field_name == 'T2m') THEN
      CALL write_to_field_multiple_options_grid_dp_2D_monthly( filename, region%grid,  'T2m', region%climate%T2m)
    ELSEIF (field_name == 'T2m_year') THEN
      CALL write_to_field_multiple_options_grid_dp_2D( filename, region%grid, 'T2m_year', SUM( region%climate%T2m,1) / 12._dp)
    ELSEIF (field_name == 'Precip') THEN
      CALL write_to_field_multiple_options_grid_dp_2D_monthly( filename, region%grid,  'Precip', region%climate%Precip)
    ELSEIF (field_name == 'Precip_year') THEN
      CALL write_to_field_multiple_options_grid_dp_2D( filename, region%grid, 'Precip_year', SUM( region%climate%Precip,1) )
    ELSEIF (field_name == 'Wind_LR') THEN
      CALL write_to_field_multiple_options_grid_dp_2D_monthly( filename, region%grid, 'Wind_LR', region%climate%Wind_LR)
    ELSEIF (field_name == 'Wind_LR_year') THEN
      CALL write_to_field_multiple_options_grid_dp_2D( filename, region%grid, 'Wind_LR_year', SUM( region%climate%Wind_LR,1) / 12._dp)
    ELSEIF (field_name == 'Wind_DU') THEN
      CALL write_to_field_multiple_options_grid_dp_2D_monthly( filename, region%grid, 'Wind_DU', region%climate%Wind_DU)
    ELSEIF (field_name == 'Wind_DU_year') THEN
      CALL write_to_field_multiple_options_grid_dp_2D( filename, region%grid, 'Wind_DU_year', SUM( region%climate%Wind_DU,1) / 12._dp)

    ! Surface mass balance
    ELSEIF (field_name == 'SMB') THEN
      CALL write_to_field_multiple_options_grid_dp_2D_monthly( filename, region%grid, 'SMB', region%SMB%SMB)
    ELSEIF (field_name == 'SMB_year') THEN
      CALL write_to_field_multiple_options_grid_dp_2D( filename, region%grid, 'SMB_year', region%SMB%SMB_year)
    ELSEIF (field_name == 'Snowfall') THEN
      CALL write_to_field_multiple_options_grid_dp_2D_monthly( filename, region%grid,  'Snowfall', region%SMB%Snowfall)
    ELSEIF (field_name == 'Snowfall_year') THEN
      CALL write_to_field_multiple_options_grid_dp_2D( filename, region%grid, 'Snowfall_year', SUM( region%SMB%Snowfall,1))
    ELSEIF (field_name == 'Rainfall') THEN
      CALL write_to_field_multiple_options_grid_dp_2D_monthly( filename, region%grid, 'Rainfall', region%SMB%Rainfall)
    ELSEIF (field_name == 'Rainfall_year') THEN
      CALL write_to_field_multiple_options_grid_dp_2D( filename, region%grid, 'Rainfall_year', SUM( region%SMB%Rainfall,1))
    ELSEIF (field_name == 'AddedFirn') THEN
      CALL write_to_field_multiple_options_grid_dp_2D_monthly( filename, region%grid, 'AddedFirn', region%SMB%AddedFirn)
    ELSEIF (field_name == 'AddedFirn_year') THEN
      CALL write_to_field_multiple_options_grid_dp_2D( filename, region%grid, 'AddedFirn_year', SUM( region%SMB%AddedFirn,1))
    ELSEIF (field_name == 'Refreezing') THEN
      CALL write_to_field_multiple_options_grid_dp_2D_monthly( filename, region%grid, 'Refreezing', region%SMB%Refreezing)
    ELSEIF (field_name == 'Refreezing_year') THEN
      CALL write_to_field_multiple_options_grid_dp_2D( filename, region%grid, 'Refreezing_year', SUM( region%SMB%Refreezing,1))
    ELSEIF (field_name == 'Melt') THEN
      CALL write_to_field_multiple_options_grid_dp_2D_monthly( filename, region%grid, 'Melt', region%SMB%Melt)
    ELSEIF (field_name == 'Melt_year') THEN
      CALL write_to_field_multiple_options_grid_dp_2D( filename, region%grid, 'Melt_year', SUM( region%SMB%Melt,1))
    ELSEIF (field_name == 'Runoff') THEN
      CALL write_to_field_multiple_options_grid_dp_2D_monthly( filename, region%grid, 'Runoff', region%SMB%Runoff)
    ELSEIF (field_name == 'Runoff_year') THEN
      CALL write_to_field_multiple_options_grid_dp_2D( filename, region%grid, 'Runoff_year', SUM( region%SMB%Runoff,1))
    ELSEIF (field_name == 'Albedo') THEN
      CALL write_to_field_multiple_options_grid_dp_2D_monthly( filename, region%grid, 'Albedo', region%SMB%Albedo)
    ELSEIF (field_name == 'Albedo_year') THEN
      CALL write_to_field_multiple_options_grid_dp_2D( filename, region%grid, 'Albedo_year', SUM( region%SMB%Albedo,1) / 12._dp)
    ELSEIF (field_name == 'FirnDepth') THEN
      CALL write_to_field_multiple_options_grid_dp_2D_monthly( filename, region%grid, 'FirnDepth', region%SMB%FirnDepth)
    ELSEIF (field_name == 'FirnDepth_year') THEN
      CALL write_to_field_multiple_options_grid_dp_2D( filename, region%grid, 'FirnDepth_year', SUM( region%SMB%FirnDepth,1) / 12._dp)

    ! Basal mass balance
    ELSEIF (field_name == 'BMB') THEN
      CALL write_to_field_multiple_options_grid_dp_2D( filename, region%grid, 'BMB', region%BMB%BMB)
    ELSEIF (field_name == 'BMB_sheet') THEN
      CALL write_to_field_multiple_options_grid_dp_2D( filename, region%grid, 'BMB_sheet', region%BMB%BMB_sheet)
    ELSEIF (field_name == 'BMB_shelf') THEN
      CALL write_to_field_multiple_options_grid_dp_2D( filename, region%grid, 'BMB_shelf', region%BMB%BMB_shelf)
    ELSEIF (field_name == 'T_ocean_base') THEN
      CALL write_to_field_multiple_options_grid_dp_2D( filename, region%grid, 'T_ocean_base', region%BMB%T_ocean_base)
    ELSEIF (field_name == 'T_ocean_3D') THEN
      CALL write_to_field_multiple_options_grid_dp_3D( filename, region%grid, 'T_ocean_3D', region%ocean_matrix%applied%T_ocean_corr_ext)
    ELSEIF (field_name == 'S_ocean_3D') THEN
      CALL write_to_field_multiple_options_grid_dp_3D( filename, region%grid, 'S_ocean_3D', region%ocean_matrix%applied%S_ocean_corr_ext)
    ELSEIF (field_name == 'dT_ocean') THEN
      CALL write_to_field_multiple_options_grid_dp_2D( filename, region%grid, 'dT_ocean', region%ocean_matrix%applied%dT_ocean)
    ELSEIF (field_name == 'PICO_boxes') THEN
      CALL write_to_field_multiple_options_grid_int_2D( filename, region%grid, 'PICO_boxes', region%BMB%PICO_k)

    ! Masks
    ELSEIF (field_name == 'mask') THEN
      CALL write_to_field_multiple_options_grid_int_2D( filename, region%grid, 'mask', region%ice%mask_a)
    ELSEIF (field_name == 'mask_land') THEN
      CALL write_to_field_multiple_options_grid_int_2D( filename, region%grid, 'mask_land', region%ice%mask_land_a)
    ELSEIF (field_name == 'mask_ocean') THEN
      CALL write_to_field_multiple_options_grid_int_2D( filename, region%grid, 'mask_ocean', region%ice%mask_ocean_a)
    ELSEIF (field_name == 'mask_lake') THEN
      CALL write_to_field_multiple_options_grid_int_2D( filename, region%grid, 'mask_lake', region%ice%mask_lake_a)
    ELSEIF (field_name == 'mask_ice') THEN
      CALL write_to_field_multiple_options_grid_int_2D( filename, region%grid, 'mask_ice', region%ice%mask_ice_a)
    ELSEIF (field_name == 'mask_sheet') THEN
      CALL write_to_field_multiple_options_grid_int_2D( filename, region%grid, 'mask_sheet', region%ice%mask_sheet_a)
    ELSEIF (field_name == 'mask_shelf') THEN
      CALL write_to_field_multiple_options_grid_int_2D( filename, region%grid, 'mask_shelf', region%ice%mask_shelf_a)
    ELSEIF (field_name == 'mask_coast') THEN
      CALL write_to_field_multiple_options_grid_int_2D( filename, region%grid, 'mask_coast', region%ice%mask_coast_a)
    ELSEIF (field_name == 'mask_margin') THEN
      CALL write_to_field_multiple_options_grid_int_2D( filename, region%grid, 'mask_margin', region%ice%mask_margin_a)
    ELSEIF (field_name == 'mask_gl') THEN
      CALL write_to_field_multiple_options_grid_int_2D( filename, region%grid, 'mask_gl', region%ice%mask_gl_a)
    ELSEIF (field_name == 'mask_cf') THEN
      CALL write_to_field_multiple_options_grid_int_2D( filename, region%grid, 'mask_cf', region%ice%mask_cf_a)

    ! Basal conditions
    ELSEIF (field_name == 'pore_water_pressure') THEN
      CALL write_to_field_multiple_options_grid_dp_2D( filename, region%grid, 'pore_water_pressure', region%ice%pore_water_pressure_a)
    ELSEIF (field_name == 'effective_pressure' .OR. field_name == 'Neff') THEN
      CALL write_to_field_multiple_options_grid_dp_2D( filename, region%grid, 'effective_pressure', region%ice%Neff_a)
    ELSEIF (field_name == 'phi_fric') THEN
      CALL write_to_field_multiple_options_grid_dp_2D( filename, region%grid, 'phi_fric', region%ice%phi_fric_a)
    ELSEIF (field_name == 'tau_yield') THEN
      CALL write_to_field_multiple_options_grid_dp_2D( filename, region%grid, 'tau_yield', region%ice%tauc_a)
    ELSEIF (field_name == 'alpha_sq') THEN
      CALL write_to_field_multiple_options_grid_dp_2D( filename, region%grid, 'alpha_sq', region%ice%alpha_sq_a)
    ELSEIF (field_name == 'beta_sq') THEN
      CALL write_to_field_multiple_options_grid_dp_2D( filename, region%grid, 'beta_sq', region%ice%beta_sq_a)
    ELSEIF (field_name == 'beta') THEN
      CALL write_to_field_multiple_options_grid_dp_2D( filename, region%grid, 'beta', region%ice%beta_a)
    ELSEIF (field_name == 'beta_eff') THEN
      CALL write_to_field_multiple_options_grid_dp_2D( filename, region%grid, 'beta_eff', region%ice%beta_eff_a)
    ELSEIF (field_name == 'f_grnd') THEN
      CALL write_to_field_multiple_options_grid_dp_2D( filename, region%grid, 'f_grnd', region%ice%f_grnd_a)

    ! Isotopes
    ELSEIF (field_name == 'iso_ice') THEN
      CALL write_to_field_multiple_options_grid_dp_2D( filename, region%grid, 'iso_ice', region%ice%IsoIce)
    ELSEIF (field_name == 'iso_surf') THEN
      CALL write_to_field_multiple_options_grid_dp_2D( filename, region%grid, 'iso_surf', region%ice%IsoSurf)

    ! GIA
    ELSEIF (field_name == 'dSL_dt') THEN
      CALL write_to_field_multiple_options_grid_dp_2D( filename, region%grid, 'dSL_dt', region%ice%dSL_dt_a)
    ELSEIF (field_name == 'dHb') THEN
      CALL write_to_field_multiple_options_grid_dp_2D( filename, region%grid, 'dHb', region%ice%dHb_a)
    ELSEIF (field_name == 'surface_load_rel') THEN
      CALL write_to_field_multiple_options_grid_dp_2D( filename, region%grid, 'surface_load_rel', region%ice%surface_load_rel)
    ! Safety
    ELSE
      CALL crash('unknown help field name "' // TRIM( field_name) // '"!')
    END IF

    ! Finalise routine path
    CALL finalise_routine( routine_name)

  END SUBROUTINE write_help_field_grid

  ! Create/read an extrapolated ocean data file
  SUBROUTINE create_extrapolated_ocean_file(  hires, filename)
    ! Create a new folder extrapolated ocean data file

    IMPLICIT NONE

    ! In/output variables:
    TYPE(type_highres_ocean_data),       INTENT(INOUT) :: hires
    CHARACTER(LEN=256),                  INTENT(IN)    :: filename

    ! Local variables:
    CHARACTER(LEN=256), PARAMETER                      :: routine_name = 'create_extrapolated_ocean_file'

    ! Add routine to path
    CALL init_routine( routine_name)

    ! Create a new file and, to prevent loss of data,
    ! stop with an error message if one already exists (not when differences are considered):
    CALL create_new_netcdf_file_for_writing( filename)

    ! Add ocean depth dimension
    CALL add_ocean_dimension_to_file(  filename)

    ! Set up the grids in this file
    CALL setup_xy_grid_in_netcdf_file( filename, hires%grid)

    ! Add T_ocean and S_ocean fields
    CALL add_field_grid_dp_3D_ocean_notime( filename, 'T_ocean', long_name = '3-D ocean temperature'  , units = 'K'  )
    CALL add_field_grid_dp_3D_ocean_notime( filename, 'S_ocean', long_name = '3-D ocean salinity'     , units = 'PSU')

    ! Write the T_ocean and S_ocean fields
    CALL write_to_field_multiple_options_grid_dp_3D_ocean_notime( filename, hires%grid, 'T_ocean', hires%T_ocean)
    CALL write_to_field_multiple_options_grid_dp_3D_ocean_notime( filename, hires%grid, 'S_ocean', hires%S_ocean)

    ! Finalise routine path
    CALL finalise_routine( routine_name)
  END SUBROUTINE create_extrapolated_ocean_file

  ! Inverted basal roughness
  SUBROUTINE create_BIV_bed_roughness_file( grid, ice)
    ! Create a new folder extrapolated ocean data file

    IMPLICIT NONE

    ! In/output variables:
    TYPE(type_grid),                     INTENT(IN)    :: grid
    TYPE(type_ice_model),                INTENT(IN)    :: ice
    ! Local variables:
    CHARACTER(LEN=256), PARAMETER                      :: routine_name = 'create_BIV_bed_roughness_file'
    CHARACTER(LEN=256)                                 :: filename
    LOGICAL                                            :: file_exists
    INTEGER                                            :: id_var
    REAL(dp), DIMENSION(:,:), POINTER                  ::  d_grid
    INTEGER                                            :: wd_grid

    ! Add routine to path
    CALL init_routine( routine_name)

    ! Allocate shared memory
    CALL allocate_shared_dp_2D( grid%ny, grid%nx, d_grid, wd_grid)

    ! Create a new file and, to prevent loss of data,
    ! stop with an error message if one already exists (not when differences are considered):
    filename = TRIM(C%output_dir) // TRIM(C%BIVgeo_filename_output)
    INQUIRE(EXIST=file_exists, FILE = TRIM( filename))
    IF (par%master) THEN
      IF (file_exists) THEN
        CALL crash('file "' // TRIM( filename) // '" already exists!')
      END IF
    END IF

    IF (par%master) WRITE(0,*) ''
    IF (par%master) WRITE(0,*) ' Writing inverted bed roughness to file "', TRIM( filename), '"...'

    ! Create a new NetCDF file
    CALL create_new_netcdf_file_for_writing( filename)

    ! Set up the grids in this file
    CALL setup_xy_grid_in_netcdf_file( filename, grid)

    ! Do it
    SELECT CASE(C%choice_sliding_law)

      CASE ('no_sliding')
        CALL crash('not defined for choice_sliding_law = "no_sliding"!')

      CASE ('Weertman')

        ! Copy data
        d_grid( :, grid%i1:grid%i2) = ice%beta_sq_a( :,grid%i1:grid%i2)
        CALL sync
        ! Transpose the output data
        CALL permute_2D_dp( d_grid, wd_grid, map = [2,1])
        ! Add field to output file
        CALL add_field_grid_dp_2D_notime( filename, 'beta_sq',  long_name = 'Power-law friction coefficient',   units = '[Pa m^−1/3 yr^1/3]')
        ! Write field to output file
        CALL inquire_var_multiple_options( filename, 'beta_sq', id_var)
        CALL write_var_dp_2D( filename, id_var, d_grid)

      CASE ('Coulomb','Coulomb_regularised','Zoet-Iverson')

        ! Copy data
        d_grid( :, grid%i1:grid%i2) = ice%phi_fric_a( :,grid%i1:grid%i2)
        CALL sync
        ! Transpose the output data
        CALL permute_2D_dp( d_grid, wd_grid, map = [2,1])
        ! Add field to output file
        CALL add_field_grid_dp_2D_notime( filename, 'phi_fric', long_name = 'Till friction angle', units = 'degrees')
        ! Write field to output file
        CALL inquire_var_multiple_options( filename, 'phi_fric', id_var)
        CALL write_var_dp_2D( filename, id_var, d_grid)

      CASE ('Tsai2015','Schoof2005')

        ! Copy data
        d_grid( :, grid%i1:grid%i2) = ice%alpha_sq_a( :,grid%i1:grid%i2)
        CALL sync
        ! Transpose the output data
        CALL permute_2D_dp( d_grid, wd_grid, map = [2,1])
        ! Add field to output file
        CALL add_field_grid_dp_2D_notime( filename, 'alpha_sq', long_name = 'Coulomb-law friction coefficient', units = '-')
        ! Write field to output file
        CALL inquire_var_multiple_options( filename, 'alpha_sq', id_var)
        CALL write_var_dp_2D( filename, id_var, d_grid)

        ! Copy data
        d_grid( :, grid%i1:grid%i2) = ice%beta_sq_a( :,grid%i1:grid%i2)
        CALL sync
        ! Transpose the output data
        CALL permute_2D_dp( d_grid, wd_grid, map = [2,1])
        ! Add field to output file
        CALL add_field_grid_dp_2D_notime( filename, 'beta_sq',  long_name = 'Power-law friction coefficient',   units = '[Pa m^−1/3 yr^1/3]')
        ! Write field to output file
        CALL inquire_var_multiple_options( filename, 'beta_sq', id_var)
        CALL write_var_dp_2D( filename, id_var, d_grid)

      CASE DEFAULT
        CALL crash('unknown choice_sliding_law "' // TRIM( C%choice_sliding_law) // '"!')

    END SELECT

    ! Clean up after yourself
    CALL deallocate_shared( wd_grid)

    ! Finalise routine path
    CALL finalise_routine( routine_name)

  END SUBROUTINE create_BIV_bed_roughness_file

  ! Inverted ocean
  SUBROUTINE create_inverted_ocean_file( grid, ocean)
    ! Create a new folder extrapolated ocean data file

    IMPLICIT NONE

    ! In/output variables:
    TYPE(type_grid),                    INTENT(IN)    :: grid
    TYPE(type_ocean_snapshot_regional), INTENT(INOUT) :: ocean
    ! Local variables:
    CHARACTER(LEN=256), PARAMETER                     :: routine_name = 'create_inverted_ocean_file'
    CHARACTER(LEN=256)                                :: filename
    LOGICAL                                           :: file_exists
    INTEGER                                           :: k, id_var
    REAL(dp), DIMENSION(:,:,:), POINTER               ::  d_grid
    INTEGER                                           :: wd_grid

    ! Add routine to path
    CALL init_routine( routine_name)

    ! Allocate shared memory
    CALL allocate_shared_dp_3D( C%nz_ocean, grid%ny, grid%nx, d_grid, wd_grid)

    ! Add delta temperatures to baseline field
    DO k = 1, C%nz_ocean
      d_grid( k,:,grid%i1:grid%i2) = ocean%T_ocean_corr_ext( k,:,grid%i1:grid%i2) + ocean%dT_ocean( :,grid%i1:grid%i2)
    END DO
    CALL sync

    ! Create a new file and, to prevent loss of data,
    ! stop with an error message if one already exists (not when differences are considered):
    filename = TRIM(C%output_dir) // TRIM(C%inverted_ocean_filename_output)
    INQUIRE(EXIST=file_exists, FILE = TRIM( filename))
    IF (par%master) THEN
      IF (file_exists) THEN
        CALL crash('file "' // TRIM( filename) // '" already exists!')
      END IF
    END IF

    IF (par%master) WRITE(0,*) ''
    IF (par%master) WRITE(0,*) ' Writing inverted ocean to file "', TRIM( filename), '"...'

    ! Create a new NetCDF file
    CALL create_new_netcdf_file_for_writing( filename)

    ! Add ocean depth dimension
    CALL add_ocean_dimension_to_file(  filename)

    ! Set up the grids in this file
    CALL setup_xy_grid_in_netcdf_file( filename, grid)

    ! Add field to output file
    CALL add_field_grid_dp_3D_ocean_notime( filename, 'T_ocean', long_name = '3-D ocean temperature', units = 'degrees C')
    CALL add_field_grid_dp_3D_ocean_notime( filename, 'S_ocean', long_name = '3-D ocean salinity',    units = 'PSU')

    ! Write field to output file
    CALL inquire_var_multiple_options( filename, 'T_ocean', id_var)
    CALL inquire_var_multiple_options( filename, 'S_ocean', id_var)

    CALL write_to_field_multiple_options_grid_dp_3D_ocean_notime( filename, grid, 'T_ocean', d_grid)
    CALL write_to_field_multiple_options_grid_dp_3D_ocean_notime( filename, grid, 'S_ocean', ocean%S_ocean_corr_ext)

    ! Clean up after yourself
    CALL deallocate_shared( wd_grid)

    ! Finalise routine path
    CALL finalise_routine( routine_name)

  END SUBROUTINE create_inverted_ocean_file

  ! ==== Write data to flexibly-defined fields =====
  ! ================================================

  ! Write data to a grid output file
  SUBROUTINE write_to_field_multiple_options_grid_dp_2D( filename, grid, field_name_options, d)
    ! Write a 2-D data field to a NetCDF file variable on an x/y-grid
    ! (Mind you, that's 2-D in the physical sense, so a 1-D array!)
    !
    ! Write to the last time frame of the variable

    IMPLICIT NONE

    ! In/output variables:
    CHARACTER(LEN=*),                    INTENT(IN)    :: filename
    TYPE(type_grid),                     INTENT(IN)    :: grid
    CHARACTER(LEN=*),                    INTENT(IN)    :: field_name_options
    REAL(dp), DIMENSION(:,:    ),        INTENT(IN)    :: d

    ! Local variables:
    CHARACTER(LEN=256), PARAMETER                      :: routine_name = 'write_to_field_multiple_options_grid_dp_2D'
    INTEGER                                            :: id_var, id_dim_time, ti
    CHARACTER(LEN=256)                                 :: var_name
    REAL(dp), DIMENSION(:,:,:), POINTER                ::  d_grid_with_time
    INTEGER                                            :: wd_grid_with_time

    ! Add routine to path
    CALL init_routine( routine_name)

    ! Inquire the variable
    CALL inquire_var_multiple_options( filename, field_name_options, id_var, var_name = var_name)
    IF (id_var == -1) CALL crash('no variables for name options "' // TRIM( field_name_options) // '" were found in file "' // TRIM( filename) // '"!')

    ! Check if this variable has the correct type and dimensions
    CALL check_xy_grid_field_dp_2D( filename, var_name, should_have_time = .TRUE.)

    ! Inquire length of time dimension
    CALL inquire_dim_multiple_options( filename, field_name_options_time, id_dim_time, dim_length = ti)

    ! Allocate shared memory
    CALL allocate_shared_dp_3D( grid%ny, grid%nx, 1, d_grid_with_time, wd_grid_with_time)

    ! Copy data
    d_grid_with_time( :, grid%i1:grid%i2, 1) = d( :,grid%i1:grid%i2)
    CALL sync

    ! Transpose the output data
    CALL permute_3D_dp( d_grid_with_time, wd_grid_with_time , map = [2,1,3])

    ! Write data to the variable
    CALL write_var_dp_3D( filename, id_var, d_grid_with_time, start = (/ 1, 1, ti /), count = (/ grid%nx, grid%ny, 1 /) )

    ! Clean up after yourself
    CALL deallocate_shared( wd_grid_with_time)

    ! Finalise routine path
    CALL finalise_routine( routine_name)

  END SUBROUTINE write_to_field_multiple_options_grid_dp_2D

  ! Write data to a grid output file
  SUBROUTINE write_to_field_history_dp_1D( filename, ntime_history, field_name_options, d)
    ! Write a 1-D variable to an existing NetCDF file that has a separate time axis. This is 
    ! used for the forcing history. E.g., CO2 concentration during the last 2000 years.
    !
    ! To write 1D fields with only a time dimension (e.g., time-series) use write_to_field_dp_0D instead.
    
    IMPLICIT NONE

    ! In/output variables:
    CHARACTER(LEN=*),                    INTENT(IN)    :: filename
    INTEGER,                             INTENT(IN)    :: ntime_history
    CHARACTER(LEN=*),                    INTENT(IN)    :: field_name_options
    REAL(dp), DIMENSION(: ),             INTENT(IN)    :: d

    ! Local variables:
    CHARACTER(LEN=256), PARAMETER                      :: routine_name = 'write_to_field_history_dp_1D'
    INTEGER                                            :: id_var, id_dim_time, ti
    CHARACTER(LEN=256)                                 :: var_name
    REAL(dp), DIMENSION(:,:), POINTER                  ::  d_grid_with_time
    INTEGER                                            :: wd_grid_with_time

    ! Add routine to path
    CALL init_routine( routine_name)

    ! Inquire the variable
    CALL inquire_var_multiple_options( filename, field_name_options, id_var, var_name = var_name)
    IF (id_var == -1) CALL crash('no variables for name options "' // TRIM( field_name_options) // '" were found in file "' // TRIM( filename) // '"!')

    ! Check if this variable has the correct type and dimensions
    ! CALL check_time_history( filename)

    ! Inquire length of time dimension
    CALL inquire_dim_multiple_options( filename, field_name_options_time, id_dim_time, dim_length = ti)

    ! Allocate shared memory
    CALL allocate_shared_dp_2D( ntime_history, 1, d_grid_with_time, wd_grid_with_time)

    ! Copy data
    d_grid_with_time( :, 1) = d( :)
    CALL sync

    ! Write data to the variable
    CALL write_var_dp_2D( filename, id_var, d_grid_with_time, start = (/ 1, ti /), count = (/ ntime_history, 1 /) )

    ! Clean up after yourself
    CALL deallocate_shared( wd_grid_with_time)

    ! Finalise routine path
    CALL finalise_routine( routine_name)

  END SUBROUTINE write_to_field_history_dp_1D


  SUBROUTINE write_to_field_multiple_options_grid_int_2D( filename, grid, field_name_options, d)
    ! Write a 2-D data field to a NetCDF file variable on an x/y-grid
    ! (Mind you, that's 2-D in the physical sense, so a 1-D array!)
    !
    ! Write to the last time frame of the variable

    IMPLICIT NONE

    ! In/output variables:
    CHARACTER(LEN=*),                    INTENT(IN)    :: filename
    TYPE(type_grid),                     INTENT(IN)    :: grid
    CHARACTER(LEN=*),                    INTENT(IN)    :: field_name_options
    INTEGER, DIMENSION(:,:    ),   INTENT(IN)    :: d

    ! Local variables:
    CHARACTER(LEN=256), PARAMETER                      :: routine_name = 'write_to_field_multiple_options_grid_int_2D'
    INTEGER                                            :: id_var, id_dim_time, ti
    CHARACTER(LEN=256)                                 :: var_name
    INTEGER, DIMENSION(:,:,:), POINTER           ::  d_grid_with_time
    INTEGER                                            :: wd_grid_with_time

    ! Add routine to path
    CALL init_routine( routine_name)

    ! Inquire the variable
    CALL inquire_var_multiple_options( filename, field_name_options, id_var, var_name = var_name)
    IF (id_var == -1) CALL crash('no variables for name options "' // TRIM( field_name_options) // '" were found in file "' // TRIM( filename) // '"!')

    ! Check if this variable has the correct type and dimensions
    CALL check_xy_grid_field_int_2D( filename, var_name, should_have_time = .TRUE.)

    ! Inquire length of time dimension
    CALL inquire_dim_multiple_options( filename, field_name_options_time, id_dim_time, dim_length = ti)

    ! Allocate shared memory
    CALL allocate_shared_int_3D( grid%ny, grid%nx, 1, d_grid_with_time, wd_grid_with_time)

    ! Copy data
    d_grid_with_time( :, grid%i1:grid%i2, 1) = d( :,grid%i1:grid%i2)
    CALL sync

    ! Transpose the output data
    CALL permute_3D_int( d_grid_with_time, wd_grid_with_time , map = [2,1,3])

    ! Write data to the variable
    CALL write_var_int_3D( filename, id_var, d_grid_with_time, start = (/ 1, 1, ti /), count = (/ grid%nx, grid%ny, 1 /) )

    ! Clean up after yourself
    CALL deallocate_shared( wd_grid_with_time)

    ! Finalise routine path
    CALL finalise_routine( routine_name)

  END SUBROUTINE write_to_field_multiple_options_grid_int_2D

  SUBROUTINE write_to_field_multiple_options_grid_dp_2D_monthly( filename, grid, field_name_options, d)
    ! Write a 2-D monthly data field to a NetCDF file variable on an x/y-grid
    ! (Mind you, that's 2-D monthly in the physical sense, so a 1-D array!)
    !
    ! Write to the last time frame of the variable

    IMPLICIT NONE

    ! In/output variables:
    CHARACTER(LEN=*),                    INTENT(IN)    :: filename
    CHARACTER(LEN=*),                    INTENT(IN)    :: field_name_options
    TYPE(type_grid),                     INTENT(IN)    :: grid
    REAL(dp), DIMENSION(:,:,:  ),        INTENT(IN)    :: d

    ! Local variables:
    CHARACTER(LEN=256), PARAMETER                      :: routine_name = 'write_to_field_multiple_options_grid_dp_2D_monthly'
    INTEGER                                            :: id_var, id_dim_time, ti
    CHARACTER(LEN=256)                                 :: var_name
    REAL(dp), DIMENSION(:,:,:,:), POINTER              :: d_grid_with_time
    REAL(dp), DIMENSION(:,:,:  ), POINTER              :: d_grid
    INTEGER                                            :: wd_grid, wd_grid_with_time

    ! Add routine to path
    CALL init_routine( routine_name)

    ! Inquire the variable
    CALL inquire_var_multiple_options( filename, field_name_options, id_var, var_name = var_name)
    IF (id_var == -1) CALL crash('no variables for name options "' // TRIM( field_name_options) // '" were found in file "' // TRIM( filename) // '"!')

    ! Check if this variable has the correct type and dimensions
    CALL check_xy_grid_field_dp_2D_monthly( filename, var_name, should_have_time = .TRUE.)

    ! Inquire length of time dimension
    CALL inquire_dim_multiple_options( filename, field_name_options_time, id_dim_time, dim_length = ti)

    ! Allocate shared memory
    CALL allocate_shared_dp_4D( grid%nx, grid%ny, 12, 1, d_grid_with_time, wd_grid_with_time)
    CALL allocate_shared_dp_3D( 12, grid%ny, grid%nx,    d_grid, wd_grid)

    ! Swap the x and y grid
    d_grid( :, :, grid%i1:grid%i2) = d( :, :,grid%i1:grid%i2)
    CALL sync
    CALL permute_3D_dp( d_grid, wd_grid , map = [3,2,1])

    ! Copy data
    d_grid_with_time( grid%i1:grid%i2,:,:,1) = d_grid( grid%i1:grid%i2,:,:)
    CALL sync

    ! Write data to the variable
    CALL write_var_dp_4D( filename, id_var, d_grid_with_time, start = (/ 1, 1, 1, ti /), count = (/ grid%nx, grid%ny, 12, 1 /) )

    ! Clean up after yourself
    CALL deallocate_shared( wd_grid_with_time)
    CALL deallocate_shared( wd_grid)

    ! Finalise routine path
    CALL finalise_routine( routine_name)

  END SUBROUTINE write_to_field_multiple_options_grid_dp_2D_monthly

  SUBROUTINE write_to_field_multiple_options_grid_dp_3D( filename, grid, field_name_options, d)
    ! Write a 3-D data field to a NetCDF file variable on an x/y-grid
    !
    ! Write to the last time frame of the variable

    IMPLICIT NONE

    ! In/output variables:
    CHARACTER(LEN=*),                    INTENT(IN)    :: filename
    CHARACTER(LEN=*),                    INTENT(IN)    :: field_name_options
    TYPE(type_grid),                     INTENT(IN)    :: grid
    REAL(dp), DIMENSION(:,:,:  ),        INTENT(IN)    :: d

    ! Local variables:
    CHARACTER(LEN=256), PARAMETER                      :: routine_name = 'write_to_field_multiple_options_grid_dp_3D'
    INTEGER                                            :: id_var, id_dim_time, ti
    CHARACTER(LEN=256)                                 :: var_name
    REAL(dp), DIMENSION(:,:,:,:), POINTER              :: d_grid_with_time
    REAL(dp), DIMENSION(:,:,:  ), POINTER              :: d_grid
    INTEGER                                            :: wd_grid, wd_grid_with_time

    ! Add routine to path
    CALL init_routine( routine_name)

    ! Inquire the variable
    CALL inquire_var_multiple_options( filename, field_name_options, id_var, var_name = var_name)
    IF (id_var == -1) CALL crash('no variables for name options "' // TRIM( field_name_options) // '" were found in file "' // TRIM( filename) // '"!')

    ! Check if this variable has the correct type and dimensions
    CALL check_xy_grid_field_dp_3D( filename, var_name, should_have_time = .TRUE.)

    ! Inquire length of time dimension
    CALL inquire_dim_multiple_options( filename, field_name_options_time, id_dim_time, dim_length = ti)

    ! Allocate shared memory
    CALL allocate_shared_dp_4D( grid%nx, grid%ny, C%nz, 1, d_grid_with_time, wd_grid_with_time)
    CALL allocate_shared_dp_3D( C%nz, grid%ny, grid%nx,    d_grid, wd_grid)

    ! Swap the x and y grid
    d_grid( :, :, grid%i1:grid%i2) = d( :, :, grid%i1:grid%i2)
    CALL sync

    CALL permute_3D_dp( d_grid, wd_grid , map = [3,2,1])

    ! Copy data
    d_grid_with_time( grid%i1:grid%i2,:,:,1) = d_grid( grid%i1:grid%i2,:,:)
    CALL sync

    ! Write data to the variable
    CALL write_var_dp_4D( filename, id_var, d_grid_with_time, start = (/ 1, 1, 1, ti /), count = (/ grid%nx, grid%ny, C%nz, 1 /) )

    ! Clean up after yourself
    CALL deallocate_shared( wd_grid_with_time)
    CALL deallocate_shared( wd_grid)

    ! Finalise routine path
    CALL finalise_routine( routine_name)

  END SUBROUTINE write_to_field_multiple_options_grid_dp_3D

  SUBROUTINE write_to_field_multiple_options_grid_dp_2D_notime( filename, grid, field_name_options, d)
    ! Write a 2-D data field defined on a grid to a NetCDF file variable on an x/y-grid
    !
    ! The variable in the NetCDF file has no time dimension.

    IMPLICIT NONE

    ! In/output variables:
    CHARACTER(LEN=*),                    INTENT(IN)    :: filename
    CHARACTER(LEN=*),                    INTENT(IN)    :: field_name_options
    TYPE(type_grid),                     INTENT(IN)    :: grid
    REAL(dp), DIMENSION(:,:    ),        INTENT(IN)    :: d

    ! Local variables:
    CHARACTER(LEN=256), PARAMETER                      :: routine_name = 'write_to_field_multiple_options_grid_dp_2D_notime'
    INTEGER                                            :: id_var
    CHARACTER(LEN=256)                                 :: var_name
    REAL(dp), DIMENSION(:,:   ), POINTER               :: d_grid
    INTEGER                                            :: wd_grid

    ! Add routine to path
    CALL init_routine( routine_name)

    ! Inquire the variable
    CALL inquire_var_multiple_options( filename, field_name_options, id_var, var_name = var_name)
    IF (id_var == -1) CALL crash('no variables for name options "' // TRIM( field_name_options) // '" were found in file "' // TRIM( filename) // '"!')

    ! Check if this variable has the correct type and dimensions
    CALL check_xy_grid_field_dp_2D( filename, var_name, should_have_time = .FALSE.)

    ! Transpose the output data
    CALL allocate_shared_dp_2D( grid%ny, grid%nx, d_grid, wd_grid)

    d_grid( :,grid%i1:grid%i2) = d( :,grid%i1:grid%i2)

    CALL permute_2D_dp( d_grid, wd_grid , map = [2,1])

    ! Write data to the variable
    CALL write_var_dp_2D( filename, id_var, d_grid)

    ! Clean up after yourself
    CALL deallocate_shared( wd_grid)

    ! Finalise routine path
    CALL finalise_routine( routine_name)

  END SUBROUTINE write_to_field_multiple_options_grid_dp_2D_notime

  SUBROUTINE write_to_field_multiple_options_grid_dp_2D_monthly_notime( filename, grid, field_name_options, d)
    ! Write a 2-D monthly data field defined on a grid to a NetCDF file variable on an x/y-grid
    !
    ! The variable in the NetCDF file has no time dimension.

    IMPLICIT NONE

    ! In/output variables:
    CHARACTER(LEN=*),                    INTENT(IN)    :: filename
    CHARACTER(LEN=*),                    INTENT(IN)    :: field_name_options
    TYPE(type_grid),                     INTENT(IN)    :: grid
    REAL(dp), DIMENSION(:,:,:  ),        INTENT(IN)    :: d

    ! Local variables:
    CHARACTER(LEN=256), PARAMETER                      :: routine_name = 'write_to_field_multiple_options_grid_dp_2D_monthly_notime'
    INTEGER                                            :: id_var
    CHARACTER(LEN=256)                                 :: var_name
    REAL(dp), DIMENSION(:,:,:  ), POINTER              :: d_grid
    INTEGER                                            :: wd_grid

    ! Add routine to path
    CALL init_routine( routine_name)

    ! Inquire the variable
    CALL inquire_var_multiple_options( filename, field_name_options, id_var, var_name = var_name)
    IF (id_var == -1) CALL crash('no variables for name options "' // TRIM( field_name_options) // '" were found in file "' // TRIM( filename) // '"!')

    ! Check if this variable has the correct type and dimensions
    CALL check_xy_grid_field_dp_2D_monthly( filename, var_name, should_have_time = .FALSE.)

    ! Transpose the output data
    CALL allocate_shared_dp_3D( 12, grid%ny, grid%nx, d_grid, wd_grid)

    d_grid( :, :, grid%i1:grid%i2) = d( :, :, grid%i1:grid%i2)

    CALL permute_3D_dp( d_grid, wd_grid , map = [3,2,1])

    ! Write data to the variable
    CALL write_var_dp_3D( filename, id_var, d_grid)

    ! Clean up after yourself
    CALL deallocate_shared( wd_grid)

    ! Finalise routine path
    CALL finalise_routine( routine_name)

  END SUBROUTINE write_to_field_multiple_options_grid_dp_2D_monthly_notime

  SUBROUTINE write_to_field_multiple_options_grid_dp_3D_notime( filename, grid, field_name_options, d)
    ! Write a 3-D data field defined on a grid to a NetCDF file variable on an x/y-grid
    !
    ! The variable in the NetCDF file has no time dimension.

    IMPLICIT NONE

    ! In/output variables:
    CHARACTER(LEN=*),                    INTENT(IN)    :: filename
    CHARACTER(LEN=*),                    INTENT(IN)    :: field_name_options
    TYPE(type_grid),                     INTENT(IN)    :: grid
    REAL(dp), DIMENSION(:,:,:  ),        INTENT(IN)    :: d

    ! Local variables:
    CHARACTER(LEN=256), PARAMETER                      :: routine_name = 'write_to_field_multiple_options_grid_dp_3D_notime'
    INTEGER                                            :: id_var
    CHARACTER(LEN=256)                                 :: var_name
    REAL(dp), DIMENSION(:,:,: ), POINTER               :: d_grid
    INTEGER                                            :: wd_grid

    ! Add routine to path
    CALL init_routine( routine_name)

    ! Inquire the variable
    CALL inquire_var_multiple_options( filename, field_name_options, id_var, var_name = var_name)
    IF (id_var == -1) CALL crash('no variables for name options "' // TRIM( field_name_options) // '" were found in file "' // TRIM( filename) // '"!')

    ! Check if this variable has the correct type and dimensions
    CALL check_xy_grid_field_dp_3D( filename, var_name, should_have_time = .FALSE.)

    ! Transpose the output data
    CALL allocate_shared_dp_3D( C%nz, grid%ny, grid%nx, d_grid, wd_grid)

    d_grid( :, :,grid%i1:grid%i2) = d( :, :, grid%i1:grid%i2)
    CALL permute_3D_dp( d_grid, wd_grid , map = [3,2,1])

    ! Write data to the variable
    CALL write_var_dp_3D( filename, id_var, d_grid)

    ! Clean up after yourself
    CALL deallocate_shared( wd_grid)

    ! Finalise routine path
    CALL finalise_routine( routine_name)

  END SUBROUTINE write_to_field_multiple_options_grid_dp_3D_notime

  SUBROUTINE write_to_field_multiple_options_grid_dp_3D_ocean_notime( filename, grid, field_name_options, d)
    ! Write a 3-D ocean data field defined on a grid to a NetCDF file variable on an x/y-grid
    !
    ! The variable in the NetCDF file has no time dimension.

    IMPLICIT NONE

    ! In/output variables:
    CHARACTER(LEN=*),                    INTENT(IN)    :: filename
    CHARACTER(LEN=*),                    INTENT(IN)    :: field_name_options
    TYPE(type_grid),                     INTENT(IN)    :: grid
    REAL(dp), DIMENSION(:,:,:  ),        INTENT(IN)    :: d

    ! Local variables:
    CHARACTER(LEN=256), PARAMETER                      :: routine_name = 'write_to_field_multiple_options_grid_dp_3D_notime'
    INTEGER                                            :: id_var
    CHARACTER(LEN=256)                                 :: var_name
    REAL(dp), DIMENSION(:,:,: ), POINTER               :: d_grid
    INTEGER                                            :: wd_grid

    ! Add routine to path
    CALL init_routine( routine_name)

    ! Inquire the variable
    CALL inquire_var_multiple_options( filename, field_name_options, id_var, var_name = var_name)
    IF (id_var == -1) CALL crash('no variables for name options "' // TRIM( field_name_options) // '" were found in file "' // TRIM( filename) // '"!')

    ! Check if this variable has the correct type and dimensions
    CALL check_xy_grid_field_dp_3D_ocean( filename, var_name, should_have_time = .FALSE.)

    ! Transpose the output data
    CALL allocate_shared_dp_3D( C%nz_ocean, grid%ny, grid%nx, d_grid, wd_grid)

    d_grid( :, :,grid%i1:grid%i2) = d( :, :, grid%i1:grid%i2)
    CALL permute_3D_dp( d_grid, wd_grid , map = [3,2,1])

    ! Write data to the variable
    CALL write_var_dp_3D( filename, id_var, d_grid)

    ! Clean up after yourself
    CALL deallocate_shared( wd_grid)

    ! Finalise routine path
    CALL finalise_routine( routine_name)

  END SUBROUTINE write_to_field_multiple_options_grid_dp_3D_ocean_notime

  ! Write new time value to file
  SUBROUTINE write_time_to_file( filename, time)
    ! Write new time value to file

    IMPLICIT NONE

    ! In/output variables:
    CHARACTER(LEN=*),                    INTENT(IN)    :: filename
    REAL(dp),                            INTENT(IN)    :: time

    ! Local variables:
    CHARACTER(LEN=256), PARAMETER                      :: routine_name = 'write_time_to_file'
    INTEGER                                            :: id_dim_time
    INTEGER                                            :: id_var_time
    INTEGER                                            :: nt

    ! Add routine to path
    CALL init_routine( routine_name)

    ! Check time dimension and variable
    CALL check_time( filename)

    ! Determine current length of time dimension in file
    CALL inquire_dim_multiple_options( filename, field_name_options_time, id_dim_time, dim_length = nt)

    ! Inquire variable id
    CALL inquire_var_multiple_options( filename, field_name_options_time, id_var_time)

    ! Write time
    nt = nt + 1
    CALL write_var_dp_1D( filename, id_var_time, (/ time /), start = (/ nt /), count = (/ 1 /) )

    ! Finalise routine path
    CALL finalise_routine( routine_name)

  END SUBROUTINE write_time_to_file

  ! ===== Set up grid, time, and field variables in a NetCDF file =====
  ! ========================================================================

  ! Set up x/y-grid and gridded variables
  SUBROUTINE setup_xy_grid_in_netcdf_file( filename, grid)
    ! Set up a regular x/y-grid in an existing NetCDF file

    IMPLICIT NONE

    ! In/output variables:
    CHARACTER(LEN=*),                    INTENT(IN)    :: filename
    TYPE(type_grid),                     INTENT(IN)    :: grid

    ! Local variables:
    CHARACTER(LEN=256), PARAMETER                      :: routine_name = 'setup_xy_grid_in_netcdf_file'
    INTEGER                                            :: id_dim_x
    INTEGER                                            :: id_dim_y
    INTEGER                                            :: id_var_x
    INTEGER                                            :: id_var_y
    INTEGER                                            :: id_var_lon
    INTEGER                                            :: id_var_lat
    REAL(dp), DIMENSION(:,:), POINTER                  ::  d_grid
    INTEGER                                            :: wd_grid

    ! Add routine to path
    CALL init_routine( routine_name)

    ! Create x/y dimensions
    CALL create_dimension( filename, get_first_option_from_list( field_name_options_x), grid%nx, id_dim_x)
    CALL create_dimension( filename, get_first_option_from_list( field_name_options_y), grid%ny, id_dim_y)

    ! Create and write x/y variables

    ! x
    CALL create_variable( filename, get_first_option_from_list( field_name_options_x), NF90_DOUBLE, (/ id_dim_x /), id_var_x)
    CALL add_attribute_char( filename, id_var_x, 'long_name', 'x-coordinate')
    CALL add_attribute_char( filename, id_var_x, 'units'    , 'm'           )
    CALL write_var_dp_1D( filename, id_var_x, grid%x)
    ! y
    CALL create_variable( filename, get_first_option_from_list( field_name_options_y), NF90_DOUBLE, (/ id_dim_y /), id_var_y)
    CALL add_attribute_char( filename, id_var_y, 'long_name', 'y-coordinate')
    CALL add_attribute_char( filename, id_var_y, 'units'    , 'm'           )
    CALL write_var_dp_1D( filename, id_var_y, grid%y)

    ! Create and write lon/lat variables

    ! lon
    CALL add_field_grid_dp_2D_notime( filename, get_first_option_from_list( field_name_options_lon), long_name = 'Longitude', units = 'degrees east')
    CALL inquire_var_multiple_options( filename, field_name_options_lon, id_var_lon)
    CALL allocate_shared_dp_2D( grid%ny, grid%nx, d_grid, wd_grid)
    d_grid( :, grid%i1:grid%i2) = grid%lon( :,grid%i1:grid%i2)
    CALL sync
    CALL permute_2D_dp( d_grid, wd_grid, map = [2,1])
    CALL write_var_dp_2D( filename, id_var_lon, d_grid)
    CALL deallocate_shared(wd_grid)

    ! lat
    CALL add_field_grid_dp_2D_notime( filename, get_first_option_from_list( field_name_options_lat), long_name = 'Latitude', units = 'degrees north')
    CALL inquire_var_multiple_options( filename, field_name_options_lat, id_var_lat)
    CALL allocate_shared_dp_2D( grid%ny, grid%nx, d_grid, wd_grid)
    d_grid( :, grid%i1:grid%i2) = grid%lat( :,grid%i1:grid%i2)
    CALL sync
    CALL permute_2D_dp( d_grid, wd_grid, map = [2,1])
    CALL write_var_dp_2D( filename, id_var_lat, d_grid)
    CALL deallocate_shared(wd_grid)

    ! Clean up after yourself
    CALL deallocate_shared( wd_grid)

    ! Finalise routine path
    CALL finalise_routine( routine_name)

  END SUBROUTINE setup_xy_grid_in_netcdf_file

  SUBROUTINE add_field_grid_int_2D( filename, var_name, long_name, units)
    ! Add a 2-D variable to an existing NetCDF file with an x/y-grid

    IMPLICIT NONE

    ! In/output variables:
    CHARACTER(LEN=*),                    INTENT(IN)    :: filename
    CHARACTER(LEN=*),                    INTENT(IN)    :: var_name
    CHARACTER(LEN=*),          OPTIONAL, INTENT(IN)    :: long_name
    CHARACTER(LEN=*),          OPTIONAL, INTENT(IN)    :: units

    ! Local variables:
    CHARACTER(LEN=256), PARAMETER                      :: routine_name = 'add_field_grid_int_2D'
    INTEGER                                            :: id_dim_x, id_dim_y, id_dim_time, id_var

    ! Add routine to path
    CALL init_routine( routine_name)

    ! Check if x,y, and time dimensions and variables are there
    CALL check_x(    filename)
    CALL check_y(    filename)
    CALL check_time( filename)

    ! Inquire dimensions
    CALL inquire_dim_multiple_options( filename, field_name_options_x   , id_dim_x   )
    CALL inquire_dim_multiple_options( filename, field_name_options_y   , id_dim_y   )
    CALL inquire_dim_multiple_options( filename, field_name_options_time, id_dim_time)

    ! Safety
    IF (id_dim_x    == -1) CALL crash('no x dimension could be found in file "' // TRIM( filename) // '"!')
    IF (id_dim_y    == -1) CALL crash('no y dimension could be found in file "' // TRIM( filename) // '"!')
    IF (id_dim_time == -1) CALL crash('no time dimension could be found in file "' // TRIM( filename) // '"!')

    ! Create variable
    CALL create_variable( filename, var_name, NF90_INT, (/ id_dim_x, id_dim_y, id_dim_time /), id_var)

    ! Add attributes
    IF (PRESENT( long_name)) CALL add_attribute_char( filename, id_var, 'long_name', long_name)
    IF (PRESENT( units    )) CALL add_attribute_char( filename, id_var, 'units'    , units    )

    ! Final safety check
    CALL check_xy_grid_field_int_2D( filename, var_name, should_have_time = .TRUE.)

    ! Finalise routine path
    CALL finalise_routine( routine_name)

  END SUBROUTINE add_field_grid_int_2D

  SUBROUTINE add_field_grid_dp_2D( filename, var_name, long_name, units)
    ! Add a 2-D variable to an existing NetCDF file with an x/y-grid

    IMPLICIT NONE

    ! In/output variables:
    CHARACTER(LEN=*),                    INTENT(IN)    :: filename
    CHARACTER(LEN=*),                    INTENT(IN)    :: var_name
    CHARACTER(LEN=*),          OPTIONAL, INTENT(IN)    :: long_name
    CHARACTER(LEN=*),          OPTIONAL, INTENT(IN)    :: units

    ! Local variables:
    CHARACTER(LEN=256), PARAMETER                      :: routine_name = 'add_field_grid_dp_2D'
    INTEGER                                            :: id_dim_x, id_dim_y, id_dim_time, id_var

    ! Add routine to path
    CALL init_routine( routine_name)

    ! Check if x,y, and time dimensions and variables are there
    CALL check_x(    filename)
    CALL check_y(    filename)
    CALL check_time( filename)

    ! Inquire dimensions
    CALL inquire_dim_multiple_options( filename, field_name_options_x   , id_dim_x   )
    CALL inquire_dim_multiple_options( filename, field_name_options_y   , id_dim_y   )
    CALL inquire_dim_multiple_options( filename, field_name_options_time, id_dim_time)

    ! Safety
    IF (id_dim_x    == -1) CALL crash('no x dimension could be found in file "' // TRIM( filename) // '"!')
    IF (id_dim_y    == -1) CALL crash('no y dimension could be found in file "' // TRIM( filename) // '"!')
    IF (id_dim_time == -1) CALL crash('no time dimension could be found in file "' // TRIM( filename) // '"!')

    ! Create variable
    CALL create_variable( filename, var_name, NF90_DOUBLE, (/ id_dim_x, id_dim_y, id_dim_time /), id_var)

    ! Add attributes
    IF (PRESENT( long_name)) CALL add_attribute_char( filename, id_var, 'long_name', long_name)
    IF (PRESENT( units    )) CALL add_attribute_char( filename, id_var, 'units'    , units    )

    ! Final safety check
    CALL check_xy_grid_field_dp_2D( filename, var_name, should_have_time = .TRUE.)

    ! Finalise routine path
    CALL finalise_routine( routine_name)

  END SUBROUTINE add_field_grid_dp_2D

  SUBROUTINE add_field_grid_dp_2D_monthly( filename, var_name, long_name, units)
    ! Add a 2-D monthly variable to an existing NetCDF file with an x/y-grid

    IMPLICIT NONE

    ! In/output variables:
    CHARACTER(LEN=*),                    INTENT(IN)    :: filename
    CHARACTER(LEN=*),                    INTENT(IN)    :: var_name
    CHARACTER(LEN=*),          OPTIONAL, INTENT(IN)    :: long_name
    CHARACTER(LEN=*),          OPTIONAL, INTENT(IN)    :: units

    ! Local variables:
    CHARACTER(LEN=256), PARAMETER                      :: routine_name = 'add_field_grid_dp_2D_monthly'
    INTEGER                                            :: id_dim_x, id_dim_y, id_dim_month, id_dim_time, id_var

    ! Add routine to path
    CALL init_routine( routine_name)

    ! Check if x,y, and time dimensions and variables are there
    CALL check_x(     filename)
    CALL check_y(     filename)
    CALL check_month( filename)
    CALL check_time(  filename)

    ! Inquire dimensions
    CALL inquire_dim_multiple_options( filename, field_name_options_x    , id_dim_x    )
    CALL inquire_dim_multiple_options( filename, field_name_options_y    , id_dim_y    )
    CALL inquire_dim_multiple_options( filename, field_name_options_month, id_dim_month)
    CALL inquire_dim_multiple_options( filename, field_name_options_time , id_dim_time )

    ! Safety
    IF (id_dim_x     == -1) CALL crash('no x dimension could be found in file "' // TRIM( filename) // '"!')
    IF (id_dim_y     == -1) CALL crash('no y dimension could be found in file "' // TRIM( filename) // '"!')
    IF (id_dim_month == -1) CALL crash('no month dimension could be found in file "' // TRIM( filename) // '"!')
    IF (id_dim_time  == -1) CALL crash('no time dimension could be found in file "' // TRIM( filename) // '"!')

    ! Create variable
    CALL create_variable( filename, var_name, NF90_DOUBLE, (/ id_dim_x, id_dim_y, id_dim_month, id_dim_time /), id_var)

    ! Add attributes
    IF (PRESENT( long_name)) CALL add_attribute_char( filename, id_var, 'long_name', long_name)
    IF (PRESENT( units    )) CALL add_attribute_char( filename, id_var, 'units'    , units    )

    ! Final safety check
    CALL check_xy_grid_field_dp_2D_monthly( filename, var_name, should_have_time = .TRUE.)

    ! Finalise routine path
    CALL finalise_routine( routine_name)

  END SUBROUTINE add_field_grid_dp_2D_monthly

  SUBROUTINE add_field_grid_dp_3D( filename, var_name, long_name, units)
    ! Add a 3-D variable to an existing NetCDF file with an x/y-grid

    IMPLICIT NONE

    ! In/output variables:
    CHARACTER(LEN=*),                    INTENT(IN)    :: filename
    CHARACTER(LEN=*),                    INTENT(IN)    :: var_name
    CHARACTER(LEN=*),          OPTIONAL, INTENT(IN)    :: long_name
    CHARACTER(LEN=*),          OPTIONAL, INTENT(IN)    :: units

    ! Local variables:
    CHARACTER(LEN=256), PARAMETER                      :: routine_name = 'add_field_grid_dp_3D'
    INTEGER                                            :: id_dim_x, id_dim_y, id_dim_zeta, id_dim_time, id_var

    ! Add routine to path
    CALL init_routine( routine_name)

    ! Check if x,y, and time dimensions and variables are there
    CALL check_x(    filename)
    CALL check_y(    filename)
    CALL check_zeta( filename)
    CALL check_time( filename)

    ! Inquire dimensions
    CALL inquire_dim_multiple_options( filename, field_name_options_x   , id_dim_x   )
    CALL inquire_dim_multiple_options( filename, field_name_options_y   , id_dim_y   )
    CALL inquire_dim_multiple_options( filename, field_name_options_zeta, id_dim_zeta)
    CALL inquire_dim_multiple_options( filename, field_name_options_time, id_dim_time)

    ! Safety
    IF (id_dim_x    == -1) CALL crash('no x dimension could be found in file "' // TRIM( filename) // '"!')
    IF (id_dim_y    == -1) CALL crash('no y dimension could be found in file "' // TRIM( filename) // '"!')
    IF (id_dim_zeta == -1) CALL crash('no zeta dimension could be found in file "' // TRIM( filename) // '"!')
    IF (id_dim_time == -1) CALL crash('no time dimension could be found in file "' // TRIM( filename) // '"!')

    ! Create variable
    CALL create_variable( filename, var_name, NF90_DOUBLE, (/ id_dim_x, id_dim_y, id_dim_zeta, id_dim_time /), id_var)

    ! Add attributes
    IF (PRESENT( long_name)) CALL add_attribute_char( filename, id_var, 'long_name', long_name)
    IF (PRESENT( units    )) CALL add_attribute_char( filename, id_var, 'units'    , units    )

    ! Final safety check
    CALL check_xy_grid_field_dp_3D( filename, var_name, should_have_time = .TRUE.)

    ! Finalise routine path
    CALL finalise_routine( routine_name)

  END SUBROUTINE add_field_grid_dp_3D

  SUBROUTINE add_field_grid_int_2D_notime( filename, var_name, long_name, units)
    ! Add a 2-D variable to an existing NetCDF file with an x/y-grid

    IMPLICIT NONE

    ! In/output variables:
    CHARACTER(LEN=*),                    INTENT(IN)    :: filename
    CHARACTER(LEN=*),                    INTENT(IN)    :: var_name
    CHARACTER(LEN=*),          OPTIONAL, INTENT(IN)    :: long_name
    CHARACTER(LEN=*),          OPTIONAL, INTENT(IN)    :: units

    ! Local variables:
    CHARACTER(LEN=256), PARAMETER                      :: routine_name = 'add_field_grid_int_2D_notime'
    INTEGER                                            :: id_dim_x, id_dim_y, id_var

    ! Add routine to path
    CALL init_routine( routine_name)

    ! Check if x,y dimensions and variables are there
    CALL check_x( filename)
    CALL check_y( filename)

    ! Inquire dimensions
    CALL inquire_dim_multiple_options( filename, field_name_options_x, id_dim_x)
    CALL inquire_dim_multiple_options( filename, field_name_options_y, id_dim_y)

    ! Safety
    IF (id_dim_x == -1) CALL crash('no x dimension could be found in file "' // TRIM( filename) // '"!')
    IF (id_dim_y == -1) CALL crash('no y dimension could be found in file "' // TRIM( filename) // '"!')

    ! Create variable
    CALL create_variable( filename, var_name, NF90_INT, (/ id_dim_x, id_dim_y /), id_var)

    ! Add attributes
    IF (PRESENT( long_name)) CALL add_attribute_char( filename, id_var, 'long_name', long_name)
    IF (PRESENT( units    )) CALL add_attribute_char( filename, id_var, 'units'    , units    )

    ! Final safety check
    CALL check_xy_grid_field_int_2D( filename, var_name, should_have_time = .FALSE.)

    ! Finalise routine path
    CALL finalise_routine( routine_name)

  END SUBROUTINE add_field_grid_int_2D_notime

  SUBROUTINE add_field_grid_dp_2D_notime( filename, var_name, long_name, units)
    ! Add a 2-D variable to an existing NetCDF file with an x/y-grid

    IMPLICIT NONE

    ! In/output variables:
    CHARACTER(LEN=*),                    INTENT(IN)    :: filename
    CHARACTER(LEN=*),                    INTENT(IN)    :: var_name
    CHARACTER(LEN=*),          OPTIONAL, INTENT(IN)    :: long_name
    CHARACTER(LEN=*),          OPTIONAL, INTENT(IN)    :: units

    ! Local variables:
    CHARACTER(LEN=256), PARAMETER                      :: routine_name = 'add_field_grid_dp_2D_notime'
    INTEGER                                            :: id_dim_x, id_dim_y, id_var

    ! Add routine to path
    CALL init_routine( routine_name)

    ! Check if x,y, and time dimensions and variables are there
    CALL check_x( filename)
    CALL check_y( filename)

    ! Inquire dimensions
    CALL inquire_dim_multiple_options( filename, field_name_options_x, id_dim_x)
    CALL inquire_dim_multiple_options( filename, field_name_options_y, id_dim_y)

    ! Safety
    IF (id_dim_x == -1) CALL crash('no x dimension could be found in file "' // TRIM( filename) // '"!')
    IF (id_dim_y == -1) CALL crash('no y dimension could be found in file "' // TRIM( filename) // '"!')

    ! Create variable
    CALL create_variable( filename, var_name, NF90_DOUBLE, (/ id_dim_x, id_dim_y /), id_var)

    ! Add attributes
    IF (PRESENT( long_name)) CALL add_attribute_char( filename, id_var, 'long_name', long_name)
    IF (PRESENT( units    )) CALL add_attribute_char( filename, id_var, 'units'    , units    )

    ! Final safety check
    CALL check_xy_grid_field_dp_2D( filename, var_name, should_have_time = .FALSE.)

    ! Finalise routine path
    CALL finalise_routine( routine_name)

  END SUBROUTINE add_field_grid_dp_2D_notime

  SUBROUTINE add_field_grid_dp_2D_monthly_notime( filename, var_name, long_name, units)
    ! Add a 2-D monthly variable to an existing NetCDF file with an x/y-grid

    IMPLICIT NONE

    ! In/output variables:
    CHARACTER(LEN=*),                    INTENT(IN)    :: filename
    CHARACTER(LEN=*),                    INTENT(IN)    :: var_name
    CHARACTER(LEN=*),          OPTIONAL, INTENT(IN)    :: long_name
    CHARACTER(LEN=*),          OPTIONAL, INTENT(IN)    :: units

    ! Local variables:
    CHARACTER(LEN=256), PARAMETER                      :: routine_name = 'add_field_grid_dp_2D_monthly_notime'
    INTEGER                                            :: id_dim_x, id_dim_y, id_dim_month, id_var

    ! Add routine to path
    CALL init_routine( routine_name)

    ! Check if x,y, and time dimensions and variables are there
    CALL check_x(     filename)
    CALL check_y(     filename)
    CALL check_month( filename)

    ! Inquire dimensions
    CALL inquire_dim_multiple_options( filename, field_name_options_x    , id_dim_x    )
    CALL inquire_dim_multiple_options( filename, field_name_options_y    , id_dim_y    )
    CALL inquire_dim_multiple_options( filename, field_name_options_month, id_dim_month)

    ! Safety
    IF (id_dim_x     == -1) CALL crash('no x dimension could be found in file "' // TRIM( filename) // '"!')
    IF (id_dim_y     == -1) CALL crash('no y dimension could be found in file "' // TRIM( filename) // '"!')
    IF (id_dim_month == -1) CALL crash('no month dimension could be found in file "' // TRIM( filename) // '"!')

    ! Create variable
    CALL create_variable( filename, var_name, NF90_DOUBLE, (/ id_dim_x, id_dim_y, id_dim_month /), id_var)

    ! Add attributes
    IF (PRESENT( long_name)) CALL add_attribute_char( filename, id_var, 'long_name', long_name)
    IF (PRESENT( units    )) CALL add_attribute_char( filename, id_var, 'units'    , units    )

    ! Final safety check
    CALL check_xy_grid_field_dp_2D_monthly( filename, var_name, should_have_time = .FALSE.)

    ! Finalise routine path
    CALL finalise_routine( routine_name)

  END SUBROUTINE add_field_grid_dp_2D_monthly_notime

  SUBROUTINE add_field_grid_dp_3D_notime( filename, var_name, long_name, units)
    ! Add a 3-D variable to an existing NetCDF file with an x/y-grid

    IMPLICIT NONE

    ! In/output variables:
    CHARACTER(LEN=*),                    INTENT(IN)    :: filename
    CHARACTER(LEN=*),                    INTENT(IN)    :: var_name
    CHARACTER(LEN=*),          OPTIONAL, INTENT(IN)    :: long_name
    CHARACTER(LEN=*),          OPTIONAL, INTENT(IN)    :: units

    ! Local variables:
    CHARACTER(LEN=256), PARAMETER                      :: routine_name = 'add_field_grid_dp_3D_notime'
    INTEGER                                            :: id_dim_x, id_dim_y, id_dim_zeta, id_var

    ! Add routine to path
    CALL init_routine( routine_name)

    ! Check if x,y, and time dimensions and variables are there
    CALL check_x(    filename)
    CALL check_y(    filename)
    CALL check_zeta( filename)

    ! Inquire dimensions
    CALL inquire_dim_multiple_options( filename, field_name_options_x   , id_dim_x   )
    CALL inquire_dim_multiple_options( filename, field_name_options_y   , id_dim_y   )
    CALL inquire_dim_multiple_options( filename, field_name_options_zeta, id_dim_zeta)

    ! Safety
    IF (id_dim_x    == -1) CALL crash('no x dimension could be found in file "' // TRIM( filename) // '"!')
    IF (id_dim_y    == -1) CALL crash('no y dimension could be found in file "' // TRIM( filename) // '"!')
    IF (id_dim_zeta == -1) CALL crash('no zeta dimension could be found in file "' // TRIM( filename) // '"!')

    ! Create variable
    CALL create_variable( filename, var_name, NF90_DOUBLE, (/ id_dim_x, id_dim_y, id_dim_zeta /), id_var)

    ! Add attributes
    IF (PRESENT( long_name)) CALL add_attribute_char( filename, id_var, 'long_name', long_name)
    IF (PRESENT( units    )) CALL add_attribute_char( filename, id_var, 'units'    , units    )

    ! Final safety check
    CALL check_xy_grid_field_dp_3D( filename, var_name, should_have_time = .FALSE.)

    ! Finalise routine path
    CALL finalise_routine( routine_name)

  END SUBROUTINE add_field_grid_dp_3D_notime

  SUBROUTINE add_field_grid_dp_3D_ocean_notime( filename, var_name, long_name, units)
    ! Add a 3-D ocean variable to an existing NetCDF file with an x/y-grid

    IMPLICIT NONE

    ! In/output variables:
    CHARACTER(LEN=*),                    INTENT(IN)    :: filename
    CHARACTER(LEN=*),                    INTENT(IN)    :: var_name
    CHARACTER(LEN=*),          OPTIONAL, INTENT(IN)    :: long_name
    CHARACTER(LEN=*),          OPTIONAL, INTENT(IN)    :: units

    ! Local variables:
    CHARACTER(LEN=256), PARAMETER                      :: routine_name = 'add_field_grid_dp_3D_ocean_notime'
    INTEGER                                            :: id_dim_x, id_dim_y, id_dim_zeta, id_var

    ! Add routine to path
    CALL init_routine( routine_name)

    ! Check if x,y, and time dimensions and variables are there
    CALL check_x(       filename)
    CALL check_y(       filename)
    CALL check_z_ocean( filename)

    ! Inquire dimensions
    CALL inquire_dim_multiple_options( filename, field_name_options_x      , id_dim_x   )
    CALL inquire_dim_multiple_options( filename, field_name_options_y      , id_dim_y   )
    CALL inquire_dim_multiple_options( filename, field_name_options_z_ocean, id_dim_zeta)

    ! Safety
    IF (id_dim_x    == -1) CALL crash('no x dimension could be found in file "' // TRIM( filename) // '"!')
    IF (id_dim_y    == -1) CALL crash('no y dimension could be found in file "' // TRIM( filename) // '"!')
    IF (id_dim_zeta == -1) CALL crash('no zeta dimension could be found in file "' // TRIM( filename) // '"!')

    ! Create variable
    CALL create_variable( filename, var_name, NF90_DOUBLE, (/ id_dim_x, id_dim_y, id_dim_zeta /), id_var)

    ! Add attributes
    IF (PRESENT( long_name)) CALL add_attribute_char( filename, id_var, 'long_name', long_name)
    IF (PRESENT( units    )) CALL add_attribute_char( filename, id_var, 'units'    , units    )

    ! Final safety check
    CALL check_xy_grid_field_dp_3D_ocean( filename, var_name, should_have_time = .FALSE.)

    ! Finalise routine path
    CALL finalise_routine( routine_name)

  END SUBROUTINE add_field_grid_dp_3D_ocean_notime

  ! Add extra dimensions
  SUBROUTINE add_time_dimension_to_file( filename)
    ! Add a time dimension and variable to an existing NetCDF file

    IMPLICIT NONE

    ! In/output variables:
    CHARACTER(LEN=*),                    INTENT(IN)    :: filename

    ! Local variables:
    CHARACTER(LEN=256), PARAMETER                      :: routine_name = 'add_time_dimension_to_file'
    INTEGER                                            :: id_dim_time
    INTEGER                                            :: id_var_time

    ! Add routine to path
    CALL init_routine( routine_name)

    ! Create time dimension
    CALL create_dimension( filename, get_first_option_from_list( field_name_options_time), NF90_UNLIMITED, id_dim_time)

    ! Create time variable
    CALL create_variable(  filename, get_first_option_from_list( field_name_options_time), NF90_DOUBLE, (/ id_dim_time /), id_var_time)
    CALL add_attribute_char( filename, id_var_time, 'long_name', 'Time')
    CALL add_attribute_char( filename, id_var_time, 'units', 'years')

    ! Finalise routine path
    CALL finalise_routine( routine_name)

  END SUBROUTINE add_time_dimension_to_file

  SUBROUTINE add_time_history_dimension_to_file( filename, var_name_time_history, time_history)
    ! Add a time_history dimension and variable to an existing NetCDF file

    IMPLICIT NONE

    ! In/output variables:
    CHARACTER(LEN=*),                    INTENT(IN)    :: filename
    CHARACTER(LEN=256),                  INTENT(IN)    :: var_name_time_history
    REAL(dp), DIMENSION(:    ),          INTENT(IN)    :: time_history

    ! Local variables:
    CHARACTER(LEN=256), PARAMETER                      :: routine_name = 'add_time_history_dimension_to_file'
    INTEGER                                            :: id_dim_time_history
    INTEGER                                            :: id_var_time_history
    INTEGER                                            :: ntime_history

    ! Number of time history
    ntime_history = SIZE(time_history,1)

    ! Add routine to path
    CALL init_routine( routine_name)

    ! Create time_history dimension
    CALL create_dimension( filename, var_name_time_history, ntime_history, id_dim_time_history)

    ! Create time_history variable
    CALL create_variable(    filename, var_name_time_history, NF90_DOUBLE, (/ id_dim_time_history /), id_var_time_history)
    CALL add_attribute_char( filename, id_var_time_history, 'long_name', 'time_history from current model time-step')
    CALL add_attribute_char( filename, id_var_time_history, 'units', 'years')

    ! Write time_history variable
    CALL write_var_dp_1D( filename, id_var_time_history, time_history)

    ! Finalise routine path
    CALL finalise_routine( routine_name)

  END SUBROUTINE add_time_history_dimension_to_file

  SUBROUTINE add_month_dimension_to_file( filename)
    ! Add a month dimension and variable to an existing NetCDF file

    IMPLICIT NONE

    ! In/output variables:
    CHARACTER(LEN=*),                    INTENT(IN)    :: filename

    ! Local variables:
    CHARACTER(LEN=256), PARAMETER                      :: routine_name = 'add_month_dimension_to_file'
    INTEGER                                            :: id_dim_month
    INTEGER                                            :: id_var_month

    ! Add routine to path
    CALL init_routine( routine_name)

    ! Create month dimension
    CALL create_dimension( filename, get_first_option_from_list( field_name_options_month), 12, id_dim_month)

    ! Create month variable
    CALL create_variable(  filename, get_first_option_from_list( field_name_options_month), NF90_INT, (/ id_dim_month /), id_var_month)
    CALL add_attribute_char( filename, id_var_month, 'long_name', 'Month')
    CALL add_attribute_char( filename, id_var_month, 'units', '1-12')
    CALL add_attribute_char( filename, id_var_month, 'description', '1 = Jan, 2 = Feb, ..., 12 = Dec')

    ! Write month variable
    CALL write_var_int_1D( filename, id_var_month, (/ 1, 2, 3, 4, 5, 6, 7, 8, 9, 10, 11, 12 /) )

    ! Finalise routine path
    CALL finalise_routine( routine_name)

  END SUBROUTINE add_month_dimension_to_file

  SUBROUTINE add_zeta_dimension_to_file( filename)
    ! Add a zeta dimension and variable to an existing NetCDF file

    IMPLICIT NONE

    ! In/output variables:
    CHARACTER(LEN=*),                    INTENT(IN)    :: filename

    ! Local variables:
    CHARACTER(LEN=256), PARAMETER                      :: routine_name = 'add_zeta_dimension_to_file'
    INTEGER                                            :: id_dim_zeta
    INTEGER                                            :: id_var_zeta

    ! Add routine to path
    CALL init_routine( routine_name)

    ! Create month dimension
    CALL create_dimension( filename, get_first_option_from_list( field_name_options_zeta), C%nz, id_dim_zeta)

    ! Create month variable
    CALL create_variable(  filename, get_first_option_from_list( field_name_options_zeta), NF90_DOUBLE, (/ id_dim_zeta /), id_var_zeta)
    CALL add_attribute_char( filename, id_var_zeta, 'long_name', 'Scaled vertical coordinate')
    CALL add_attribute_char( filename, id_var_zeta, 'units', '0-1')
    CALL add_attribute_char( filename, id_var_zeta, 'transformation', 'zeta = (h - z) / H; zeta = 0 at the ice surface; zeta = 1 at the ice base')

    ! Write month variable
    CALL write_var_dp_1D( filename, id_var_zeta, C%zeta)

    ! Finalise routine path
    CALL finalise_routine( routine_name)

  END SUBROUTINE add_zeta_dimension_to_file

  SUBROUTINE add_ocean_dimension_to_file( filename)
    ! Add a zeta dimension and variable to an existing NetCDF file

    IMPLICIT NONE

    ! In/output variables:
    CHARACTER(LEN=*),                    INTENT(IN)    :: filename

    ! Local variables:
    CHARACTER(LEN=256), PARAMETER                      :: routine_name = 'add_ocean_dimension_to_file'
    INTEGER                                            :: id_dim_zeta
    INTEGER                                            :: id_var_zeta

    ! Add routine to path
    CALL init_routine( routine_name)

    ! Create ocean dimension
    CALL create_dimension( filename, get_first_option_from_list( field_name_options_z_ocean), C%nz_ocean, id_dim_zeta)

    ! Create ocean variable
    CALL create_variable(  filename, get_first_option_from_list( field_name_options_z_ocean), NF90_DOUBLE, (/ id_dim_zeta /), id_var_zeta)
    CALL add_attribute_char( filename, id_var_zeta, 'long_name', 'Depth in ocean')
    CALL add_attribute_char( filename, id_var_zeta, 'units', 'm')

    ! Write ocean variable
    CALL write_var_dp_1D( filename, id_var_zeta, C%z_ocean)

    ! Finalise routine path
    CALL finalise_routine( routine_name)

  END SUBROUTINE add_ocean_dimension_to_file

END MODULE netcdf_output_module<|MERGE_RESOLUTION|>--- conflicted
+++ resolved
@@ -180,7 +180,7 @@
     ! Write output data to a scalar field (e.g., the global_scalar_data)
     ! This should be used to write data to create time-series. Therefore, one
     ! data point is added at a time, hence the name "0D".
-        
+
     IMPLICIT NONE
 
     ! In/output variables:
@@ -412,11 +412,11 @@
   END SUBROUTINE add_field_dp_0D
 
   SUBROUTINE add_field_history_dp_1D( filename, var_name, ntime_history, long_name, units)
-    ! Add a 1-D variable to an existing NetCDF file that has a separate time axis. This is 
+    ! Add a 1-D variable to an existing NetCDF file that has a separate time axis. This is
     ! used for the forcing history. E.g., CO2 concentration during the last 2000 years.
     !
     ! To add 1D fields with only a time dimension (e.g., time-series) use add_field_dp_0D instead.
-        
+
     IMPLICIT NONE
 
     ! In/output variables:
@@ -531,10 +531,7 @@
 
     IF (C%choice_timestepping == 'pc') THEN
       CALL add_field_dp_0D( filename, 'dt_crit_ice', long_name = 'Critical time step' , units = 'yr')
-<<<<<<< HEAD
-=======
       CALL add_field_dp_0D( filename, 'dt', long_name = 'Model time step' , units = 'yr')
->>>>>>> b6159b75
       CALL add_field_dp_0D( filename, 'pc_eta', long_name = 'pc_eta' , units = 'yr')
       CALL add_field_dp_0D( filename, 'pc_eta_prev', long_name = 'pc_eta_prev' , units = 'yr')
 
@@ -1044,26 +1041,22 @@
 
       CALL write_to_field_multiple_options_grid_dp_2D( filename, region%grid, 'dHidt_Hn_un' , region%ice%dHidt_Hn_un )
       CALL write_to_field_multiple_options_grid_dp_2D( filename, region%grid, 'dHi_dt_a' , region%ice%dHi_dt_a )
-<<<<<<< HEAD
       CALL write_to_field_dp_0D( filename, 'dt_crit_ice', region%dt_crit_ice )
       CALL write_to_field_dp_0D( filename, 'pc_eta', region%ice%pc_eta )
       CALL write_to_field_dp_0D( filename, 'pc_eta_prev', region%ice%pc_eta_prev )
-=======
-      
       CALL write_to_field_dp_0D( filename, 'dt_crit_ice' , region%dt_crit_ice )
       CALL write_to_field_dp_0D( filename, 'dt' ,          region%dt )
-      
-      ! :: MS WIP: Caroline, dit probleem laat ik aan jouw over. De code hier zou moeten kloppen, maar deze variabelen zijn
+
+      ! :: MS WIP: Caroline, dit probleem laat ik aan jouw over. De code hier zou moeten kloppen, maar deze variabelen zijn !cvc
       ! geen deel van het data-stuctuur. Als dat ik opgelost kunnen deze ! weg.
       ! CALL write_to_field_dp_0D( filename, 'pc_eta' ,      region%pc_eta )
       ! CALL write_to_field_dp_0D( filename, 'pc_eta_prev' , region%pc_eta_prev )
->>>>>>> b6159b75
 
       u_vav_cx_a            = 0._dp
       v_vav_cy_a            = 0._dp
       u_vav_cx_a(:, 1:region%grid%nx-1) = region%ice%u_vav_cx
       v_vav_cy_a(1:region%grid%ny-1, :) = region%ice%v_vav_cy
-      
+
       CALL write_to_field_multiple_options_grid_dp_2D( filename, region%grid, 'u_vav_cx_a' , u_vav_cx_a )
       CALL write_to_field_multiple_options_grid_dp_2D( filename, region%grid, 'v_vav_cy_a' , v_vav_cy_a )
 
@@ -1788,11 +1781,11 @@
 
   ! Write data to a grid output file
   SUBROUTINE write_to_field_history_dp_1D( filename, ntime_history, field_name_options, d)
-    ! Write a 1-D variable to an existing NetCDF file that has a separate time axis. This is 
+    ! Write a 1-D variable to an existing NetCDF file that has a separate time axis. This is
     ! used for the forcing history. E.g., CO2 concentration during the last 2000 years.
     !
     ! To write 1D fields with only a time dimension (e.g., time-series) use write_to_field_dp_0D instead.
-    
+
     IMPLICIT NONE
 
     ! In/output variables:
